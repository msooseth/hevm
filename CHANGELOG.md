# Changelog

All notable changes to this project will be documented in this file.

The format is based on [Keep a Changelog](https://keepachangelog.com/en/1.0.0/),
and this project adheres to [Semantic Versioning](https://semver.org/spec/v2.0.0.html).

## Added
- When a staticcall is made to a contract that does not exist, we overapproximate
  and return symbolic values
- More simplification rules for Props
- JoinBytes simplification rule
- New simplification rule to help deal with abi.encodeWithSelector
- More simplification rules for Props
- Using the SMT solver to get a single concrete value for a symbolic expression
  and continue running, whenever possible
- STATICCALL abstraction is now performed in case of symbolic arguments

## Fixed
- We now try to simplify expressions fully before trying to cast them to a concrete value
  This should improve issues when "Unexpected Symbolic Arguments to Opcode" was
  unnecessarily output
- Not all testcases ran due to incorrect filtering, fixed
- Removed dead code related to IOAct in the now deprecated and removed debugger
<<<<<<< HEAD
- Base case of exponentiation to 0 was not handled, leading to infinite loop
- Better exponential simplification
=======
- Dumping of END states (.prop) files is now default for `--debug`
>>>>>>> a7e947d8

## [0.54.2] - 2024-12-12

## Fixed
- Fixed GitHub release action to upload release binaries

## [0.54.1] - 2024-12-12

## Fixed
- Fixed GitHub release action to create release binaries

## [0.54.0] - 2024-12-10

## Changed
- Improved printing of results. Should be more intuitive to understand what hevm found.
- More complete and precise array/mapping slot rewrite, along with a copySlice improvement
- Use a let expression in copySlice to decrease expression size
- The `--debug` flag now dumps the internal expressions as well
- hevm now uses the forge-std library's way of detecting failures, i.e. through
  reverting with a specific error code unless --assertion-type DSTest is passed
- Default max iterations is 5 now. `--max-iters -1` now signals no bound. This change is to match other
  symbolic execution frameworks' default bound and to not go into an infinite loop by default when
  there could be other, interesting and reachable bugs in the code
- Update to GHC version 9.6.5
- Abstraction-refinement is no longer an option, it was never really useful and not well-tested

## Added
- More POr and PAnd rules
- Array/Map slot decomposition can be turned off via a flag
- More PEq, PLEq, and PLT rules
- New `label` cheatcode.
- Updated Bitwuzla to newer version
- New cheatcodes `startPrank()` & `stopPrank()`
- ARM64 and x86_64 Mac along with Linux x86_64 static binaries for releases
- Tutorial for symbolic execution
- PAnd props are now recursively flattened
- Double negation in Prop are removed
- Updated forge to modern version, thereby fixing JSON parsing of new forge JSONs
- Fixed RPC fetching of contract data
- Symbolic ABI encoding for tuples, fuzzer for encoder
- Printing `Addrs` when running `symbolic` for counterexamples and reachable end states
- Improved symbolic execution tutorial
- More Mod, SMod, Div, and SDiv simplification rules
- Add `freshAddresses` field in `VMOpts` so that initial fresh address can be given as input
- Add documentation about limitations and workarounds
- More verbose error messages in case of symbolic arguments to opcode
- Tests to enforce that in Expr and Prop, constants are on the LHS whenever possible
- Support for MCOPY and TSTORE/TLOAD, i.e. EIP 5656 + 1153 + 4788
- All fuzz tests now run twice, once with expected SAT and once with expected UNSAT to check
  against incorrectly trivial UNSAT queries
- Allow --num-solvers option for equivalence checking, use num cores by default
- Preliminary support for multi-threaded Z3
- Skip over SMT generation issues due to e.g. CopySlice with symbolic arguments, and return
  partial results instead of erroring out
- Fix interpreter's MCOPY handling so that it doesn't error out on symbolic arguments
- More desciptive errors in case of a cheatcode issue
- Better and more pretty debug messages
- Many env* cheatcodes are now supported

## Fixed
- `vm.prank` is now respected during calls to create
- `concat` is a 2-ary, not an n-ary function in SMT2LIB, declare-const does not exist in QF_AUFBV, replacing
   with declare-fun
- CVC5 needs `--incremental` flag to work properly in abstraction-refinement mode
- cli.hs now uses with-utf8 so no release binary will have locale issues anymore
- Took ideas for simplification rules from "Super-optimization of Smart Contracts" paper by Albert et al.
- Printing panic uint256 as hex, not as int
- Decomposition does not take place when entire states are compared, as that would necessitate
  a different approach.
- `initial-storage` option of `hevm symbolic` is respected
- `caller` option of `hevm symbolic` is now respected
- Thanks to the new simplification rules, we can now enable more conformance tests
- Multi-threaded running of Tracing.hs was not possible due to IO race. Fixed.
- Fixed multi-threading bug in symbolic interpretation
- Fixed simplification of concrete CopySlice with destination offset beyond destination size
- Fixed a bug in our SMT encoding of reading multiple consecutive bytes from concrete index
- Fixed bug in SMT encoding that caused empty and all-zero byte arrays to be considered equal
  and hence lead to false negatives through trivially UNSAT SMT expressions
- Respect --smt-timeout in equivalence checking
- Fixed the handling of returndata with an abstract size during transaction finalization
- Error handling for user-facing cli commands is much improved
- Fixed call signature generation for test cases
- Fixing prank so it doesn't override the sender address on lower call frames

## [0.53.0] - 2024-02-23

## Changed

- Minimum distance requirements are now asserted for Keccak function calls. They assert that it's hard to generate two Keccak's that are less than 256 afar.
- Keccak concretization is now done only after all simplifications are performed. This helps with simplification pre-concretization
- Added an IllegalOverflow error in case the system tries to allocate a large amount of memory during
  abstract gas execution but concrete running. In these cases, the interpreter can out-of-heap
  as the only check is that the size allocated is less than $2**{64}$, but that is too large to fit in memory. Now,
  we check more stringently, and still return an IllegalOverflow
- Fixed `--root` option for the `test` subcommand
- Use `-Wunused-packages` and eliminate unused deps.

## Added

- Optimized smt queries that significantly improve performance when dealing with solidity mappings and arrays
- Support for using Bitwuzla as a solver
- More efficient encoding for failure in ds-test style tests
- Symbolic tests now support statically sized arrays as parameters
- `hevm test` now has a `num-solvers` parameter that controls how many solver instances to spawn
- New solc-specific simplification rules that should make the final Props a lot more readable
- Prop is now correctly ordered, better BufLength and Max simplifications of Expr,
  and further solc-specific simplifications of Expr
- Simplify earlier and don't check reachability for things statically determined to be FALSE
- New concrete fuzzer that can be controlled via `--num-cex-fuzz`
- Partial support for dynamic jumps when the jump destination can be computed
  given already available information
- Added three forking cheatcodes: `createFork`, `selectFork`, and `activeFork`

## Fixed

- Traces now correctly perform source mapping to display contract details
- Event traces now correctly display indexed arguments and argument names
- JSON reading of foundry JSONs was dependent on locale and did not work with many locales.

## [0.52.0] - 2023-10-26

This is a major breaking release that removes several user facing features and includes non trivial
breakage for library users. These changes mean the code is significantly simpler, more performant,
and allow support for new features like fully symbolic addresses.

In addition to the changes below, this release includes significant work on performance
optimization for symbolic execution.

## Added

The major new user facing feature in this release is support for fully symbolic addresses (including
fully symbolic addresses for deployed contracts). This allows tests to be writen that call
`vm.prank` with a symbolic value, making some tests (e.g. access control, token transfer logic) much
more comprehensive.

Some restrictions around reading balances from and transfering value between symbolic addresses are
currently in place. Currently, if the address is symbolic, then you will only be able to read it's
balance, or transfer value to/from it, if it is the address of a contract that is actually deployed.
This is required to ensure soundness in the face of aliasing between symbolic addresses. We intend
to lift this restriction in a future release.

### Other

- Support for `vm.deal`
- Support for `vm.assume` (this is semantically identical to using `require`, but does simplify the
    process of porting exisitng fuzz tests to be symbolic)
- the `check` prefix now recognized for symbolic tests
- `hevm test` now takes a `--number` argument to specify which block should be used when making rpc queries

## Changed

### Revert Semantics in Solidity Tests

solidity tests no longer consider reverts to be a failure, and check only for the ds-test failed bit
or user defined assertion failures (i.e. `Panic(0x01)`). This makes writing tests much easier as
users no longer have to consider trivial reverts (e.g. arithmetic overflow).

A positive (i.e. `prove`/`check`) test with no rechable assertion violations that does not have any
succesful branches will still be considered a failure.

## Removed

hevm has been around for a while, and over time has accumulated many features. We decided to remove
some of these features in the interest of focusing our attention, increasing our iteration speed and
simplifying maintainance. The following user facing features have been removed from this release:

- The visual debugger has been removed
- All concrete ds-test executors have been removed (i.e. plain, fuzzer, invariant)
- Rpc caching and state serialization has been removed (i.e. all `--cache` / `--state` flags)
- The various `DAPP_TEST` variables are no longer observed
- The `--initial-storage` flag no longer accepts a concrete prestore (valid values are now `Empty` or `Abstract`)

## Fixed

This release also includes many small bugfixes:

- CopySlice wraparound issue especially during CopyCallBytesToMemory
- Contracts deployed during symbolic execution are created with an empty storage (instead of abstract in previous versions)
- EVM.Solidity.toCode to include contractName in error string
- Better cex reconstruction in cases where branches do not refer to all input variables in calldata
- Correctly handle empty bytestring compiled contracts' JSON
- No more false positives when keccak is called with inputs of different sizes
- `test` now falls back to displaying an unecoded bytestring for calldata when the model returned by the solver has a different length the length of the arguments in the test signature.
- we now generate correct counterexamples for branches where only a subset of input variables are referenced by the path conditions
- `vm.prank` now works correctly when passed a symbolic address
- `vm.prank` now works correctly when the next call transfers value
- storage layout information will now be parsed from the output of `forge build` if it is available

## API Changes

### Reworked Storage Model / Symbolic Addresses

Adding symbolic addresses required some fairly significant changes to the way that we model storage.
We introduced a new address type to `Expr` (`Expr EAddr`), that allows us to model fully symbolic
addresses. Instead of modelling storage as a global symbolic 2D map (`address -> word -> word`) in
`vm.env`, each contract now has it's own symbolic 1D map (`word -> word`), that is stored in the
`vm.contracts` mapping. `vm.contracts` is now keyed on `Expr EAddr` instead of `Addr`. Addresses
that are keys to the `vm.contracts` mapping are asserted to be distinct in our smt encoding. This
allows us to support symbolic addresses in a fully static manner (i.e. we do not currently need to
make any extra smt queries when looking up storage for a symbolic address).

### Mutable Memory & ST

We now use a mutable representation of memory if it is currently completely concrete. This is a
significant performance improvement, and fixed a particulary egregious memory leak. It does entail
the use of the `ST` monad, and introduces a new type parameter to the `VM` type that tags a given
instance with it's thread local state. Library users will now need to either use the ST moand and
`runST` or `stToIO` to compose and sequence vm executions.

## GHC 9.4

Hevm is now built with ghc9.4. While earlier compiler versions may continue to work for now, they
are no longer explicitly tested or supported.

### Other

- Contract balances can now be fully symbolic
- Contract code can now be fully abstract. Calls into contracts with unknown code will fail with `UnexpectedSymbolicArg`.
- Run expression simplification on branch conditions
- SLoad/SStore simplifications based on assumptions regarding Keccak non-collision&preimage
- Improved Prop simplification
- CopySlice+WriteWord+ConcreteBuf now truncates ConcreteBuf in special cases
- Better simplification of Eq IR elements
- Run a toplevel constant folding reasoning system on branch conditions
- Global config via a monad, which should allow for more refactoring
- `evalProp` is renamed to `simplifyProp` for consistency
- Mem explosion in `writeWord` function was possible in case `offset` was close to 2^256. Fixed.
- BufLength was not simplified via bufLength function. Fixed.
- Add and Mul are associative, let's use that to make Expr more canonical
- `VMOpts` no longer takes an initial store, and instead takes a `baseState`
  which can be either `EmptyBase` or `AbstractBase`. This controls whether
  storage should be inialized as empty or fully abstract. Regardless of this
  setting contracts that are deployed at runtime via a call to
  `CREATE`/`CREATE2` have zero initialized storage.

## [0.51.3] - 2023-07-14

## Fixed

- Path joining on Windows
- Fixed overflow issue in stripWrites
- Automatic tests are now more reproducible

## Changed

- Removed sha3Crack which has been deprecated for keccakEqs
- Abstraction-refinement for more complicated expressions such as MULMOD

## Added

- Added flag `-f debug` to add debug flags to cabal/GHC

## [0.51.2] - 2023-07-11

## Fixed

- SMT encoding of Expr now has assertions for the range of environment values that are less than word size (256 bits).
- Trace now contains the cheat code calls
- More consistent error messages

## Changed

- SMT2 scripts are now being reprocessed to put one sexpr per line. Having sepxrs that span across multiple lines trigers a bug in CVC5.
- Removing long-running tests so we can finish all unit tests in approx 10 minutes on a current-gen laptop CPU
- Added git revision to `hevm version`

## Added

- execution traces are now shown for failed `prove_` tests

## [0.51.1] - 2023-06-02

## Fixed

- hevm now gracefully handles missing `out` directories
- Constraints are correctly propogated to the final output expression during symbolic execution

## Changed

- HEVM is now fully compliant with the Shanghai hard fork

## [0.51.0] - 2023-04-27

## Added

- `hevm` can now execute unit tests in foundry projects. Just run `hevm test` from the root of a foundry repo, and all unit tests will be executed (including prove tests).
- A new stack based loop detection heuristic
- Analysis of partial execution traces is now supported

## Changed

- `hevm dapp-test` has been replaced with `hevm test --project-type DappTools`.
- `hevm test` no longer supports parsing solidity output in the combined json format.
- The default value for `--ask-smt-iterations` has been changed to 1
- The SMT solver is never queried for branch conditions that do not occur in a loop (as determined by the loop detection heuristic)

## Fixed

- `--max-iterations` is respected in cases where path conditions have become inconsistent
- `--max-iterations` is now respected for loops with a concrete branch condition

## Fixed

- Fixed a bug where underflow was possible when transfering eth

## [0.50.5] - 2023-04-18

## Changed

- The `--storage-model` parameter has been replaced with `--initial-storage`
- The `--smttimeout` argument now expects a value in seconds not milliseconds
- The default smt timeout has been set to 5 minutes
- `hevm symbolic` now searches only for user defined assertions by default

### Fixed

- The `prank` cheatcode now transfers value from the correct address
- Fixed an off-by-one error in `EVM.Debug.srcMapCodePos`

## [0.50.4] - 2023-03-17

### Fixed

- The `--solvers` cli option is now respected (previously we always used Z3)
- The `equivalence` command now fails with the correct status code when counterexamples are found
- The `equivalence` command now respects the given `--sig` argument
- Correct symbolic execution for the `SGT` opcode

### Changed

- The `equivalence` command now pretty prints discovered counterexamples

### Added

- Implemented a shrinking algorithm for counterexamples
- A new differential fuzzing test harness that compares the concrete semantics, as well as parts of the symbolic semantics against the geth evm implementation
- The `hevm` library can now be built on Windows systems.
- `equivalence` can now be checked for fully or partially concrete calldata
- Support for function pointers in ABI

## [0.50.3] - 2023-02-17

### Fixed

- `hevm symbolic` exits with status code `1` if counterexamples or timeouts are found
- Calldata reads beyond calldata size are provably equal to zero.

### Added

- New cheatcode `prank(address)` that sets `msg.sender` to the specified address for the next call.
- Improved equivalence checker that avoids checking similar branches more than once.
- Improved simplification for arithmetic expressions
- Construction of storage counterexamples based on the model returned by the SMT solver.
- Static binaries for macos

### Changed
- SMT encoding of buffer length without using uninterpreted functions.

## [0.50.2] - 2023-01-06

### Fixed

- Arithmetic overflow in concrete `SAR` edge case ([#163](https://github.com/ethereum/hevm/pull/163))
- Unexpected abstract term application during fully concrete execution ([#163](https://github.com/ethereum/hevm/pull/163))

## [0.50.1] - 2022-12-29

### Fixed

- `hevm exec` no longer fails with `hevm: No match in record selector smttimeout`
- the `gas`, `gaslimit`, `priorityfee`, and `gasprice` cli options are now respected
- cleaner formatting for the gas value in the visual debugger

### Changed

- we now build with ghc 9.2.4 by default
- various perf improvements for concrete execution ([#157](https://github.com/ethereum/hevm/pull/157), [#152](https://github.com/ethereum/hevm/pull/152))

## [0.50.0] - 2022-12-19

### Changed

The symbolic execution engine has been rewritten. We have removed our dependency on sbv, and now
symbolic execution decompiles bytecode into a custom IR, and smt queries are constructed based on
the structure of the term in this IR.

This gives us much deeper control over the encoding, and makes custom static analysis and
simplification passes much easier to implement.

The symbolic execution engine is now parallel by default, and will distribute granular SMT queries
across a pool of solvers, allowing analysis to be scaled out horizontally across many CPUs.

more details can be found in the [architecuture](../../architecture.md) docs.

### Removed

The following cli commands have been removed:

- `abiencode`
- `rlp`
- `flatten`
- `strip-metadata`

## [0.49.0] - 2021-11-12

### Added

- Support for solc 0.8.10
- Support for solc 0.8.11

### Changed

- Clearer display for the invalid opcode (`0xfe`) in debug view
- Better error messages when trying to deploy unlinked bytecode
- `bytesX` arguments to `hevm abiencode` are automatically padded

### Fixed

- Test contracts with no code (e.g. `abstract` contracts) are now skipped
- Replay data for invariant tests is now displayed in a form that does not cause errors when used with `dapp test --replay`

## [0.48.1] - 2021-09-08

### Added

- Support for 0.8.4 custom error types in stack traces

### Changed

- Contract feching happens synchronously again.
- Invariants checked before calling methods from targetContracts.

### Fixed

- The block gas limit and basefee are now correctly fetched when running tests via rpc

## 0.48.0 - 2021-08-03

### Changed

- Updated to London hard fork!
- The configuration variable `DAPP_TEST_BALANCE_CREATE` has been renamed to `DAPP_TEST_BALANCE`
- Default `smttimeout` has been increased to 1 minute.
- A new flag has been added to hevm (`--ask-smt-iterations`) that controls the number of iterations
  at which the symbolic execution engine will stop eager evaluation and begin to query the smt
  solver whether a given branch is reachable or not.
- Contract fetching now happens asynchronously.
- Fixed no contract definition crashes
- Removed NoSuchContract failures

## 0.47.0 - 2021-07-01

### Added

- A new test runner for checking invariants against random reachable contract states.
- `hevm symbolic` can search for solc 0.8 style assertion violations, and a new `--assertions` flag
  has been added allowing users to customize which assertions should be reported
- A new cheatcode `ffi(string[])` that executes an arbitrary command in the system shell

### Changed

- Z3 is once again the default smt solver
- Updated nixpkgs to the `21.05` channel

### Fixed

- Sourcemaps for contracts containing `immutable` are now shown in the debug view.

## 0.46.0 - 2021-04-29

### Added

- Updated to Berlin! Conformant with GeneralStateTests at commit hash `644967e345bbc6642fab613e1b1737abbe131f78`.

### Fixed

- ADDMOD and MULMOD by zero yields zero.
- Address calculation for newly created contracts.
- Accomodated for the notorious "anomolies on the main network" (see yellow paper Appendix K for trivia)
- A hevm crash when debugging a SELFDESTRUCT contract.

## 0.45.0 - 2021-03-22

### Added

- Two new cheatcodes were added: `sign(uint sk, bytes message)` and `addr(uint sk)`. Taken together
  these should allow for much more ergonomic testing of code that handles signed messages.
- Symbolic execution can deal with partially symbolic bytecode, allowing for symbolic constructor arguments to be given in tests.

### Fixed

- Fixed a bug in the abiencoding.
- Fixed the range being generated by ints.
- `hevm flatten` combines the SPDX license identifiers of all source files.

### Changed

- updated `nixpkgs` to the `20.09` channel
- Arbitrary instance of AbiType can no longer generate a tuple

## 0.44.1 - 2020-02-02

### Changed

- hevm cheatcodes now accept symbolic arguments, allowing e.g. symbolic jumps in time in unit tests
- More efficient arithmetic overflow checks by translating queries to a more [intelligent form](www.microsoft.com/en-us/research/wp-content/uploads/2016/02/z3prefix.pdf).

## 0.44.0 - 2020-01-26

### Added

- `hevm` now accepts solidity json output built via `--standard-json` as
  well as `--combined-json`.
- addresses in the trace output are prefixed with `ContractName@0x...`
  if there is a corresponding contract and `@0x...` otherwise.

### Fixed

- Symbolic execution now generates calldata arguments restricted to the proper ranges,
  following the semantics of fuzzing.
- If the `--address` flag is present in `hevm exec` or `hevm symbolic`,
  it overrides the contract address at which a contract will be created.
- Address pretty printing
- Updated sbv to `8.9.5` to fix "non-const in array declaration" cvc4 issue with ds-test.

### Changed

- Use cvc4 as default smt solver

## 0.43.2 - 2020-12-10

### Changed

- The default smttimeout has been increased from 20s to 30s

## 0.43.1 - 2020-12-10

### Changed

- Counterexamples from symbolic tests now show clearer failure reasons

### Fixed

- Symbolic tests now work with RPC
- Branch selection is working again in the interactive debugger

## 0.43.0 - 2020-11-29

### Added

- A `--show-tree` option to `hevm symbolic` which prints the execution tree explored.
- Some symbolic terms are displayed with richer semantic information, instead of the black box `<symbolic>`.
- `hevm dapp-test` now supports symbolic execution of test methods that are prefixed with `prove` or `proveFail`
- The `hevm interactive` alias has been removed, as it is equivalent to `hevm dapp-test --debug`
- `hevm dapp-test --match` now matches on contract name and file path, as well as test name
- Step through the callstack in debug mode using the arrow keys

### Changed

- `dapp-test` trace output now detects ds-note events and shows `LogNote`
- create addresses are shown with `@<address>` in the trace
- `DSTest.setUp()` is only run if it exists, rather than failing
- support new ds-test `log_named_x(string, x)` (previously bytes32 keys)
- return arguments are fully displayed in the trace (previously only a single word)
- return/revert trace will now show the correct source position

## 0.42.0 - 2020-10-31

### Changed

- z3 updated to 4.8.8
- optimize SMT queries
- More useful trace output for unknown calls
- Default to on chain values for `coinbase`, `timestamp`, `difficulty`, `blocknumber` when rpc is provided
- Perform tx initialization (gas payment, value transfer) in `hevm exec`, `hevm symbolic` and `hevm dapp-test`.

### Added

- TTY commands `P` and `c-p` for taking larger steps backwards in the debuger.
- `--cache` flag for `dapp-test`, `exec`, `symbolic`, `interactive`,
  enabling caching of contracts received by rpc.
- `load(address,bytes32)` cheat code allowing storage reads from arbitrary contracts.

## 0.41.0 - 2020-08-19

### Changed

- Switched to [PVP](https://github.com/haskell/pvp/blob/master/pvp-faq.md) for version control, starting now at `0.41.0` (MAJOR.MAJOR.MINOR).
- z3 updated to 4.8.7
- Generate more interesting values in property based testing,
  and implement proper shrinking for all abi values.
- Fixed soundness bug when using KECCAK or SHA256 opcode/precompile
- Fixed an issue in debug mode where backstepping could cause path information to be forgotten
- Ensure that pathconditions are consistent when branching, and end the execution with VMFailure: DeadPath if this is not the case
- Fixed a soundness bug where nonzero jumpconditions were assumed to equal one.
- default `--smttimeout` changed from unlimited to 20 seconds
- `hevm symbolic --debug` now respects `--max-iterations`

### Added

- `hevm exec --trace` flag to dump a trace
- Faster backstepping in interactive mode by saving multiple snapshot states.
- Support for symbolic storage for multiple contracts

## 0.40 - 2020-07-22

- hevm is now capable of symbolic execution!

### Changed

As a result, the types of several registers of the EVM have changed to admit symbolic values as well as concrete ones.

- state.stack: `Word` -> `SymWord`.
- state.memory: `ByteString` -> `[SWord 8]`.
- state.callvalue: `W256` -> `SymWord`.
- state.caller: `Addr` -> `SAddr`.
- state.returndata: `ByteString` -> `[SWord 8]`.
- state.calldata: `ByteString` -> `([SWord 8], (SWord 32))`. The first element is a list of symbolic bytes, the second is the length of calldata. We have `fst calldata !! i .== 0` for all `snd calldata < i`.

- tx.value: `W256` -> `SymWord`.

- contract.storage: `Map Word Word` -> `Storage`, defined as:

```hs
data Storage
  = Concrete (Map Word SymWord)
  | Symbolic (SArray (WordN 256) (WordN 256))
  deriving (Show)
```

### Added

New cli commands:

- `hevm symbolic`: search for assertion violations, or step through a symbolic execution in debug mode.
- `hevm equivalence`: compare two programs for equivalence.

See the README for details on usage.

The new module `EVM.SymExec` exposes several library functions dealing with symbolic execution.
In particular,

- `SymExec.interpret`: implements an operational monad script similar to `TTY.interpret` and `Stepper.interpret`, but returns a list of final VM states rather than a single VM.
- `SymExec.verify`: takes a prestate and a postcondition, symbolically executes the prestate and checks that all final states matches the postcondition.

### Removed

The concrete versions of a lot of arithmetic operations, replaced with their more general symbolic counterpart.

## 0.39 - 2020-07-13

- Exposes abi encoding to cli
- Added cheat code `hevm.store(address a, bytes32 location, bytes32 value)`
- Removes `ExecMode`, always running as `ExecuteAsBlockchainTest`. This means that `hevm exec` now finalizes transactions as well.
- `--code` is now entirely optional. Not supplying it returns an empty contract, or whatever is stored in `--state`.

## 0.38 - 2020-04-23

- Exposes metadata stripping of bytecode to the cli: `hevm strip-metadata --code X`. [357](https://github.com/dapphub/dapptools/pull/357).
- Fixes a bug in the srcmap parsing introduced in 0.37 [356](https://github.com/dapphub/dapptools/pull/356).
- Fixes a bug in the abi-encoding of `bytes` with size > 32[358](https://github.com/dapphub/dapptools/pull/358).

## 0.37 - 2020-03-24

- Sourcemap parser now admits `solc-0.6.0` compiled `.sol.json` files.

## 0.36 - 2020-01-07

- Implement Istanbul support [318](https://github.com/dapphub/dapptools/pull/318)
- Fix a bug introduced in [280](https://github.com/dapphub/dapptools/pull/280) of rlp encoding of transactions and sender address [320](https://github.com/dapphub/dapptools/pull/320/).
- Make InvalidTx a fatal error for vm tests and ci.
- Suport property based testing in unit tests. [313](https://github.com/dapphub/dapptools/pull/313) Arguments to test functions are randomly generated based on the function abi. Fuzz tests are not present in the graphical debugger.
- Added flags `--replay` and `--fuzz-run` to `hevm dapp-test`, allowing for particular fuzz run cases to be rerun, or for configuration of how many fuzz tests are run.
- Correct gas readouts for unit tests
- Prevent crash when trying to jump to next source code point if source code is missing

## 0.35 - 2019-11-02

- Merkle Patricia trie support [280](https://github.com/dapphub/dapptools/pull/280)
- RLP encoding and decoding functions [280](https://github.com/dapphub/dapptools/pull/280)
- Extended support for Solidity ABI encoding [259](https://github.com/dapphub/dapptools/pull/259)
- Bug fixes surrounding unit tests and gas accounting (https://github.com/dapphub/dapptools/commit/574ef401d3e744f2dcf994da056810cf69ef84fe, https://github.com/dapphub/dapptools/commit/5257574dd9df14edc29410786b75e9fb9c59069f)

## 0.34 - 2019-08-28

- handle new solc bzzr metadata in codehash for source map
- show VM hex outputs as hexadecimal
- rpc defaults to latest block
- `hevm interactive`:
- fix rpc fetch
- scrollable memory pane
- Fix regression in VMTest compliance.
- `hevm exec` ergonomics:
- Allow code/calldata prefixed with 0x
- create transactions with specific caller nonce
- interactive help pane
- memory pane scrolling

## 0.33 - 2019-08-06

- Full compliance with the [General State Tests][245] (with the
  BlockchainTest format), using the Yellow and Jello papers as
  reference, for Constantinople Fix (aka Petersburg). Including:
- full precompile support
- correct substate accounting, including touched accounts,
  selfdestructs and refunds
- memory read/write semantics
- many gas cost corrections
- Show more information for non solc bytecode in interactive view
  (trace and storage)
- Help text for all cli options
- Enable `--debug` flag in `hevm dapp-test`

[245]: https://github.com/dapphub/dapptools/pull/245

## 0.32 - 2019-06-14

- Fix dapp-test [nonce initialisation bug][224]

[224]: https://github.com/dapphub/dapptools/pull/224

## 0.31 - 2019-05-29

- Precompiles: SHA256, RIPEMD, IDENTITY, MODEXP, ECADD, ECMUL,
  ECPAIRING, MODEXP
- Show the hevm version with `hevm version`
- Interactive mode:
- no longer exits on reaching halt
- new shortcuts: 'a' / 'e' for start / end
- allow returning to test picker screen
- Exact integer formatting in dapp-test and tty

## 0.30 - 2019-05-09

- Adjustable verbosity level for `dapp-test` with `--verbose={0,1,2}`
- Working stack build

## 0.29 - 2019-04-03

- Significant jump in compliance with client tests
- Add support for running GeneralStateTests

## 0.28 - 2019-03-22

- Fix delegatecall gas metering, as reported in
  https://github.com/dapphub/dapptools/issues/34

## 0.27 - 2019-02-06

- Fix [hevm flatten issue](https://github.com/dapphub/dapptools/issues/127)
  related to SemVer ranges in Solidity version pragmas

## 0.26 - 2019-02-05

- Format Solidity Error(string) messages in trace

## 0.25 - 2019-02-04

- Add SHL, SHR and SAR opcodes

## 0.24 - 2019-01-23

- Fix STATICCALL for precompiled contracts
- Assume Solidity 0.5.2 in tests

## 0.23 - 2018-12-12

- Show passing test traces with --verbose flag

## 0.22 - 2018-11-13

- Simple memory view in TTY

## 0.21 - 2018-10-29

- Fix Hackage package by including C header files for ethjet

## 0.20 - 2018-10-27

- Parse constructor inputs from Solidity AST

## 0.19 - 2018-10-09

- Enable experimental 'cheat' address, allowing for modification of the
  EVM environment from within the tests. Currently just the block
  timestamp can be adjusted.

## 0.18 - 2018-10-09

- Fix [duplicate address bug](https://github.com/dapphub/dapptools/issues/70)

## 0.17 - 2018-10-05

- Semigroup/Monoid fix

## 0.16 - 2018-09-19

- Move ethjet into hevm

## [0.15] - 2018-05-09

- Fix SDIV/SMOD definitions for extreme case

## [0.14.1] - 2018-04-17

- Improve PC display in TTY

## [0.14] - 2018-03-08

- Implement STATICCALL

## [0.13] - 2018-02-28

- Require specific block number for RPC debugging
- Implement RETURNDATACOPY and RETURNDATASIZE
- Fix bug where created contracts didn't get their balance

## [0.12.3] - 2017-12-19

- More useful RPC debugging because we strip the entire BZZR metadata

## [0.12.2] - 2017-12-17

- Experimental new ecrecover implementation via libethjet
- Correct error checking for setUp() invocations

## [0.12.1] - 2017-11-28

- Test name regex matching via --match
- Fixed source map parsing bug when used with solc --optimize
- TTY: fix a padding-related display glitch

## [0.12] - 2017-11-14

- Use 13 different environment variables to control block parameters
  for unit testing, e.g. block number, timestamp, initial balance, etc.

  Full list:

  - `DAPP_TEST_ADDRESS`
  - `DAPP_TEST_CALLER`
  - `DAPP_TEST_ORIGIN`
  - `DAPP_TEST_GAS_CREATE`
  - `DAPP_TEST_GAS_CALL`
  - `DAPP_TEST_BALANCE_CREATE`
  - `DAPP_TEST_BALANCE_CALL`
  - `DAPP_TEST_COINBASE`
  - `DAPP_TEST_NUMBER`
  - `DAPP_TEST_TIMESTAMP`
  - `DAPP_TEST_GAS_LIMIT`
  - `DAPP_TEST_GAS_PRICE`
  - `DAPP_TEST_DIFFICULTY`

## [0.11.5] - 2017-11-14

- Use --state with --exec --debug

## [0.11.4] - 2017-11-12

- Fix bug when unit test contract has creations in constructor

## [0.11.3] - 2017-11-08

- Fix array support in ABI module

## [0.11.2] - 2017-11-04

- TTY: show a help bar with key bindings at the bottom

## [0.11.1] - 2017-11-02

- TTY: fix a display glitch
- TTY: improve display of ABI hashes on the stack

## [0.11] - 2017-10-31

- Add "hevm flatten" for Etherscan-ish source code concatenation
- Simplify code by removing concrete/symbolic machine abstraction

## [0.10.9] - 2017-10-23

- Fix bugs in ABI formatting

## [0.10.7] - 2017-10-19

- Fix library linking bug
- Fix gas consumption of DELEGATECALL
- Better error tracing
- Experimental "contract browser" (stupid list of addresses)

## [0.10.6] - 2017-10-19

- Enable library linking for unit tests and debugger
- Use the same default gas/balance values as `ethrun`

## [0.10.5] - 2017-10-17

- Better trace output including arguments and return values
- Proof of concept coverage analysis via `dapp-test --coverage`

## [0.10] - 2017-10-10

- Enable new trace output by default for failing tests
- Exit with failure code from test runner when tests fail
- More fixes to improve Ethereum test suite compliance

## [0.9.5] - 2017-10-06

- Prototype of new trace output with `hevm dapp-test --verbose`
- Nicer trace tree in the TTY debugger
- Many fixes to improve Ethereum test suite compliance

## [0.9] - 2017-09-29

- Integrates with live chains via RPC (read-only)
- Exposes a special contract address with test-related functionality (time warp)

## [0.8.5] - 2017-09-22

- Renames `hevm` from its maiden name `hsevm` :sparkles:

## [0.8] - 2017-09-21

- Implements gas metering (Metropolis rules by default)
- Shows gas counter in the terminal interface
- Enables debugger for consensus test executions
- Consensus test runner script with HTML reporting
- Passes 564 of the `VMTests`; fails 115 (see [0.8 test report])
- Command line options for specifying initial gas amounts and balances
- Improved TTY UI layout

## [0.7] - 2017-09-07

- Can save and load contract states to disk using a Git-backed store (only `--exec`)
- Can debug raw EVM bytecode using `exec --debug`
- Fixes `exec --value`
- Has smarter defaults for command line when running tests or debugging
- Fixes bug with `MSIZE` in `CALL` context

## [0.6.5] - 2017-09-01

- Fixes `exec` with regards to exit codes and error messages

## [0.6.1] - 2017-08-03

- TTY: Adds command `C-n` in TTY for "stepping over"

## [0.6] - 2017-08-03

- TTY: Adds second line to stack entries with humanized formatting
- TTY: Gets rid of the separate log pane in favor of a unified trace pane

## [0.5] - 2017-08-02

- TTY: Adds `p` command for stepping backwards
- Adds ability to track origins of stack and heap words
- Tracks Keccak preimage for words that come from the `SHA3` instruction

## [0.4] - 2017-07-31

- Parallelizes unit test runner
- Improves speed by changing representation of memory
- Internal refactoring for future support of symbolic execution
- Adds logs to the trace pane

## [0.3.2] - 2017-06-17

- Adds `REVERT` opcode
- Sets `TIMESTAMP` value to `1` in unit tests

## [0.3.0] - 2017-06-14

- Reverts contract state after `CALL` fails
- Improves test runner console output

## [0.2.0] - 2017-06-13

- Fixes bug in `CALL`

## [0.1.0.1] - 2017-03-31

- Highlights Solidity exactly on character level
- Adds `N` command for stepping by Solidity source position instead of by opcode

## 0.1.0.0 - 2017-03-29

- First release

[0.8 test report]: https://hydra.dapp.tools/build/135/download/1/index.html
[0.12]: https://github.com/dapphub/hevm/compare/0.11.5...0.12
[0.11.5]: https://github.com/dapphub/hevm/compare/0.11.4...0.11.5
[0.11.4]: https://github.com/dapphub/hevm/compare/0.11.3...0.11.4
[0.11.3]: https://github.com/dapphub/hevm/compare/0.11.2...0.11.3
[0.11.2]: https://github.com/dapphub/hevm/compare/0.11.1...0.11.2
[0.11.1]: https://github.com/dapphub/hevm/compare/0.11...0.11.1
[0.11]: https://github.com/dapphub/hevm/compare/0.10.9...0.11
[0.10.9]: https://github.com/dapphub/hevm/compare/0.10.7...0.10.9
[0.10.7]: https://github.com/dapphub/hevm/compare/0.10.6...0.10.7
[0.10.6]: https://github.com/dapphub/hevm/compare/0.10.5...0.10.6
[0.10.5]: https://github.com/dapphub/hevm/compare/0.10...0.10.5
[0.10]: https://github.com/dapphub/hevm/compare/0.9.5...0.10
[0.9.5]: https://github.com/dapphub/hevm/compare/0.9...0.9.5
[0.9]: https://github.com/dapphub/hevm/compare/v0.8.5...v0.9
[0.8.5]: https://github.com/dapphub/hevm/compare/v0.8...v0.8.5
[0.8]: https://github.com/dapphub/hevm/compare/v0.7...v0.8
[0.7]: https://github.com/dapphub/hevm/compare/v0.6.5...v0.7
[0.6.5]: https://github.com/dapphub/hevm/compare/v0.6.1...v0.6.5
[0.6.1]: https://github.com/dapphub/hevm/compare/v0.6...v0.6.1
[0.6]: https://github.com/dapphub/hevm/compare/v0.5...v0.6
[0.5]: https://github.com/dapphub/hevm/compare/v0.4...v0.5
[0.4]: https://github.com/dapphub/hevm/compare/v0.3.2...v0.4
[0.3.2]: https://github.com/dapphub/hevm/compare/v0.3.0...v0.3.2
[0.3.0]: https://github.com/dapphub/hevm/compare/v0.2.0...v0.3.0
[0.2.0]: https://github.com/dapphub/hevm/compare/v0.1.0.1...v0.2.0
[0.1.0.1]: https://github.com/dapphub/hevm/compare/v0.1.0.0...v0.1.0.1<|MERGE_RESOLUTION|>--- conflicted
+++ resolved
@@ -22,12 +22,9 @@
   unnecessarily output
 - Not all testcases ran due to incorrect filtering, fixed
 - Removed dead code related to IOAct in the now deprecated and removed debugger
-<<<<<<< HEAD
 - Base case of exponentiation to 0 was not handled, leading to infinite loop
 - Better exponential simplification
-=======
 - Dumping of END states (.prop) files is now default for `--debug`
->>>>>>> a7e947d8
 
 ## [0.54.2] - 2024-12-12
 
