--- conflicted
+++ resolved
@@ -16,11 +16,8 @@
   and continue running, whenever possible
 - STATICCALL abstraction is now performed in case of symbolic arguments
 - Better error messages for JSON parsing
-<<<<<<< HEAD
 - Aliasing works much better for symbolic and concrete addresses
-=======
 - Constant propagation for symbolic values
->>>>>>> dd3e07df
 
 ## Fixed
 - We now try to simplify expressions fully before trying to cast them to a concrete value
