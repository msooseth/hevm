# Changelog

All notable changes to this project will be documented in this file.

The format is based on [Keep a Changelog](https://keepachangelog.com/en/1.0.0/),
and this project adheres to [Semantic Versioning](https://semver.org/spec/v2.0.0.html).

## Added
- When a staticcall is made to a contract that does not exist, we overapproximate
  and return symbolic values
- More simplification rules for Props
- JoinBytes simplification rule
- New simplification rule to help deal with abi.encodeWithSelector
- More simplification rules for Props
- Using the SMT solver to get a single concrete value for a symbolic expression
  and continue running, whenever possible
- STATICCALL abstraction is now performed in case of symbolic arguments
- Better error messages for JSON parsing
- Multiple solutions are allowed for a single symbolic expression, and they are
  generated via iterative calls to the SMT solver for quicker solving
- Aliasing works much better for symbolic and concrete addresses
- Constant propagation for symbolic values
- Allow reading bytecode via --code-file or --code-a-file/--code-b-file. Strips
  `\n`, spaces, and ignores leading `0x` to make it easier to use via e.g.
  `jq '.deplayedBytecode.object file.json > file.txt'` to parse Forge JSON output
  This alleviates the issue when the contract is large and does not fit the command line
  limit of 8192 characters
- Two more simplification rules: `ReadByte` & `ReadWord` when the `CopySlice`
  it is reading from is writing after the position being read, so the
  `CopySlice` can be ignored
- More simplification rules that help avoid symbolic copyslice in case of
  STATICCALL overapproximation
- Test to make sure we don't accidentally overapproximate a working, good STATICCALL
- Allow EXTCODESIZE/HASH, BALANCE to be abstracted to a symbolic value.
- Allow CALL to be extracted in case `--promise-no-reent` is given, promising
  no reentrancy of contracts. This may skip over reentrancy vulnerabilities
  but allows much more thorough exploration of the contract
- Allow controlling the max buffer sizes via --max-buf-size to something smaller than 2**64
  so we don't get too large buffers as counterexamples
- More symbolic overapproximation for Balance and ExtCodeHash opcodes, fixing
  CodeHash SMT representation
<<<<<<< HEAD
- Add deployment code flag to the `equivalenceCheck` function
=======
- We no longer dispatch Props to SMT that can be solved by a simplification
>>>>>>> 6264499b

## Fixed
- We now try to simplify expressions fully before trying to cast them to a concrete value
  This should improve issues when "Unexpected Symbolic Arguments to Opcode" was
  unnecessarily output
- Not all testcases ran due to incorrect filtering, fixed
- Removed dead code related to IOAct in the now deprecated and removed debugger
- Base case of exponentiation to 0 was not handled, leading to infinite loop
- Better exponential simplification
- Dumping of END states (.prop) files is now default for `--debug`
- When cheatcode is missing, we produce a partial execution warning
- Size of calldata can be up to 2**64, not 256. This is now reflected in the documentation
- We now have less noise during test runs, and assert more about symbolic copyslice tests
- CopySlice rewrite rule is now less strict while still being sound
- Assumptions about reading from buffer after its size are now the same in all cases.
  Previously, they were too weak in case of reading 32 bytes.
- The equivalence checker now is able to prove that an empty store is
  equivalent to a store with all slots initialized to 0.
- Equivalence checking was incorrectly assuming that overapproximated values
  were sequentially equivalent. We now distinguish these symbolic values with
  `A-` and `B-`

## Changed
- Warnings now lead printing FAIL. This way, users don't accidentally think that
  their contract is correct when there were cases/branches that hevm could not
  fully explore. Printing of issues is also now much more organized

## [0.54.2] - 2024-12-12

## Fixed
- Fixed GitHub release action to upload release binaries

## [0.54.1] - 2024-12-12

## Fixed
- Fixed GitHub release action to create release binaries

## [0.54.0] - 2024-12-10

## Changed
- Improved printing of results. Should be more intuitive to understand what hevm found.
- More complete and precise array/mapping slot rewrite, along with a copySlice improvement
- Use a let expression in copySlice to decrease expression size
- The `--debug` flag now dumps the internal expressions as well
- hevm now uses the forge-std library's way of detecting failures, i.e. through
  reverting with a specific error code unless --assertion-type DSTest is passed
- Default max iterations is 5 now. `--max-iters -1` now signals no bound. This change is to match other
  symbolic execution frameworks' default bound and to not go into an infinite loop by default when
  there could be other, interesting and reachable bugs in the code
- Update to GHC version 9.6.5
- Abstraction-refinement is no longer an option, it was never really useful and not well-tested

## Added
- More POr and PAnd rules
- Array/Map slot decomposition can be turned off via a flag
- More PEq, PLEq, and PLT rules
- New `label` cheatcode.
- Updated Bitwuzla to newer version
- New cheatcodes `startPrank()` & `stopPrank()`
- ARM64 and x86_64 Mac along with Linux x86_64 static binaries for releases
- Tutorial for symbolic execution
- PAnd props are now recursively flattened
- Double negation in Prop are removed
- Updated forge to modern version, thereby fixing JSON parsing of new forge JSONs
- Fixed RPC fetching of contract data
- Symbolic ABI encoding for tuples, fuzzer for encoder
- Printing `Addrs` when running `symbolic` for counterexamples and reachable end states
- Improved symbolic execution tutorial
- More Mod, SMod, Div, and SDiv simplification rules
- Add `freshAddresses` field in `VMOpts` so that initial fresh address can be given as input
- Add documentation about limitations and workarounds
- More verbose error messages in case of symbolic arguments to opcode
- Tests to enforce that in Expr and Prop, constants are on the LHS whenever possible
- Support for MCOPY and TSTORE/TLOAD, i.e. EIP 5656 + 1153 + 4788
- All fuzz tests now run twice, once with expected SAT and once with expected UNSAT to check
  against incorrectly trivial UNSAT queries
- Allow --num-solvers option for equivalence checking, use num cores by default
- Preliminary support for multi-threaded Z3
- Skip over SMT generation issues due to e.g. CopySlice with symbolic arguments, and return
  partial results instead of erroring out
- Fix interpreter's MCOPY handling so that it doesn't error out on symbolic arguments
- More desciptive errors in case of a cheatcode issue
- Better and more pretty debug messages
- Many env* cheatcodes are now supported

## Fixed
- `vm.prank` is now respected during calls to create
- `concat` is a 2-ary, not an n-ary function in SMT2LIB, declare-const does not exist in QF_AUFBV, replacing
   with declare-fun
- CVC5 needs `--incremental` flag to work properly in abstraction-refinement mode
- cli.hs now uses with-utf8 so no release binary will have locale issues anymore
- Took ideas for simplification rules from "Super-optimization of Smart Contracts" paper by Albert et al.
- Printing panic uint256 as hex, not as int
- Decomposition does not take place when entire states are compared, as that would necessitate
  a different approach.
- `initial-storage` option of `hevm symbolic` is respected
- `caller` option of `hevm symbolic` is now respected
- Thanks to the new simplification rules, we can now enable more conformance tests
- Multi-threaded running of Tracing.hs was not possible due to IO race. Fixed.
- Fixed multi-threading bug in symbolic interpretation
- Fixed simplification of concrete CopySlice with destination offset beyond destination size
- Fixed a bug in our SMT encoding of reading multiple consecutive bytes from concrete index
- Fixed bug in SMT encoding that caused empty and all-zero byte arrays to be considered equal
  and hence lead to false negatives through trivially UNSAT SMT expressions
- Respect --smt-timeout in equivalence checking
- Fixed the handling of returndata with an abstract size during transaction finalization
- Error handling for user-facing cli commands is much improved
- Fixed call signature generation for test cases
- Fixing prank so it doesn't override the sender address on lower call frames

## [0.53.0] - 2024-02-23

## Changed

- Minimum distance requirements are now asserted for Keccak function calls. They assert that it's hard to generate two Keccak's that are less than 256 afar.
- Keccak concretization is now done only after all simplifications are performed. This helps with simplification pre-concretization
- Added an IllegalOverflow error in case the system tries to allocate a large amount of memory during
  abstract gas execution but concrete running. In these cases, the interpreter can out-of-heap
  as the only check is that the size allocated is less than $2**{64}$, but that is too large to fit in memory. Now,
  we check more stringently, and still return an IllegalOverflow
- Fixed `--root` option for the `test` subcommand
- Use `-Wunused-packages` and eliminate unused deps.

## Added

- Optimized smt queries that significantly improve performance when dealing with solidity mappings and arrays
- Support for using Bitwuzla as a solver
- More efficient encoding for failure in ds-test style tests
- Symbolic tests now support statically sized arrays as parameters
- `hevm test` now has a `num-solvers` parameter that controls how many solver instances to spawn
- New solc-specific simplification rules that should make the final Props a lot more readable
- Prop is now correctly ordered, better BufLength and Max simplifications of Expr,
  and further solc-specific simplifications of Expr
- Simplify earlier and don't check reachability for things statically determined to be FALSE
- New concrete fuzzer that can be controlled via `--num-cex-fuzz`
- Partial support for dynamic jumps when the jump destination can be computed
  given already available information
- Added three forking cheatcodes: `createFork`, `selectFork`, and `activeFork`

## Fixed

- Traces now correctly perform source mapping to display contract details
- Event traces now correctly display indexed arguments and argument names
- JSON reading of foundry JSONs was dependent on locale and did not work with many locales.

## [0.52.0] - 2023-10-26

This is a major breaking release that removes several user facing features and includes non trivial
breakage for library users. These changes mean the code is significantly simpler, more performant,
and allow support for new features like fully symbolic addresses.

In addition to the changes below, this release includes significant work on performance
optimization for symbolic execution.

## Added

The major new user facing feature in this release is support for fully symbolic addresses (including
fully symbolic addresses for deployed contracts). This allows tests to be writen that call
`vm.prank` with a symbolic value, making some tests (e.g. access control, token transfer logic) much
more comprehensive.

Some restrictions around reading balances from and transfering value between symbolic addresses are
currently in place. Currently, if the address is symbolic, then you will only be able to read it's
balance, or transfer value to/from it, if it is the address of a contract that is actually deployed.
This is required to ensure soundness in the face of aliasing between symbolic addresses. We intend
to lift this restriction in a future release.

### Other

- Support for `vm.deal`
- Support for `vm.assume` (this is semantically identical to using `require`, but does simplify the
    process of porting exisitng fuzz tests to be symbolic)
- the `check` prefix now recognized for symbolic tests
- `hevm test` now takes a `--number` argument to specify which block should be used when making rpc queries

## Changed

### Revert Semantics in Solidity Tests

solidity tests no longer consider reverts to be a failure, and check only for the ds-test failed bit
or user defined assertion failures (i.e. `Panic(0x01)`). This makes writing tests much easier as
users no longer have to consider trivial reverts (e.g. arithmetic overflow).

A positive (i.e. `prove`/`check`) test with no rechable assertion violations that does not have any
succesful branches will still be considered a failure.

## Removed

hevm has been around for a while, and over time has accumulated many features. We decided to remove
some of these features in the interest of focusing our attention, increasing our iteration speed and
simplifying maintainance. The following user facing features have been removed from this release:

- The visual debugger has been removed
- All concrete ds-test executors have been removed (i.e. plain, fuzzer, invariant)
- Rpc caching and state serialization has been removed (i.e. all `--cache` / `--state` flags)
- The various `DAPP_TEST` variables are no longer observed
- The `--initial-storage` flag no longer accepts a concrete prestore (valid values are now `Empty` or `Abstract`)

## Fixed

This release also includes many small bugfixes:

- CopySlice wraparound issue especially during CopyCallBytesToMemory
- Contracts deployed during symbolic execution are created with an empty storage (instead of abstract in previous versions)
- EVM.Solidity.toCode to include contractName in error string
- Better cex reconstruction in cases where branches do not refer to all input variables in calldata
- Correctly handle empty bytestring compiled contracts' JSON
- No more false positives when keccak is called with inputs of different sizes
- `test` now falls back to displaying an unecoded bytestring for calldata when the model returned by the solver has a different length the length of the arguments in the test signature.
- we now generate correct counterexamples for branches where only a subset of input variables are referenced by the path conditions
- `vm.prank` now works correctly when passed a symbolic address
- `vm.prank` now works correctly when the next call transfers value
- storage layout information will now be parsed from the output of `forge build` if it is available

## API Changes

### Reworked Storage Model / Symbolic Addresses

Adding symbolic addresses required some fairly significant changes to the way that we model storage.
We introduced a new address type to `Expr` (`Expr EAddr`), that allows us to model fully symbolic
addresses. Instead of modelling storage as a global symbolic 2D map (`address -> word -> word`) in
`vm.env`, each contract now has it's own symbolic 1D map (`word -> word`), that is stored in the
`vm.contracts` mapping. `vm.contracts` is now keyed on `Expr EAddr` instead of `Addr`. Addresses
that are keys to the `vm.contracts` mapping are asserted to be distinct in our smt encoding. This
allows us to support symbolic addresses in a fully static manner (i.e. we do not currently need to
make any extra smt queries when looking up storage for a symbolic address).

### Mutable Memory & ST

We now use a mutable representation of memory if it is currently completely concrete. This is a
significant performance improvement, and fixed a particulary egregious memory leak. It does entail
the use of the `ST` monad, and introduces a new type parameter to the `VM` type that tags a given
instance with it's thread local state. Library users will now need to either use the ST moand and
`runST` or `stToIO` to compose and sequence vm executions.

## GHC 9.4

Hevm is now built with ghc9.4. While earlier compiler versions may continue to work for now, they
are no longer explicitly tested or supported.

### Other

- Contract balances can now be fully symbolic
- Contract code can now be fully abstract. Calls into contracts with unknown code will fail with `UnexpectedSymbolicArg`.
- Run expression simplification on branch conditions
- SLoad/SStore simplifications based on assumptions regarding Keccak non-collision&preimage
- Improved Prop simplification
- CopySlice+WriteWord+ConcreteBuf now truncates ConcreteBuf in special cases
- Better simplification of Eq IR elements
- Run a toplevel constant folding reasoning system on branch conditions
- Global config via a monad, which should allow for more refactoring
- `evalProp` is renamed to `simplifyProp` for consistency
- Mem explosion in `writeWord` function was possible in case `offset` was close to 2^256. Fixed.
- BufLength was not simplified via bufLength function. Fixed.
- Add and Mul are associative, let's use that to make Expr more canonical
- `VMOpts` no longer takes an initial store, and instead takes a `baseState`
  which can be either `EmptyBase` or `AbstractBase`. This controls whether
  storage should be inialized as empty or fully abstract. Regardless of this
  setting contracts that are deployed at runtime via a call to
  `CREATE`/`CREATE2` have zero initialized storage.

## [0.51.3] - 2023-07-14

## Fixed

- Path joining on Windows
- Fixed overflow issue in stripWrites
- Automatic tests are now more reproducible

## Changed

- Removed sha3Crack which has been deprecated for keccakEqs
- Abstraction-refinement for more complicated expressions such as MULMOD

## Added

- Added flag `-f debug` to add debug flags to cabal/GHC

## [0.51.2] - 2023-07-11

## Fixed

- SMT encoding of Expr now has assertions for the range of environment values that are less than word size (256 bits).
- Trace now contains the cheat code calls
- More consistent error messages

## Changed

- SMT2 scripts are now being reprocessed to put one sexpr per line. Having sepxrs that span across multiple lines trigers a bug in CVC5.
- Removing long-running tests so we can finish all unit tests in approx 10 minutes on a current-gen laptop CPU
- Added git revision to `hevm version`

## Added

- execution traces are now shown for failed `prove_` tests

## [0.51.1] - 2023-06-02

## Fixed

- hevm now gracefully handles missing `out` directories
- Constraints are correctly propogated to the final output expression during symbolic execution

## Changed

- HEVM is now fully compliant with the Shanghai hard fork

## [0.51.0] - 2023-04-27

## Added

- `hevm` can now execute unit tests in foundry projects. Just run `hevm test` from the root of a foundry repo, and all unit tests will be executed (including prove tests).
- A new stack based loop detection heuristic
- Analysis of partial execution traces is now supported

## Changed

- `hevm dapp-test` has been replaced with `hevm test --project-type DappTools`.
- `hevm test` no longer supports parsing solidity output in the combined json format.
- The default value for `--ask-smt-iterations` has been changed to 1
- The SMT solver is never queried for branch conditions that do not occur in a loop (as determined by the loop detection heuristic)

## Fixed

- `--max-iterations` is respected in cases where path conditions have become inconsistent
- `--max-iterations` is now respected for loops with a concrete branch condition

## Fixed

- Fixed a bug where underflow was possible when transfering eth

## [0.50.5] - 2023-04-18

## Changed

- The `--storage-model` parameter has been replaced with `--initial-storage`
- The `--smttimeout` argument now expects a value in seconds not milliseconds
- The default smt timeout has been set to 5 minutes
- `hevm symbolic` now searches only for user defined assertions by default

### Fixed

- The `prank` cheatcode now transfers value from the correct address
- Fixed an off-by-one error in `EVM.Debug.srcMapCodePos`

## [0.50.4] - 2023-03-17

### Fixed

- The `--solvers` cli option is now respected (previously we always used Z3)
- The `equivalence` command now fails with the correct status code when counterexamples are found
- The `equivalence` command now respects the given `--sig` argument
- Correct symbolic execution for the `SGT` opcode

### Changed

- The `equivalence` command now pretty prints discovered counterexamples

### Added

- Implemented a shrinking algorithm for counterexamples
- A new differential fuzzing test harness that compares the concrete semantics, as well as parts of the symbolic semantics against the geth evm implementation
- The `hevm` library can now be built on Windows systems.
- `equivalence` can now be checked for fully or partially concrete calldata
- Support for function pointers in ABI

## [0.50.3] - 2023-02-17

### Fixed

- `hevm symbolic` exits with status code `1` if counterexamples or timeouts are found
- Calldata reads beyond calldata size are provably equal to zero.

### Added

- New cheatcode `prank(address)` that sets `msg.sender` to the specified address for the next call.
- Improved equivalence checker that avoids checking similar branches more than once.
- Improved simplification for arithmetic expressions
- Construction of storage counterexamples based on the model returned by the SMT solver.
- Static binaries for macos

### Changed
- SMT encoding of buffer length without using uninterpreted functions.

## [0.50.2] - 2023-01-06

### Fixed

- Arithmetic overflow in concrete `SAR` edge case ([#163](https://github.com/ethereum/hevm/pull/163))
- Unexpected abstract term application during fully concrete execution ([#163](https://github.com/ethereum/hevm/pull/163))

## [0.50.1] - 2022-12-29

### Fixed

- `hevm exec` no longer fails with `hevm: No match in record selector smttimeout`
- the `gas`, `gaslimit`, `priorityfee`, and `gasprice` cli options are now respected
- cleaner formatting for the gas value in the visual debugger

### Changed

- we now build with ghc 9.2.4 by default
- various perf improvements for concrete execution ([#157](https://github.com/ethereum/hevm/pull/157), [#152](https://github.com/ethereum/hevm/pull/152))

## [0.50.0] - 2022-12-19

### Changed

The symbolic execution engine has been rewritten. We have removed our dependency on sbv, and now
symbolic execution decompiles bytecode into a custom IR, and smt queries are constructed based on
the structure of the term in this IR.

This gives us much deeper control over the encoding, and makes custom static analysis and
simplification passes much easier to implement.

The symbolic execution engine is now parallel by default, and will distribute granular SMT queries
across a pool of solvers, allowing analysis to be scaled out horizontally across many CPUs.

more details can be found in the [architecuture](../../architecture.md) docs.

### Removed

The following cli commands have been removed:

- `abiencode`
- `rlp`
- `flatten`
- `strip-metadata`

## [0.49.0] - 2021-11-12

### Added

- Support for solc 0.8.10
- Support for solc 0.8.11

### Changed

- Clearer display for the invalid opcode (`0xfe`) in debug view
- Better error messages when trying to deploy unlinked bytecode
- `bytesX` arguments to `hevm abiencode` are automatically padded

### Fixed

- Test contracts with no code (e.g. `abstract` contracts) are now skipped
- Replay data for invariant tests is now displayed in a form that does not cause errors when used with `dapp test --replay`

## [0.48.1] - 2021-09-08

### Added

- Support for 0.8.4 custom error types in stack traces

### Changed

- Contract feching happens synchronously again.
- Invariants checked before calling methods from targetContracts.

### Fixed

- The block gas limit and basefee are now correctly fetched when running tests via rpc

## 0.48.0 - 2021-08-03

### Changed

- Updated to London hard fork!
- The configuration variable `DAPP_TEST_BALANCE_CREATE` has been renamed to `DAPP_TEST_BALANCE`
- Default `smttimeout` has been increased to 1 minute.
- A new flag has been added to hevm (`--ask-smt-iterations`) that controls the number of iterations
  at which the symbolic execution engine will stop eager evaluation and begin to query the smt
  solver whether a given branch is reachable or not.
- Contract fetching now happens asynchronously.
- Fixed no contract definition crashes
- Removed NoSuchContract failures

## 0.47.0 - 2021-07-01

### Added

- A new test runner for checking invariants against random reachable contract states.
- `hevm symbolic` can search for solc 0.8 style assertion violations, and a new `--assertions` flag
  has been added allowing users to customize which assertions should be reported
- A new cheatcode `ffi(string[])` that executes an arbitrary command in the system shell

### Changed

- Z3 is once again the default smt solver
- Updated nixpkgs to the `21.05` channel

### Fixed

- Sourcemaps for contracts containing `immutable` are now shown in the debug view.

## 0.46.0 - 2021-04-29

### Added

- Updated to Berlin! Conformant with GeneralStateTests at commit hash `644967e345bbc6642fab613e1b1737abbe131f78`.

### Fixed

- ADDMOD and MULMOD by zero yields zero.
- Address calculation for newly created contracts.
- Accomodated for the notorious "anomolies on the main network" (see yellow paper Appendix K for trivia)
- A hevm crash when debugging a SELFDESTRUCT contract.

## 0.45.0 - 2021-03-22

### Added

- Two new cheatcodes were added: `sign(uint sk, bytes message)` and `addr(uint sk)`. Taken together
  these should allow for much more ergonomic testing of code that handles signed messages.
- Symbolic execution can deal with partially symbolic bytecode, allowing for symbolic constructor arguments to be given in tests.

### Fixed

- Fixed a bug in the abiencoding.
- Fixed the range being generated by ints.
- `hevm flatten` combines the SPDX license identifiers of all source files.

### Changed

- updated `nixpkgs` to the `20.09` channel
- Arbitrary instance of AbiType can no longer generate a tuple

## 0.44.1 - 2020-02-02

### Changed

- hevm cheatcodes now accept symbolic arguments, allowing e.g. symbolic jumps in time in unit tests
- More efficient arithmetic overflow checks by translating queries to a more [intelligent form](www.microsoft.com/en-us/research/wp-content/uploads/2016/02/z3prefix.pdf).

## 0.44.0 - 2020-01-26

### Added

- `hevm` now accepts solidity json output built via `--standard-json` as
  well as `--combined-json`.
- addresses in the trace output are prefixed with `ContractName@0x...`
  if there is a corresponding contract and `@0x...` otherwise.

### Fixed

- Symbolic execution now generates calldata arguments restricted to the proper ranges,
  following the semantics of fuzzing.
- If the `--address` flag is present in `hevm exec` or `hevm symbolic`,
  it overrides the contract address at which a contract will be created.
- Address pretty printing
- Updated sbv to `8.9.5` to fix "non-const in array declaration" cvc4 issue with ds-test.

### Changed

- Use cvc4 as default smt solver

## 0.43.2 - 2020-12-10

### Changed

- The default smttimeout has been increased from 20s to 30s

## 0.43.1 - 2020-12-10

### Changed

- Counterexamples from symbolic tests now show clearer failure reasons

### Fixed

- Symbolic tests now work with RPC
- Branch selection is working again in the interactive debugger

## 0.43.0 - 2020-11-29

### Added

- A `--show-tree` option to `hevm symbolic` which prints the execution tree explored.
- Some symbolic terms are displayed with richer semantic information, instead of the black box `<symbolic>`.
- `hevm dapp-test` now supports symbolic execution of test methods that are prefixed with `prove` or `proveFail`
- The `hevm interactive` alias has been removed, as it is equivalent to `hevm dapp-test --debug`
- `hevm dapp-test --match` now matches on contract name and file path, as well as test name
- Step through the callstack in debug mode using the arrow keys

### Changed

- `dapp-test` trace output now detects ds-note events and shows `LogNote`
- create addresses are shown with `@<address>` in the trace
- `DSTest.setUp()` is only run if it exists, rather than failing
- support new ds-test `log_named_x(string, x)` (previously bytes32 keys)
- return arguments are fully displayed in the trace (previously only a single word)
- return/revert trace will now show the correct source position

## 0.42.0 - 2020-10-31

### Changed

- z3 updated to 4.8.8
- optimize SMT queries
- More useful trace output for unknown calls
- Default to on chain values for `coinbase`, `timestamp`, `difficulty`, `blocknumber` when rpc is provided
- Perform tx initialization (gas payment, value transfer) in `hevm exec`, `hevm symbolic` and `hevm dapp-test`.

### Added

- TTY commands `P` and `c-p` for taking larger steps backwards in the debuger.
- `--cache` flag for `dapp-test`, `exec`, `symbolic`, `interactive`,
  enabling caching of contracts received by rpc.
- `load(address,bytes32)` cheat code allowing storage reads from arbitrary contracts.

## 0.41.0 - 2020-08-19

### Changed

- Switched to [PVP](https://github.com/haskell/pvp/blob/master/pvp-faq.md) for version control, starting now at `0.41.0` (MAJOR.MAJOR.MINOR).
- z3 updated to 4.8.7
- Generate more interesting values in property based testing,
  and implement proper shrinking for all abi values.
- Fixed soundness bug when using KECCAK or SHA256 opcode/precompile
- Fixed an issue in debug mode where backstepping could cause path information to be forgotten
- Ensure that pathconditions are consistent when branching, and end the execution with VMFailure: DeadPath if this is not the case
- Fixed a soundness bug where nonzero jumpconditions were assumed to equal one.
- default `--smttimeout` changed from unlimited to 20 seconds
- `hevm symbolic --debug` now respects `--max-iterations`

### Added

- `hevm exec --trace` flag to dump a trace
- Faster backstepping in interactive mode by saving multiple snapshot states.
- Support for symbolic storage for multiple contracts

## 0.40 - 2020-07-22

- hevm is now capable of symbolic execution!

### Changed

As a result, the types of several registers of the EVM have changed to admit symbolic values as well as concrete ones.

- state.stack: `Word` -> `SymWord`.
- state.memory: `ByteString` -> `[SWord 8]`.
- state.callvalue: `W256` -> `SymWord`.
- state.caller: `Addr` -> `SAddr`.
- state.returndata: `ByteString` -> `[SWord 8]`.
- state.calldata: `ByteString` -> `([SWord 8], (SWord 32))`. The first element is a list of symbolic bytes, the second is the length of calldata. We have `fst calldata !! i .== 0` for all `snd calldata < i`.

- tx.value: `W256` -> `SymWord`.

- contract.storage: `Map Word Word` -> `Storage`, defined as:

```hs
data Storage
  = Concrete (Map Word SymWord)
  | Symbolic (SArray (WordN 256) (WordN 256))
  deriving (Show)
```

### Added

New cli commands:

- `hevm symbolic`: search for assertion violations, or step through a symbolic execution in debug mode.
- `hevm equivalence`: compare two programs for equivalence.

See the README for details on usage.

The new module `EVM.SymExec` exposes several library functions dealing with symbolic execution.
In particular,

- `SymExec.interpret`: implements an operational monad script similar to `TTY.interpret` and `Stepper.interpret`, but returns a list of final VM states rather than a single VM.
- `SymExec.verify`: takes a prestate and a postcondition, symbolically executes the prestate and checks that all final states matches the postcondition.

### Removed

The concrete versions of a lot of arithmetic operations, replaced with their more general symbolic counterpart.

## 0.39 - 2020-07-13

- Exposes abi encoding to cli
- Added cheat code `hevm.store(address a, bytes32 location, bytes32 value)`
- Removes `ExecMode`, always running as `ExecuteAsBlockchainTest`. This means that `hevm exec` now finalizes transactions as well.
- `--code` is now entirely optional. Not supplying it returns an empty contract, or whatever is stored in `--state`.

## 0.38 - 2020-04-23

- Exposes metadata stripping of bytecode to the cli: `hevm strip-metadata --code X`. [357](https://github.com/dapphub/dapptools/pull/357).
- Fixes a bug in the srcmap parsing introduced in 0.37 [356](https://github.com/dapphub/dapptools/pull/356).
- Fixes a bug in the abi-encoding of `bytes` with size > 32[358](https://github.com/dapphub/dapptools/pull/358).

## 0.37 - 2020-03-24

- Sourcemap parser now admits `solc-0.6.0` compiled `.sol.json` files.

## 0.36 - 2020-01-07

- Implement Istanbul support [318](https://github.com/dapphub/dapptools/pull/318)
- Fix a bug introduced in [280](https://github.com/dapphub/dapptools/pull/280) of rlp encoding of transactions and sender address [320](https://github.com/dapphub/dapptools/pull/320/).
- Make InvalidTx a fatal error for vm tests and ci.
- Suport property based testing in unit tests. [313](https://github.com/dapphub/dapptools/pull/313) Arguments to test functions are randomly generated based on the function abi. Fuzz tests are not present in the graphical debugger.
- Added flags `--replay` and `--fuzz-run` to `hevm dapp-test`, allowing for particular fuzz run cases to be rerun, or for configuration of how many fuzz tests are run.
- Correct gas readouts for unit tests
- Prevent crash when trying to jump to next source code point if source code is missing

## 0.35 - 2019-11-02

- Merkle Patricia trie support [280](https://github.com/dapphub/dapptools/pull/280)
- RLP encoding and decoding functions [280](https://github.com/dapphub/dapptools/pull/280)
- Extended support for Solidity ABI encoding [259](https://github.com/dapphub/dapptools/pull/259)
- Bug fixes surrounding unit tests and gas accounting (https://github.com/dapphub/dapptools/commit/574ef401d3e744f2dcf994da056810cf69ef84fe, https://github.com/dapphub/dapptools/commit/5257574dd9df14edc29410786b75e9fb9c59069f)

## 0.34 - 2019-08-28

- handle new solc bzzr metadata in codehash for source map
- show VM hex outputs as hexadecimal
- rpc defaults to latest block
- `hevm interactive`:
- fix rpc fetch
- scrollable memory pane
- Fix regression in VMTest compliance.
- `hevm exec` ergonomics:
- Allow code/calldata prefixed with 0x
- create transactions with specific caller nonce
- interactive help pane
- memory pane scrolling

## 0.33 - 2019-08-06

- Full compliance with the [General State Tests][245] (with the
  BlockchainTest format), using the Yellow and Jello papers as
  reference, for Constantinople Fix (aka Petersburg). Including:
- full precompile support
- correct substate accounting, including touched accounts,
  selfdestructs and refunds
- memory read/write semantics
- many gas cost corrections
- Show more information for non solc bytecode in interactive view
  (trace and storage)
- Help text for all cli options
- Enable `--debug` flag in `hevm dapp-test`

[245]: https://github.com/dapphub/dapptools/pull/245

## 0.32 - 2019-06-14

- Fix dapp-test [nonce initialisation bug][224]

[224]: https://github.com/dapphub/dapptools/pull/224

## 0.31 - 2019-05-29

- Precompiles: SHA256, RIPEMD, IDENTITY, MODEXP, ECADD, ECMUL,
  ECPAIRING, MODEXP
- Show the hevm version with `hevm version`
- Interactive mode:
- no longer exits on reaching halt
- new shortcuts: 'a' / 'e' for start / end
- allow returning to test picker screen
- Exact integer formatting in dapp-test and tty

## 0.30 - 2019-05-09

- Adjustable verbosity level for `dapp-test` with `--verbose={0,1,2}`
- Working stack build

## 0.29 - 2019-04-03

- Significant jump in compliance with client tests
- Add support for running GeneralStateTests

## 0.28 - 2019-03-22

- Fix delegatecall gas metering, as reported in
  https://github.com/dapphub/dapptools/issues/34

## 0.27 - 2019-02-06

- Fix [hevm flatten issue](https://github.com/dapphub/dapptools/issues/127)
  related to SemVer ranges in Solidity version pragmas

## 0.26 - 2019-02-05

- Format Solidity Error(string) messages in trace

## 0.25 - 2019-02-04

- Add SHL, SHR and SAR opcodes

## 0.24 - 2019-01-23

- Fix STATICCALL for precompiled contracts
- Assume Solidity 0.5.2 in tests

## 0.23 - 2018-12-12

- Show passing test traces with --verbose flag

## 0.22 - 2018-11-13

- Simple memory view in TTY

## 0.21 - 2018-10-29

- Fix Hackage package by including C header files for ethjet

## 0.20 - 2018-10-27

- Parse constructor inputs from Solidity AST

## 0.19 - 2018-10-09

- Enable experimental 'cheat' address, allowing for modification of the
  EVM environment from within the tests. Currently just the block
  timestamp can be adjusted.

## 0.18 - 2018-10-09

- Fix [duplicate address bug](https://github.com/dapphub/dapptools/issues/70)

## 0.17 - 2018-10-05

- Semigroup/Monoid fix

## 0.16 - 2018-09-19

- Move ethjet into hevm

## [0.15] - 2018-05-09

- Fix SDIV/SMOD definitions for extreme case

## [0.14.1] - 2018-04-17

- Improve PC display in TTY

## [0.14] - 2018-03-08

- Implement STATICCALL

## [0.13] - 2018-02-28

- Require specific block number for RPC debugging
- Implement RETURNDATACOPY and RETURNDATASIZE
- Fix bug where created contracts didn't get their balance

## [0.12.3] - 2017-12-19

- More useful RPC debugging because we strip the entire BZZR metadata

## [0.12.2] - 2017-12-17

- Experimental new ecrecover implementation via libethjet
- Correct error checking for setUp() invocations

## [0.12.1] - 2017-11-28

- Test name regex matching via --match
- Fixed source map parsing bug when used with solc --optimize
- TTY: fix a padding-related display glitch

## [0.12] - 2017-11-14

- Use 13 different environment variables to control block parameters
  for unit testing, e.g. block number, timestamp, initial balance, etc.

  Full list:

  - `DAPP_TEST_ADDRESS`
  - `DAPP_TEST_CALLER`
  - `DAPP_TEST_ORIGIN`
  - `DAPP_TEST_GAS_CREATE`
  - `DAPP_TEST_GAS_CALL`
  - `DAPP_TEST_BALANCE_CREATE`
  - `DAPP_TEST_BALANCE_CALL`
  - `DAPP_TEST_COINBASE`
  - `DAPP_TEST_NUMBER`
  - `DAPP_TEST_TIMESTAMP`
  - `DAPP_TEST_GAS_LIMIT`
  - `DAPP_TEST_GAS_PRICE`
  - `DAPP_TEST_DIFFICULTY`

## [0.11.5] - 2017-11-14

- Use --state with --exec --debug

## [0.11.4] - 2017-11-12

- Fix bug when unit test contract has creations in constructor

## [0.11.3] - 2017-11-08

- Fix array support in ABI module

## [0.11.2] - 2017-11-04

- TTY: show a help bar with key bindings at the bottom

## [0.11.1] - 2017-11-02

- TTY: fix a display glitch
- TTY: improve display of ABI hashes on the stack

## [0.11] - 2017-10-31

- Add "hevm flatten" for Etherscan-ish source code concatenation
- Simplify code by removing concrete/symbolic machine abstraction

## [0.10.9] - 2017-10-23

- Fix bugs in ABI formatting

## [0.10.7] - 2017-10-19

- Fix library linking bug
- Fix gas consumption of DELEGATECALL
- Better error tracing
- Experimental "contract browser" (stupid list of addresses)

## [0.10.6] - 2017-10-19

- Enable library linking for unit tests and debugger
- Use the same default gas/balance values as `ethrun`

## [0.10.5] - 2017-10-17

- Better trace output including arguments and return values
- Proof of concept coverage analysis via `dapp-test --coverage`

## [0.10] - 2017-10-10

- Enable new trace output by default for failing tests
- Exit with failure code from test runner when tests fail
- More fixes to improve Ethereum test suite compliance

## [0.9.5] - 2017-10-06

- Prototype of new trace output with `hevm dapp-test --verbose`
- Nicer trace tree in the TTY debugger
- Many fixes to improve Ethereum test suite compliance

## [0.9] - 2017-09-29

- Integrates with live chains via RPC (read-only)
- Exposes a special contract address with test-related functionality (time warp)

## [0.8.5] - 2017-09-22

- Renames `hevm` from its maiden name `hsevm` :sparkles:

## [0.8] - 2017-09-21

- Implements gas metering (Metropolis rules by default)
- Shows gas counter in the terminal interface
- Enables debugger for consensus test executions
- Consensus test runner script with HTML reporting
- Passes 564 of the `VMTests`; fails 115 (see [0.8 test report])
- Command line options for specifying initial gas amounts and balances
- Improved TTY UI layout

## [0.7] - 2017-09-07

- Can save and load contract states to disk using a Git-backed store (only `--exec`)
- Can debug raw EVM bytecode using `exec --debug`
- Fixes `exec --value`
- Has smarter defaults for command line when running tests or debugging
- Fixes bug with `MSIZE` in `CALL` context

## [0.6.5] - 2017-09-01

- Fixes `exec` with regards to exit codes and error messages

## [0.6.1] - 2017-08-03

- TTY: Adds command `C-n` in TTY for "stepping over"

## [0.6] - 2017-08-03

- TTY: Adds second line to stack entries with humanized formatting
- TTY: Gets rid of the separate log pane in favor of a unified trace pane

## [0.5] - 2017-08-02

- TTY: Adds `p` command for stepping backwards
- Adds ability to track origins of stack and heap words
- Tracks Keccak preimage for words that come from the `SHA3` instruction

## [0.4] - 2017-07-31

- Parallelizes unit test runner
- Improves speed by changing representation of memory
- Internal refactoring for future support of symbolic execution
- Adds logs to the trace pane

## [0.3.2] - 2017-06-17

- Adds `REVERT` opcode
- Sets `TIMESTAMP` value to `1` in unit tests

## [0.3.0] - 2017-06-14

- Reverts contract state after `CALL` fails
- Improves test runner console output

## [0.2.0] - 2017-06-13

- Fixes bug in `CALL`

## [0.1.0.1] - 2017-03-31

- Highlights Solidity exactly on character level
- Adds `N` command for stepping by Solidity source position instead of by opcode

## 0.1.0.0 - 2017-03-29

- First release

[0.8 test report]: https://hydra.dapp.tools/build/135/download/1/index.html
[0.12]: https://github.com/dapphub/hevm/compare/0.11.5...0.12
[0.11.5]: https://github.com/dapphub/hevm/compare/0.11.4...0.11.5
[0.11.4]: https://github.com/dapphub/hevm/compare/0.11.3...0.11.4
[0.11.3]: https://github.com/dapphub/hevm/compare/0.11.2...0.11.3
[0.11.2]: https://github.com/dapphub/hevm/compare/0.11.1...0.11.2
[0.11.1]: https://github.com/dapphub/hevm/compare/0.11...0.11.1
[0.11]: https://github.com/dapphub/hevm/compare/0.10.9...0.11
[0.10.9]: https://github.com/dapphub/hevm/compare/0.10.7...0.10.9
[0.10.7]: https://github.com/dapphub/hevm/compare/0.10.6...0.10.7
[0.10.6]: https://github.com/dapphub/hevm/compare/0.10.5...0.10.6
[0.10.5]: https://github.com/dapphub/hevm/compare/0.10...0.10.5
[0.10]: https://github.com/dapphub/hevm/compare/0.9.5...0.10
[0.9.5]: https://github.com/dapphub/hevm/compare/0.9...0.9.5
[0.9]: https://github.com/dapphub/hevm/compare/v0.8.5...v0.9
[0.8.5]: https://github.com/dapphub/hevm/compare/v0.8...v0.8.5
[0.8]: https://github.com/dapphub/hevm/compare/v0.7...v0.8
[0.7]: https://github.com/dapphub/hevm/compare/v0.6.5...v0.7
[0.6.5]: https://github.com/dapphub/hevm/compare/v0.6.1...v0.6.5
[0.6.1]: https://github.com/dapphub/hevm/compare/v0.6...v0.6.1
[0.6]: https://github.com/dapphub/hevm/compare/v0.5...v0.6
[0.5]: https://github.com/dapphub/hevm/compare/v0.4...v0.5
[0.4]: https://github.com/dapphub/hevm/compare/v0.3.2...v0.4
[0.3.2]: https://github.com/dapphub/hevm/compare/v0.3.0...v0.3.2
[0.3.0]: https://github.com/dapphub/hevm/compare/v0.2.0...v0.3.0
[0.2.0]: https://github.com/dapphub/hevm/compare/v0.1.0.1...v0.2.0
[0.1.0.1]: https://github.com/dapphub/hevm/compare/v0.1.0.0...v0.1.0.1<|MERGE_RESOLUTION|>--- conflicted
+++ resolved
@@ -39,11 +39,8 @@
   so we don't get too large buffers as counterexamples
 - More symbolic overapproximation for Balance and ExtCodeHash opcodes, fixing
   CodeHash SMT representation
-<<<<<<< HEAD
 - Add deployment code flag to the `equivalenceCheck` function
-=======
 - We no longer dispatch Props to SMT that can be solved by a simplification
->>>>>>> 6264499b
 
 ## Fixed
 - We now try to simplify expressions fully before trying to cast them to a concrete value
