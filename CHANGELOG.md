# Changelog

All notable changes to this project will be documented in this file.

The format is based on [Keep a Changelog](https://keepachangelog.com/en/1.0.0/),
and this project adheres to [Semantic Versioning](https://semver.org/spec/v2.0.0.html).

## Added
- When a staticcall is made to a contract that does not exist, we overapproximate
  and return symbolic values
- More simplification rules for Props
- JoinBytes simplification rule
- New simplification rule to help deal with abi.encodeWithSelector
- More simplification rules for Props
- Using the SMT solver to get a single concrete value for a symbolic expression
  and continue running, whenever possible
- STATICCALL abstraction is now performed in case of symbolic arguments
- Better error messages for JSON parsing
- Multiple solutions are allowed for a single symbolic expression, and they are
  generated via iterative calls to the SMT solver for quicker solving
- Aliasing works much better for symbolic and concrete addresses
- Constant propagation for symbolic values
- Allow reading bytecode via --code-file or --code-a-file/--code-b-file. Strips
  `\n`, spaces, and ignores leading `0x` to make it easier to use via e.g.
  `jq '.deplayedBytecode.object file.json > file.txt'` to parse Forge JSON output
  This alleviates the issue when the contract is large and does not fit the command line
  limit of 8192 characters
- Two more simplification rules: `ReadByte` & `ReadWord` when the `CopySlice`
  it is reading from is writing after the position being read, so the
  `CopySlice` can be ignored
- More simplification rules that help avoid symbolic copyslice in case of
  STATICCALL overapproximation
- Test to make sure we don't accidentally overapproximate a working, good STATICCALL
- Allow EXTCODESIZE/HASH, BALANCE to be abstracted to a symbolic value.
- Allow CALL to be extracted in case `--promise-no-reent` is given, promising
  no reentrancy of contracts. This may skip over reentrancy vulnerabilities
  but allows much more thorough exploration of the contract
- Allow controlling the max buffer sizes via --max-buf-size to something smaller than 2**64
  so we don't get too large buffers as counterexamples
- More symbolic overapproximation for Balance and ExtCodeHash opcodes, fixing
  CodeHash SMT representation
- Add deployment code flag to the `equivalenceCheck` function
- PNeg + PGT/PGEq/PLeq/PLT simplification rules
- We no longer dispatch Props to SMT that can be solved by a simplification
- Allow user to change the verbosity level via `--verb`. For the moment, this is only to
  print some warnings related to zero-address dereference and to print `hemv test`'s
  output in case of failure
- Simple test cases for the CLI
- Allow limiting the branch depth and width limitation via --max-depth and --max-width
- When there are zero solutions to a multi-solution query it means that the
  currently executed branch is in fact impossible. In these cases, unwind all
  frames and return a Revert with empty returndata.

## Fixed
- We now try to simplify expressions fully before trying to cast them to a concrete value
  This should improve issues when "Unexpected Symbolic Arguments to Opcode" was
  unnecessarily output
- Not all testcases ran due to incorrect filtering, fixed
- Removed dead code related to IOAct in the now deprecated and removed debugger
- Base case of exponentiation to 0 was not handled, leading to infinite loop
- Better exponential simplification
- Dumping of END states (.prop) files is now default for `--debug`
- When cheatcode is missing, we produce a partial execution warning
- Size of calldata can be up to 2**64, not 256. This is now reflected in the documentation
- We now have less noise during test runs, and assert more about symbolic copyslice tests
- CopySlice rewrite rule is now less strict while still being sound
- Assumptions about reading from buffer after its size are now the same in all cases.
  Previously, they were too weak in case of reading 32 bytes.
- The equivalence checker now is able to prove that an empty store is
  equivalent to a store with all slots initialized to 0.
- Equivalence checking was incorrectly assuming that overapproximated values
  were sequentially equivalent. We now distinguish these symbolic values with
  `A-` and `B-`
- Buffer of all zeroes was interpreted as an empty buffer during parsing SMT model.
  The length of the buffer is now properly taken into account.
- It was possible to enter an infinite recursion when trying to shrink a buffer found by
  the SMT solver. We now properly detect that it is not possible to shrink the buffer.

## Changed
- Warnings now lead printing FAIL. This way, users don't accidentally think that
  their contract is correct when there were cases/branches that hevm could not
  fully explore. Printing of issues is also now much more organized
- Expressions that are commutative are now canonicalized to have the smaller
  value on the LHS. This can significantly help with simplifications, automatically
  determining when (Eq a b) is true when a==b modulo commutativity
- `hevm test`'s flag ` --verbose` is now `--verb`, which also increases verbosity
  for other elements of the system
- Add `--arrays-exp` to cvc5 options.
- We now use Options.Applicative and a rather different way of parsing CLI options.
  This should give us much better control over the CLI options and their parsing.
- block.number can now be symbolic. This only affects library use of hevm
- Removed `--smtoutput` since it was never used
- We now build with -DCMAKE_POLICY_VERSION_MINIMUM=3.5 libff, as cmake deprecated 3.5
- CheckSatResult has now been unified with ProofResult via SMTResult
<<<<<<< HEAD
- If counterexample would require a buffer that's larger than 1GB, we abandon
  shrinking it.
=======
- Buffers are now handled more lazily when inspecting a model, which avoids some
  unnecesary internal errors.
>>>>>>> 7e10cf32

## [0.54.2] - 2024-12-12

## Fixed
- Fixed GitHub release action to upload release binaries

## [0.54.1] - 2024-12-12

## Fixed
- Fixed GitHub release action to create release binaries

## [0.54.0] - 2024-12-10

## Changed
- Improved printing of results. Should be more intuitive to understand what hevm found.
- More complete and precise array/mapping slot rewrite, along with a copySlice improvement
- Use a let expression in copySlice to decrease expression size
- The `--debug` flag now dumps the internal expressions as well
- hevm now uses the forge-std library's way of detecting failures, i.e. through
  reverting with a specific error code unless --assertion-type DSTest is passed
- Default max iterations is 5 now. `--max-iters -1` now signals no bound. This change is to match other
  symbolic execution frameworks' default bound and to not go into an infinite loop by default when
  there could be other, interesting and reachable bugs in the code
- Update to GHC version 9.6.5
- Abstraction-refinement is no longer an option, it was never really useful and not well-tested

## Added
- More POr and PAnd rules
- Array/Map slot decomposition can be turned off via a flag
- More PEq, PLEq, and PLT rules
- New `label` cheatcode.
- Updated Bitwuzla to newer version
- New cheatcodes `startPrank()` & `stopPrank()`
- ARM64 and x86_64 Mac along with Linux x86_64 static binaries for releases
- Tutorial for symbolic execution
- PAnd props are now recursively flattened
- Double negation in Prop are removed
- Updated forge to modern version, thereby fixing JSON parsing of new forge JSONs
- Fixed RPC fetching of contract data
- Symbolic ABI encoding for tuples, fuzzer for encoder
- Printing `Addrs` when running `symbolic` for counterexamples and reachable end states
- Improved symbolic execution tutorial
- More Mod, SMod, Div, and SDiv simplification rules
- Add `freshAddresses` field in `VMOpts` so that initial fresh address can be given as input
- Add documentation about limitations and workarounds
- More verbose error messages in case of symbolic arguments to opcode
- Tests to enforce that in Expr and Prop, constants are on the LHS whenever possible
- Support for MCOPY and TSTORE/TLOAD, i.e. EIP 5656 + 1153 + 4788
- All fuzz tests now run twice, once with expected SAT and once with expected UNSAT to check
  against incorrectly trivial UNSAT queries
- Allow --num-solvers option for equivalence checking, use num cores by default
- Preliminary support for multi-threaded Z3
- Skip over SMT generation issues due to e.g. CopySlice with symbolic arguments, and return
  partial results instead of erroring out
- Fix interpreter's MCOPY handling so that it doesn't error out on symbolic arguments
- More desciptive errors in case of a cheatcode issue
- Better and more pretty debug messages
- Many env* cheatcodes are now supported

## Fixed
- `vm.prank` is now respected during calls to create
- `concat` is a 2-ary, not an n-ary function in SMT2LIB, declare-const does not exist in QF_AUFBV, replacing
   with declare-fun
- CVC5 needs `--incremental` flag to work properly in abstraction-refinement mode
- cli.hs now uses with-utf8 so no release binary will have locale issues anymore
- Took ideas for simplification rules from "Super-optimization of Smart Contracts" paper by Albert et al.
- Printing panic uint256 as hex, not as int
- Decomposition does not take place when entire states are compared, as that would necessitate
  a different approach.
- `initial-storage` option of `hevm symbolic` is respected
- `caller` option of `hevm symbolic` is now respected
- Thanks to the new simplification rules, we can now enable more conformance tests
- Multi-threaded running of Tracing.hs was not possible due to IO race. Fixed.
- Fixed multi-threading bug in symbolic interpretation
- Fixed simplification of concrete CopySlice with destination offset beyond destination size
- Fixed a bug in our SMT encoding of reading multiple consecutive bytes from concrete index
- Fixed bug in SMT encoding that caused empty and all-zero byte arrays to be considered equal
  and hence lead to false negatives through trivially UNSAT SMT expressions
- Respect --smt-timeout in equivalence checking
- Fixed the handling of returndata with an abstract size during transaction finalization
- Error handling for user-facing cli commands is much improved
- Fixed call signature generation for test cases
- Fixing prank so it doesn't override the sender address on lower call frames

## [0.53.0] - 2024-02-23

## Changed

- Minimum distance requirements are now asserted for Keccak function calls. They assert that it's hard to generate two Keccak's that are less than 256 afar.
- Keccak concretization is now done only after all simplifications are performed. This helps with simplification pre-concretization
- Added an IllegalOverflow error in case the system tries to allocate a large amount of memory during
  abstract gas execution but concrete running. In these cases, the interpreter can out-of-heap
  as the only check is that the size allocated is less than $2**{64}$, but that is too large to fit in memory. Now,
  we check more stringently, and still return an IllegalOverflow
- Fixed `--root` option for the `test` subcommand
- Use `-Wunused-packages` and eliminate unused deps.

## Added

- Optimized smt queries that significantly improve performance when dealing with solidity mappings and arrays
- Support for using Bitwuzla as a solver
- More efficient encoding for failure in ds-test style tests
- Symbolic tests now support statically sized arrays as parameters
- `hevm test` now has a `num-solvers` parameter that controls how many solver instances to spawn
- New solc-specific simplification rules that should make the final Props a lot more readable
- Prop is now correctly ordered, better BufLength and Max simplifications of Expr,
  and further solc-specific simplifications of Expr
- Simplify earlier and don't check reachability for things statically determined to be FALSE
- New concrete fuzzer that can be controlled via `--num-cex-fuzz`
- Partial support for dynamic jumps when the jump destination can be computed
  given already available information
- Added three forking cheatcodes: `createFork`, `selectFork`, and `activeFork`

## Fixed

- Traces now correctly perform source mapping to display contract details
- Event traces now correctly display indexed arguments and argument names
- JSON reading of foundry JSONs was dependent on locale and did not work with many locales.

## [0.52.0] - 2023-10-26

This is a major breaking release that removes several user facing features and includes non trivial
breakage for library users. These changes mean the code is significantly simpler, more performant,
and allow support for new features like fully symbolic addresses.

In addition to the changes below, this release includes significant work on performance
optimization for symbolic execution.

## Added

The major new user facing feature in this release is support for fully symbolic addresses (including
fully symbolic addresses for deployed contracts). This allows tests to be writen that call
`vm.prank` with a symbolic value, making some tests (e.g. access control, token transfer logic) much
more comprehensive.

Some restrictions around reading balances from and transfering value between symbolic addresses are
currently in place. Currently, if the address is symbolic, then you will only be able to read it's
balance, or transfer value to/from it, if it is the address of a contract that is actually deployed.
This is required to ensure soundness in the face of aliasing between symbolic addresses. We intend
to lift this restriction in a future release.

### Other

- Support for `vm.deal`
- Support for `vm.assume` (this is semantically identical to using `require`, but does simplify the
    process of porting exisitng fuzz tests to be symbolic)
- the `check` prefix now recognized for symbolic tests
- `hevm test` now takes a `--number` argument to specify which block should be used when making rpc queries

## Changed

### Revert Semantics in Solidity Tests

solidity tests no longer consider reverts to be a failure, and check only for the ds-test failed bit
or user defined assertion failures (i.e. `Panic(0x01)`). This makes writing tests much easier as
users no longer have to consider trivial reverts (e.g. arithmetic overflow).

A positive (i.e. `prove`/`check`) test with no rechable assertion violations that does not have any
succesful branches will still be considered a failure.

## Removed

hevm has been around for a while, and over time has accumulated many features. We decided to remove
some of these features in the interest of focusing our attention, increasing our iteration speed and
simplifying maintainance. The following user facing features have been removed from this release:

- The visual debugger has been removed
- All concrete ds-test executors have been removed (i.e. plain, fuzzer, invariant)
- Rpc caching and state serialization has been removed (i.e. all `--cache` / `--state` flags)
- The various `DAPP_TEST` variables are no longer observed
- The `--initial-storage` flag no longer accepts a concrete prestore (valid values are now `Empty` or `Abstract`)

## Fixed

This release also includes many small bugfixes:

- CopySlice wraparound issue especially during CopyCallBytesToMemory
- Contracts deployed during symbolic execution are created with an empty storage (instead of abstract in previous versions)
- EVM.Solidity.toCode to include contractName in error string
- Better cex reconstruction in cases where branches do not refer to all input variables in calldata
- Correctly handle empty bytestring compiled contracts' JSON
- No more false positives when keccak is called with inputs of different sizes
- `test` now falls back to displaying an unecoded bytestring for calldata when the model returned by the solver has a different length the length of the arguments in the test signature.
- we now generate correct counterexamples for branches where only a subset of input variables are referenced by the path conditions
- `vm.prank` now works correctly when passed a symbolic address
- `vm.prank` now works correctly when the next call transfers value
- storage layout information will now be parsed from the output of `forge build` if it is available

## API Changes

### Reworked Storage Model / Symbolic Addresses

Adding symbolic addresses required some fairly significant changes to the way that we model storage.
We introduced a new address type to `Expr` (`Expr EAddr`), that allows us to model fully symbolic
addresses. Instead of modelling storage as a global symbolic 2D map (`address -> word -> word`) in
`vm.env`, each contract now has it's own symbolic 1D map (`word -> word`), that is stored in the
`vm.contracts` mapping. `vm.contracts` is now keyed on `Expr EAddr` instead of `Addr`. Addresses
that are keys to the `vm.contracts` mapping are asserted to be distinct in our smt encoding. This
allows us to support symbolic addresses in a fully static manner (i.e. we do not currently need to
make any extra smt queries when looking up storage for a symbolic address).

### Mutable Memory & ST

We now use a mutable representation of memory if it is currently completely concrete. This is a
significant performance improvement, and fixed a particulary egregious memory leak. It does entail
the use of the `ST` monad, and introduces a new type parameter to the `VM` type that tags a given
instance with it's thread local state. Library users will now need to either use the ST moand and
`runST` or `stToIO` to compose and sequence vm executions.

## GHC 9.4

Hevm is now built with ghc9.4. While earlier compiler versions may continue to work for now, they
are no longer explicitly tested or supported.

### Other

- Contract balances can now be fully symbolic
- Contract code can now be fully abstract. Calls into contracts with unknown code will fail with `UnexpectedSymbolicArg`.
- Run expression simplification on branch conditions
- SLoad/SStore simplifications based on assumptions regarding Keccak non-collision&preimage
- Improved Prop simplification
- CopySlice+WriteWord+ConcreteBuf now truncates ConcreteBuf in special cases
- Better simplification of Eq IR elements
- Run a toplevel constant folding reasoning system on branch conditions
- Global config via a monad, which should allow for more refactoring
- `evalProp` is renamed to `simplifyProp` for consistency
- Mem explosion in `writeWord` function was possible in case `offset` was close to 2^256. Fixed.
- BufLength was not simplified via bufLength function. Fixed.
- Add and Mul are associative, let's use that to make Expr more canonical
- `VMOpts` no longer takes an initial store, and instead takes a `baseState`
  which can be either `EmptyBase` or `AbstractBase`. This controls whether
  storage should be inialized as empty or fully abstract. Regardless of this
  setting contracts that are deployed at runtime via a call to
  `CREATE`/`CREATE2` have zero initialized storage.

## [0.51.3] - 2023-07-14

## Fixed

- Path joining on Windows
- Fixed overflow issue in stripWrites
- Automatic tests are now more reproducible

## Changed

- Removed sha3Crack which has been deprecated for keccakEqs
- Abstraction-refinement for more complicated expressions such as MULMOD

## Added

- Added flag `-f debug` to add debug flags to cabal/GHC

## [0.51.2] - 2023-07-11

## Fixed

- SMT encoding of Expr now has assertions for the range of environment values that are less than word size (256 bits).
- Trace now contains the cheat code calls
- More consistent error messages

## Changed

- SMT2 scripts are now being reprocessed to put one sexpr per line. Having sepxrs that span across multiple lines trigers a bug in CVC5.
- Removing long-running tests so we can finish all unit tests in approx 10 minutes on a current-gen laptop CPU
- Added git revision to `hevm version`

## Added

- execution traces are now shown for failed `prove_` tests

## [0.51.1] - 2023-06-02

## Fixed

- hevm now gracefully handles missing `out` directories
- Constraints are correctly propogated to the final output expression during symbolic execution

## Changed

- HEVM is now fully compliant with the Shanghai hard fork

## [0.51.0] - 2023-04-27

## Added

- `hevm` can now execute unit tests in foundry projects. Just run `hevm test` from the root of a foundry repo, and all unit tests will be executed (including prove tests).
- A new stack based loop detection heuristic
- Analysis of partial execution traces is now supported

## Changed

- `hevm dapp-test` has been replaced with `hevm test --project-type DappTools`.
- `hevm test` no longer supports parsing solidity output in the combined json format.
- The default value for `--ask-smt-iterations` has been changed to 1
- The SMT solver is never queried for branch conditions that do not occur in a loop (as determined by the loop detection heuristic)

## Fixed

- `--max-iterations` is respected in cases where path conditions have become inconsistent
- `--max-iterations` is now respected for loops with a concrete branch condition

## Fixed

- Fixed a bug where underflow was possible when transfering eth

## [0.50.5] - 2023-04-18

## Changed

- The `--storage-model` parameter has been replaced with `--initial-storage`
- The `--smttimeout` argument now expects a value in seconds not milliseconds
- The default smt timeout has been set to 5 minutes
- `hevm symbolic` now searches only for user defined assertions by default

### Fixed

- The `prank` cheatcode now transfers value from the correct address
- Fixed an off-by-one error in `EVM.Debug.srcMapCodePos`

## [0.50.4] - 2023-03-17

### Fixed

- The `--solvers` cli option is now respected (previously we always used Z3)
- The `equivalence` command now fails with the correct status code when counterexamples are found
- The `equivalence` command now respects the given `--sig` argument
- Correct symbolic execution for the `SGT` opcode

### Changed

- The `equivalence` command now pretty prints discovered counterexamples

### Added

- Implemented a shrinking algorithm for counterexamples
- A new differential fuzzing test harness that compares the concrete semantics, as well as parts of the symbolic semantics against the geth evm implementation
- The `hevm` library can now be built on Windows systems.
- `equivalence` can now be checked for fully or partially concrete calldata
- Support for function pointers in ABI

## [0.50.3] - 2023-02-17

### Fixed

- `hevm symbolic` exits with status code `1` if counterexamples or timeouts are found
- Calldata reads beyond calldata size are provably equal to zero.

### Added

- New cheatcode `prank(address)` that sets `msg.sender` to the specified address for the next call.
- Improved equivalence checker that avoids checking similar branches more than once.
- Improved simplification for arithmetic expressions
- Construction of storage counterexamples based on the model returned by the SMT solver.
- Static binaries for macos

### Changed
- SMT encoding of buffer length without using uninterpreted functions.

## [0.50.2] - 2023-01-06

### Fixed

- Arithmetic overflow in concrete `SAR` edge case ([#163](https://github.com/ethereum/hevm/pull/163))
- Unexpected abstract term application during fully concrete execution ([#163](https://github.com/ethereum/hevm/pull/163))

## [0.50.1] - 2022-12-29

### Fixed

- `hevm exec` no longer fails with `hevm: No match in record selector smttimeout`
- the `gas`, `gaslimit`, `priorityfee`, and `gasprice` cli options are now respected
- cleaner formatting for the gas value in the visual debugger

### Changed

- we now build with ghc 9.2.4 by default
- various perf improvements for concrete execution ([#157](https://github.com/ethereum/hevm/pull/157), [#152](https://github.com/ethereum/hevm/pull/152))

## [0.50.0] - 2022-12-19

### Changed

The symbolic execution engine has been rewritten. We have removed our dependency on sbv, and now
symbolic execution decompiles bytecode into a custom IR, and smt queries are constructed based on
the structure of the term in this IR.

This gives us much deeper control over the encoding, and makes custom static analysis and
simplification passes much easier to implement.

The symbolic execution engine is now parallel by default, and will distribute granular SMT queries
across a pool of solvers, allowing analysis to be scaled out horizontally across many CPUs.

more details can be found in the [architecuture](../../architecture.md) docs.

### Removed

The following cli commands have been removed:

- `abiencode`
- `rlp`
- `flatten`
- `strip-metadata`

## [0.49.0] - 2021-11-12

### Added

- Support for solc 0.8.10
- Support for solc 0.8.11

### Changed

- Clearer display for the invalid opcode (`0xfe`) in debug view
- Better error messages when trying to deploy unlinked bytecode
- `bytesX` arguments to `hevm abiencode` are automatically padded

### Fixed

- Test contracts with no code (e.g. `abstract` contracts) are now skipped
- Replay data for invariant tests is now displayed in a form that does not cause errors when used with `dapp test --replay`

## [0.48.1] - 2021-09-08

### Added

- Support for 0.8.4 custom error types in stack traces

### Changed

- Contract feching happens synchronously again.
- Invariants checked before calling methods from targetContracts.

### Fixed

- The block gas limit and basefee are now correctly fetched when running tests via rpc

## 0.48.0 - 2021-08-03

### Changed

- Updated to London hard fork!
- The configuration variable `DAPP_TEST_BALANCE_CREATE` has been renamed to `DAPP_TEST_BALANCE`
- Default `smttimeout` has been increased to 1 minute.
- A new flag has been added to hevm (`--ask-smt-iterations`) that controls the number of iterations
  at which the symbolic execution engine will stop eager evaluation and begin to query the smt
  solver whether a given branch is reachable or not.
- Contract fetching now happens asynchronously.
- Fixed no contract definition crashes
- Removed NoSuchContract failures

## 0.47.0 - 2021-07-01

### Added

- A new test runner for checking invariants against random reachable contract states.
- `hevm symbolic` can search for solc 0.8 style assertion violations, and a new `--assertions` flag
  has been added allowing users to customize which assertions should be reported
- A new cheatcode `ffi(string[])` that executes an arbitrary command in the system shell

### Changed

- Z3 is once again the default smt solver
- Updated nixpkgs to the `21.05` channel

### Fixed

- Sourcemaps for contracts containing `immutable` are now shown in the debug view.

## 0.46.0 - 2021-04-29

### Added

- Updated to Berlin! Conformant with GeneralStateTests at commit hash `644967e345bbc6642fab613e1b1737abbe131f78`.

### Fixed

- ADDMOD and MULMOD by zero yields zero.
- Address calculation for newly created contracts.
- Accomodated for the notorious "anomolies on the main network" (see yellow paper Appendix K for trivia)
- A hevm crash when debugging a SELFDESTRUCT contract.

## 0.45.0 - 2021-03-22

### Added

- Two new cheatcodes were added: `sign(uint sk, bytes message)` and `addr(uint sk)`. Taken together
  these should allow for much more ergonomic testing of code that handles signed messages.
- Symbolic execution can deal with partially symbolic bytecode, allowing for symbolic constructor arguments to be given in tests.

### Fixed

- Fixed a bug in the abiencoding.
- Fixed the range being generated by ints.
- `hevm flatten` combines the SPDX license identifiers of all source files.

### Changed

- updated `nixpkgs` to the `20.09` channel
- Arbitrary instance of AbiType can no longer generate a tuple

## 0.44.1 - 2020-02-02

### Changed

- hevm cheatcodes now accept symbolic arguments, allowing e.g. symbolic jumps in time in unit tests
- More efficient arithmetic overflow checks by translating queries to a more [intelligent form](www.microsoft.com/en-us/research/wp-content/uploads/2016/02/z3prefix.pdf).

## 0.44.0 - 2020-01-26

### Added

- `hevm` now accepts solidity json output built via `--standard-json` as
  well as `--combined-json`.
- addresses in the trace output are prefixed with `ContractName@0x...`
  if there is a corresponding contract and `@0x...` otherwise.

### Fixed

- Symbolic execution now generates calldata arguments restricted to the proper ranges,
  following the semantics of fuzzing.
- If the `--address` flag is present in `hevm exec` or `hevm symbolic`,
  it overrides the contract address at which a contract will be created.
- Address pretty printing
- Updated sbv to `8.9.5` to fix "non-const in array declaration" cvc4 issue with ds-test.

### Changed

- Use cvc4 as default smt solver

## 0.43.2 - 2020-12-10

### Changed

- The default smttimeout has been increased from 20s to 30s

## 0.43.1 - 2020-12-10

### Changed

- Counterexamples from symbolic tests now show clearer failure reasons

### Fixed

- Symbolic tests now work with RPC
- Branch selection is working again in the interactive debugger

## 0.43.0 - 2020-11-29

### Added

- A `--show-tree` option to `hevm symbolic` which prints the execution tree explored.
- Some symbolic terms are displayed with richer semantic information, instead of the black box `<symbolic>`.
- `hevm dapp-test` now supports symbolic execution of test methods that are prefixed with `prove` or `proveFail`
- The `hevm interactive` alias has been removed, as it is equivalent to `hevm dapp-test --debug`
- `hevm dapp-test --match` now matches on contract name and file path, as well as test name
- Step through the callstack in debug mode using the arrow keys

### Changed

- `dapp-test` trace output now detects ds-note events and shows `LogNote`
- create addresses are shown with `@<address>` in the trace
- `DSTest.setUp()` is only run if it exists, rather than failing
- support new ds-test `log_named_x(string, x)` (previously bytes32 keys)
- return arguments are fully displayed in the trace (previously only a single word)
- return/revert trace will now show the correct source position

## 0.42.0 - 2020-10-31

### Changed

- z3 updated to 4.8.8
- optimize SMT queries
- More useful trace output for unknown calls
- Default to on chain values for `coinbase`, `timestamp`, `difficulty`, `blocknumber` when rpc is provided
- Perform tx initialization (gas payment, value transfer) in `hevm exec`, `hevm symbolic` and `hevm dapp-test`.

### Added

- TTY commands `P` and `c-p` for taking larger steps backwards in the debuger.
- `--cache` flag for `dapp-test`, `exec`, `symbolic`, `interactive`,
  enabling caching of contracts received by rpc.
- `load(address,bytes32)` cheat code allowing storage reads from arbitrary contracts.

## 0.41.0 - 2020-08-19

### Changed

- Switched to [PVP](https://github.com/haskell/pvp/blob/master/pvp-faq.md) for version control, starting now at `0.41.0` (MAJOR.MAJOR.MINOR).
- z3 updated to 4.8.7
- Generate more interesting values in property based testing,
  and implement proper shrinking for all abi values.
- Fixed soundness bug when using KECCAK or SHA256 opcode/precompile
- Fixed an issue in debug mode where backstepping could cause path information to be forgotten
- Ensure that pathconditions are consistent when branching, and end the execution with VMFailure: DeadPath if this is not the case
- Fixed a soundness bug where nonzero jumpconditions were assumed to equal one.
- default `--smttimeout` changed from unlimited to 20 seconds
- `hevm symbolic --debug` now respects `--max-iterations`

### Added

- `hevm exec --trace` flag to dump a trace
- Faster backstepping in interactive mode by saving multiple snapshot states.
- Support for symbolic storage for multiple contracts

## 0.40 - 2020-07-22

- hevm is now capable of symbolic execution!

### Changed

As a result, the types of several registers of the EVM have changed to admit symbolic values as well as concrete ones.

- state.stack: `Word` -> `SymWord`.
- state.memory: `ByteString` -> `[SWord 8]`.
- state.callvalue: `W256` -> `SymWord`.
- state.caller: `Addr` -> `SAddr`.
- state.returndata: `ByteString` -> `[SWord 8]`.
- state.calldata: `ByteString` -> `([SWord 8], (SWord 32))`. The first element is a list of symbolic bytes, the second is the length of calldata. We have `fst calldata !! i .== 0` for all `snd calldata < i`.

- tx.value: `W256` -> `SymWord`.

- contract.storage: `Map Word Word` -> `Storage`, defined as:

```hs
data Storage
  = Concrete (Map Word SymWord)
  | Symbolic (SArray (WordN 256) (WordN 256))
  deriving (Show)
```

### Added

New cli commands:

- `hevm symbolic`: search for assertion violations, or step through a symbolic execution in debug mode.
- `hevm equivalence`: compare two programs for equivalence.

See the README for details on usage.

The new module `EVM.SymExec` exposes several library functions dealing with symbolic execution.
In particular,

- `SymExec.interpret`: implements an operational monad script similar to `TTY.interpret` and `Stepper.interpret`, but returns a list of final VM states rather than a single VM.
- `SymExec.verify`: takes a prestate and a postcondition, symbolically executes the prestate and checks that all final states matches the postcondition.

### Removed

The concrete versions of a lot of arithmetic operations, replaced with their more general symbolic counterpart.

## 0.39 - 2020-07-13

- Exposes abi encoding to cli
- Added cheat code `hevm.store(address a, bytes32 location, bytes32 value)`
- Removes `ExecMode`, always running as `ExecuteAsBlockchainTest`. This means that `hevm exec` now finalizes transactions as well.
- `--code` is now entirely optional. Not supplying it returns an empty contract, or whatever is stored in `--state`.

## 0.38 - 2020-04-23

- Exposes metadata stripping of bytecode to the cli: `hevm strip-metadata --code X`. [357](https://github.com/dapphub/dapptools/pull/357).
- Fixes a bug in the srcmap parsing introduced in 0.37 [356](https://github.com/dapphub/dapptools/pull/356).
- Fixes a bug in the abi-encoding of `bytes` with size > 32[358](https://github.com/dapphub/dapptools/pull/358).

## 0.37 - 2020-03-24

- Sourcemap parser now admits `solc-0.6.0` compiled `.sol.json` files.

## 0.36 - 2020-01-07

- Implement Istanbul support [318](https://github.com/dapphub/dapptools/pull/318)
- Fix a bug introduced in [280](https://github.com/dapphub/dapptools/pull/280) of rlp encoding of transactions and sender address [320](https://github.com/dapphub/dapptools/pull/320/).
- Make InvalidTx a fatal error for vm tests and ci.
- Suport property based testing in unit tests. [313](https://github.com/dapphub/dapptools/pull/313) Arguments to test functions are randomly generated based on the function abi. Fuzz tests are not present in the graphical debugger.
- Added flags `--replay` and `--fuzz-run` to `hevm dapp-test`, allowing for particular fuzz run cases to be rerun, or for configuration of how many fuzz tests are run.
- Correct gas readouts for unit tests
- Prevent crash when trying to jump to next source code point if source code is missing

## 0.35 - 2019-11-02

- Merkle Patricia trie support [280](https://github.com/dapphub/dapptools/pull/280)
- RLP encoding and decoding functions [280](https://github.com/dapphub/dapptools/pull/280)
- Extended support for Solidity ABI encoding [259](https://github.com/dapphub/dapptools/pull/259)
- Bug fixes surrounding unit tests and gas accounting (https://github.com/dapphub/dapptools/commit/574ef401d3e744f2dcf994da056810cf69ef84fe, https://github.com/dapphub/dapptools/commit/5257574dd9df14edc29410786b75e9fb9c59069f)

## 0.34 - 2019-08-28

- handle new solc bzzr metadata in codehash for source map
- show VM hex outputs as hexadecimal
- rpc defaults to latest block
- `hevm interactive`:
- fix rpc fetch
- scrollable memory pane
- Fix regression in VMTest compliance.
- `hevm exec` ergonomics:
- Allow code/calldata prefixed with 0x
- create transactions with specific caller nonce
- interactive help pane
- memory pane scrolling

## 0.33 - 2019-08-06

- Full compliance with the [General State Tests][245] (with the
  BlockchainTest format), using the Yellow and Jello papers as
  reference, for Constantinople Fix (aka Petersburg). Including:
- full precompile support
- correct substate accounting, including touched accounts,
  selfdestructs and refunds
- memory read/write semantics
- many gas cost corrections
- Show more information for non solc bytecode in interactive view
  (trace and storage)
- Help text for all cli options
- Enable `--debug` flag in `hevm dapp-test`

[245]: https://github.com/dapphub/dapptools/pull/245

## 0.32 - 2019-06-14

- Fix dapp-test [nonce initialisation bug][224]

[224]: https://github.com/dapphub/dapptools/pull/224

## 0.31 - 2019-05-29

- Precompiles: SHA256, RIPEMD, IDENTITY, MODEXP, ECADD, ECMUL,
  ECPAIRING, MODEXP
- Show the hevm version with `hevm version`
- Interactive mode:
- no longer exits on reaching halt
- new shortcuts: 'a' / 'e' for start / end
- allow returning to test picker screen
- Exact integer formatting in dapp-test and tty

## 0.30 - 2019-05-09

- Adjustable verbosity level for `dapp-test` with `--verbose={0,1,2}`
- Working stack build

## 0.29 - 2019-04-03

- Significant jump in compliance with client tests
- Add support for running GeneralStateTests

## 0.28 - 2019-03-22

- Fix delegatecall gas metering, as reported in
  https://github.com/dapphub/dapptools/issues/34

## 0.27 - 2019-02-06

- Fix [hevm flatten issue](https://github.com/dapphub/dapptools/issues/127)
  related to SemVer ranges in Solidity version pragmas

## 0.26 - 2019-02-05

- Format Solidity Error(string) messages in trace

## 0.25 - 2019-02-04

- Add SHL, SHR and SAR opcodes

## 0.24 - 2019-01-23

- Fix STATICCALL for precompiled contracts
- Assume Solidity 0.5.2 in tests

## 0.23 - 2018-12-12

- Show passing test traces with --verbose flag

## 0.22 - 2018-11-13

- Simple memory view in TTY

## 0.21 - 2018-10-29

- Fix Hackage package by including C header files for ethjet

## 0.20 - 2018-10-27

- Parse constructor inputs from Solidity AST

## 0.19 - 2018-10-09

- Enable experimental 'cheat' address, allowing for modification of the
  EVM environment from within the tests. Currently just the block
  timestamp can be adjusted.

## 0.18 - 2018-10-09

- Fix [duplicate address bug](https://github.com/dapphub/dapptools/issues/70)

## 0.17 - 2018-10-05

- Semigroup/Monoid fix

## 0.16 - 2018-09-19

- Move ethjet into hevm

## [0.15] - 2018-05-09

- Fix SDIV/SMOD definitions for extreme case

## [0.14.1] - 2018-04-17

- Improve PC display in TTY

## [0.14] - 2018-03-08

- Implement STATICCALL

## [0.13] - 2018-02-28

- Require specific block number for RPC debugging
- Implement RETURNDATACOPY and RETURNDATASIZE
- Fix bug where created contracts didn't get their balance

## [0.12.3] - 2017-12-19

- More useful RPC debugging because we strip the entire BZZR metadata

## [0.12.2] - 2017-12-17

- Experimental new ecrecover implementation via libethjet
- Correct error checking for setUp() invocations

## [0.12.1] - 2017-11-28

- Test name regex matching via --match
- Fixed source map parsing bug when used with solc --optimize
- TTY: fix a padding-related display glitch

## [0.12] - 2017-11-14

- Use 13 different environment variables to control block parameters
  for unit testing, e.g. block number, timestamp, initial balance, etc.

  Full list:

  - `DAPP_TEST_ADDRESS`
  - `DAPP_TEST_CALLER`
  - `DAPP_TEST_ORIGIN`
  - `DAPP_TEST_GAS_CREATE`
  - `DAPP_TEST_GAS_CALL`
  - `DAPP_TEST_BALANCE_CREATE`
  - `DAPP_TEST_BALANCE_CALL`
  - `DAPP_TEST_COINBASE`
  - `DAPP_TEST_NUMBER`
  - `DAPP_TEST_TIMESTAMP`
  - `DAPP_TEST_GAS_LIMIT`
  - `DAPP_TEST_GAS_PRICE`
  - `DAPP_TEST_DIFFICULTY`

## [0.11.5] - 2017-11-14

- Use --state with --exec --debug

## [0.11.4] - 2017-11-12

- Fix bug when unit test contract has creations in constructor

## [0.11.3] - 2017-11-08

- Fix array support in ABI module

## [0.11.2] - 2017-11-04

- TTY: show a help bar with key bindings at the bottom

## [0.11.1] - 2017-11-02

- TTY: fix a display glitch
- TTY: improve display of ABI hashes on the stack

## [0.11] - 2017-10-31

- Add "hevm flatten" for Etherscan-ish source code concatenation
- Simplify code by removing concrete/symbolic machine abstraction

## [0.10.9] - 2017-10-23

- Fix bugs in ABI formatting

## [0.10.7] - 2017-10-19

- Fix library linking bug
- Fix gas consumption of DELEGATECALL
- Better error tracing
- Experimental "contract browser" (stupid list of addresses)

## [0.10.6] - 2017-10-19

- Enable library linking for unit tests and debugger
- Use the same default gas/balance values as `ethrun`

## [0.10.5] - 2017-10-17

- Better trace output including arguments and return values
- Proof of concept coverage analysis via `dapp-test --coverage`

## [0.10] - 2017-10-10

- Enable new trace output by default for failing tests
- Exit with failure code from test runner when tests fail
- More fixes to improve Ethereum test suite compliance

## [0.9.5] - 2017-10-06

- Prototype of new trace output with `hevm dapp-test --verbose`
- Nicer trace tree in the TTY debugger
- Many fixes to improve Ethereum test suite compliance

## [0.9] - 2017-09-29

- Integrates with live chains via RPC (read-only)
- Exposes a special contract address with test-related functionality (time warp)

## [0.8.5] - 2017-09-22

- Renames `hevm` from its maiden name `hsevm` :sparkles:

## [0.8] - 2017-09-21

- Implements gas metering (Metropolis rules by default)
- Shows gas counter in the terminal interface
- Enables debugger for consensus test executions
- Consensus test runner script with HTML reporting
- Passes 564 of the `VMTests`; fails 115 (see [0.8 test report])
- Command line options for specifying initial gas amounts and balances
- Improved TTY UI layout

## [0.7] - 2017-09-07

- Can save and load contract states to disk using a Git-backed store (only `--exec`)
- Can debug raw EVM bytecode using `exec --debug`
- Fixes `exec --value`
- Has smarter defaults for command line when running tests or debugging
- Fixes bug with `MSIZE` in `CALL` context

## [0.6.5] - 2017-09-01

- Fixes `exec` with regards to exit codes and error messages

## [0.6.1] - 2017-08-03

- TTY: Adds command `C-n` in TTY for "stepping over"

## [0.6] - 2017-08-03

- TTY: Adds second line to stack entries with humanized formatting
- TTY: Gets rid of the separate log pane in favor of a unified trace pane

## [0.5] - 2017-08-02

- TTY: Adds `p` command for stepping backwards
- Adds ability to track origins of stack and heap words
- Tracks Keccak preimage for words that come from the `SHA3` instruction

## [0.4] - 2017-07-31

- Parallelizes unit test runner
- Improves speed by changing representation of memory
- Internal refactoring for future support of symbolic execution
- Adds logs to the trace pane

## [0.3.2] - 2017-06-17

- Adds `REVERT` opcode
- Sets `TIMESTAMP` value to `1` in unit tests

## [0.3.0] - 2017-06-14

- Reverts contract state after `CALL` fails
- Improves test runner console output

## [0.2.0] - 2017-06-13

- Fixes bug in `CALL`

## [0.1.0.1] - 2017-03-31

- Highlights Solidity exactly on character level
- Adds `N` command for stepping by Solidity source position instead of by opcode

## 0.1.0.0 - 2017-03-29

- First release

[0.8 test report]: https://hydra.dapp.tools/build/135/download/1/index.html
[0.12]: https://github.com/dapphub/hevm/compare/0.11.5...0.12
[0.11.5]: https://github.com/dapphub/hevm/compare/0.11.4...0.11.5
[0.11.4]: https://github.com/dapphub/hevm/compare/0.11.3...0.11.4
[0.11.3]: https://github.com/dapphub/hevm/compare/0.11.2...0.11.3
[0.11.2]: https://github.com/dapphub/hevm/compare/0.11.1...0.11.2
[0.11.1]: https://github.com/dapphub/hevm/compare/0.11...0.11.1
[0.11]: https://github.com/dapphub/hevm/compare/0.10.9...0.11
[0.10.9]: https://github.com/dapphub/hevm/compare/0.10.7...0.10.9
[0.10.7]: https://github.com/dapphub/hevm/compare/0.10.6...0.10.7
[0.10.6]: https://github.com/dapphub/hevm/compare/0.10.5...0.10.6
[0.10.5]: https://github.com/dapphub/hevm/compare/0.10...0.10.5
[0.10]: https://github.com/dapphub/hevm/compare/0.9.5...0.10
[0.9.5]: https://github.com/dapphub/hevm/compare/0.9...0.9.5
[0.9]: https://github.com/dapphub/hevm/compare/v0.8.5...v0.9
[0.8.5]: https://github.com/dapphub/hevm/compare/v0.8...v0.8.5
[0.8]: https://github.com/dapphub/hevm/compare/v0.7...v0.8
[0.7]: https://github.com/dapphub/hevm/compare/v0.6.5...v0.7
[0.6.5]: https://github.com/dapphub/hevm/compare/v0.6.1...v0.6.5
[0.6.1]: https://github.com/dapphub/hevm/compare/v0.6...v0.6.1
[0.6]: https://github.com/dapphub/hevm/compare/v0.5...v0.6
[0.5]: https://github.com/dapphub/hevm/compare/v0.4...v0.5
[0.4]: https://github.com/dapphub/hevm/compare/v0.3.2...v0.4
[0.3.2]: https://github.com/dapphub/hevm/compare/v0.3.0...v0.3.2
[0.3.0]: https://github.com/dapphub/hevm/compare/v0.2.0...v0.3.0
[0.2.0]: https://github.com/dapphub/hevm/compare/v0.1.0.1...v0.2.0
[0.1.0.1]: https://github.com/dapphub/hevm/compare/v0.1.0.0...v0.1.0.1<|MERGE_RESOLUTION|>--- conflicted
+++ resolved
@@ -92,13 +92,10 @@
 - Removed `--smtoutput` since it was never used
 - We now build with -DCMAKE_POLICY_VERSION_MINIMUM=3.5 libff, as cmake deprecated 3.5
 - CheckSatResult has now been unified with ProofResult via SMTResult
-<<<<<<< HEAD
 - If counterexample would require a buffer that's larger than 1GB, we abandon
   shrinking it.
-=======
 - Buffers are now handled more lazily when inspecting a model, which avoids some
   unnecesary internal errors.
->>>>>>> 7e10cf32
 
 ## [0.54.2] - 2024-12-12
 
