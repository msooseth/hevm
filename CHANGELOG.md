# Changelog

All notable changes to this project will be documented in this file.

The format is based on [Keep a Changelog](https://keepachangelog.com/en/1.0.0/),
and this project adheres to [Semantic Versioning](https://semver.org/spec/v2.0.0.html).

## Added
- When a staticcall is made to a contract that does not exist, we overapproximate
  and return symbolic values
- More simplification rules for Props
- JoinBytes simplification rule
- New simplification rule to help deal with abi.encodeWithSelector
- More simplification rules for Props
- Using the SMT solver to get a single concrete value for a symbolic expression
  and continue running, whenever possible
- STATICCALL abstraction is now performed in case of symbolic arguments
- Better error messages for JSON parsing
- Multiple solutions are allowed for a single symbolic expression, and they are
  generated via iterative calls to the SMT solver for quicker solving
- Aliasing works much better for symbolic and concrete addresses
- Constant propagation for symbolic values
- Allow reading bytecode via --code-file or --code-a-file/--code-b-file. Strips
  `\n`, spaces, and ignores leading `0x` to make it easier to use via e.g.
  `jq '.deplayedBytecode.object file.json > file.txt'` to parse Forge JSON output
  This alleviates the issue when the contract is large and does not fit the command line
  limit of 8192 characters
- Two more simplification rules: `ReadByte` & `ReadWord` when the `CopySlice`
  it is reading from is writing after the position being read, so the
  `CopySlice` can be ignored
- More simplification rules that help avoid symbolic copyslice in case of
  STATICCALL overapproximation
- Test to make sure we don't accidentally overapproximate a working, good STATICCALL
- Allow EXTCODESIZE/HASH, BALANCE to be abstracted to a symbolic value.
- Allow CALL to be extracted in case `--promise-no-reent` is given, promising
  no reentrancy of contracts. This may skip over reentrancy vulnerabilities
  but allows much more thorough exploration of the contract
- Allow controlling the max buffer sizes via --max-buf-size to something smaller than 2**64
  so we don't get too large buffers as counterexamples
- More symbolic overapproximation for Balance and ExtCodeHash opcodes, fixing
  CodeHash SMT representation
- Add deployment code flag to the `equivalenceCheck` function
- PNeg + PGT/PGEq/PLeq/PLT simplification rules
- We no longer dispatch Props to SMT that can be solved by a simplification
- Allow user to change the verbosity level via `--verb`. For the moment, this is only to
  print some warnings related to zero-address dereference and to print `hemv test`'s
  output in case of failure
- Simple test cases for the CLI
- Allow limiting the branch depth and width limitation via --max-depth and --max-width
- When there are zero solutions to a multi-solution query it means that the
  currently executed branch is in fact impossible. In these cases, unwind all
  frames and return a Revert with empty returndata.
- More rewrite rules for PEq, PNeg, missing eqByte call, and distributivity for And
<<<<<<< HEAD
- More complete simplification during interpretation
=======
- Allow changing of the prefix from "prove" via --prefix in `test` mode
>>>>>>> 8c36e833

## Fixed
- We now try to simplify expressions fully before trying to cast them to a concrete value
  This should improve issues when "Unexpected Symbolic Arguments to Opcode" was
  unnecessarily output
- Not all testcases ran due to incorrect filtering, fixed
- Removed dead code related to IOAct in the now deprecated and removed debugger
- Base case of exponentiation to 0 was not handled, leading to infinite loop
- Better exponential simplification
- Dumping of END states (.prop) files is now default for `--debug`
- When cheatcode is missing, we produce a partial execution warning
- Size of calldata can be up to 2**64, not 256. This is now reflected in the documentation
- We now have less noise during test runs, and assert more about symbolic copyslice tests
- CopySlice rewrite rule is now less strict while still being sound
- Assumptions about reading from buffer after its size are now the same in all cases.
  Previously, they were too weak in case of reading 32 bytes.
- The equivalence checker now is able to prove that an empty store is
  equivalent to a store with all slots initialized to 0.
- Equivalence checking was incorrectly assuming that overapproximated values
  were sequentially equivalent. We now distinguish these symbolic values with
  `A-` and `B-`
- Buffer of all zeroes was interpreted as an empty buffer during parsing SMT model.
  The length of the buffer is now properly taken into account.
- It was possible to enter an infinite recursion when trying to shrink a buffer found by
  the SMT solver. We now properly detect that it is not possible to shrink the buffer.
- Pretty printing of buffers is now more robust. Instead of throwing an `internal error`,
  we now try best to print everything we can, and print an appropriate error message
  instead of crashing.
- We no longer produce duplicate SMT assertions regarding concrete keccak values.
- Ord is now correctly implemented for Prop.

## Changed
- Warnings now lead printing FAIL. This way, users don't accidentally think that
  their contract is correct when there were cases/branches that hevm could not
  fully explore. Printing of issues is also now much more organized
- Expressions that are commutative are now canonicalized to have the smaller
  value on the LHS. This can significantly help with simplifications, automatically
  determining when (Eq a b) is true when a==b modulo commutativity
- `hevm test`'s flag ` --verbose` is now `--verb`, which also increases verbosity
  for other elements of the system
- Add `--arrays-exp` to cvc5 options.
- We now use Options.Applicative and a rather different way of parsing CLI options.
  This should give us much better control over the CLI options and their parsing.
- block.number can now be symbolic. This only affects library use of hevm
- Removed `--smtoutput` since it was never used
- We now build with -DCMAKE_POLICY_VERSION_MINIMUM=3.5 libff, as cmake deprecated 3.5
- CheckSatResult has now been unified with ProofResult via SMTResult
- If counterexample would require a buffer that's larger than 1GB, we abandon
  shrinking it.
- If solver is not able to solve a query while attempting to shrink the model, we
  abandon the attempt gracefully instead of crashing with internal error.
- Buffers are now handled more lazily when inspecting a model, which avoids some
  unnecesary internal errors.
- EVM memory is now grown on demand using a 2x factor, to avoid repeated smaller
  increases which hurt concrete execution performance due to their linear cost.
- The concrete MCOPY implementation has been optimized to avoid freezing the whole
  EVM memory.
- We no longer accept `check` as a prefix for test cases by default.

## [0.54.2] - 2024-12-12

## Fixed
- Fixed GitHub release action to upload release binaries

## [0.54.1] - 2024-12-12

## Fixed
- Fixed GitHub release action to create release binaries

## [0.54.0] - 2024-12-10

## Changed
- Improved printing of results. Should be more intuitive to understand what hevm found.
- More complete and precise array/mapping slot rewrite, along with a copySlice improvement
- Use a let expression in copySlice to decrease expression size
- The `--debug` flag now dumps the internal expressions as well
- hevm now uses the forge-std library's way of detecting failures, i.e. through
  reverting with a specific error code unless --assertion-type DSTest is passed
- Default max iterations is 5 now. `--max-iters -1` now signals no bound. This change is to match other
  symbolic execution frameworks' default bound and to not go into an infinite loop by default when
  there could be other, interesting and reachable bugs in the code
- Update to GHC version 9.6.5
- Abstraction-refinement is no longer an option, it was never really useful and not well-tested

## Added
- More POr and PAnd rules
- Array/Map slot decomposition can be turned off via a flag
- More PEq, PLEq, and PLT rules
- New `label` cheatcode.
- Updated Bitwuzla to newer version
- New cheatcodes `startPrank()` & `stopPrank()`
- ARM64 and x86_64 Mac along with Linux x86_64 static binaries for releases
- Tutorial for symbolic execution
- PAnd props are now recursively flattened
- Double negation in Prop are removed
- Updated forge to modern version, thereby fixing JSON parsing of new forge JSONs
- Fixed RPC fetching of contract data
- Symbolic ABI encoding for tuples, fuzzer for encoder
- Printing `Addrs` when running `symbolic` for counterexamples and reachable end states
- Improved symbolic execution tutorial
- More Mod, SMod, Div, and SDiv simplification rules
- Add `freshAddresses` field in `VMOpts` so that initial fresh address can be given as input
- Add documentation about limitations and workarounds
- More verbose error messages in case of symbolic arguments to opcode
- Tests to enforce that in Expr and Prop, constants are on the LHS whenever possible
- Support for MCOPY and TSTORE/TLOAD, i.e. EIP 5656 + 1153 + 4788
- All fuzz tests now run twice, once with expected SAT and once with expected UNSAT to check
  against incorrectly trivial UNSAT queries
- Allow --num-solvers option for equivalence checking, use num cores by default
- Preliminary support for multi-threaded Z3
- Skip over SMT generation issues due to e.g. CopySlice with symbolic arguments, and return
  partial results instead of erroring out
- Fix interpreter's MCOPY handling so that it doesn't error out on symbolic arguments
- More desciptive errors in case of a cheatcode issue
- Better and more pretty debug messages
- Many env* cheatcodes are now supported

## Fixed
- `vm.prank` is now respected during calls to create
- `concat` is a 2-ary, not an n-ary function in SMT2LIB, declare-const does not exist in QF_AUFBV, replacing
   with declare-fun
- CVC5 needs `--incremental` flag to work properly in abstraction-refinement mode
- cli.hs now uses with-utf8 so no release binary will have locale issues anymore
- Took ideas for simplification rules from "Super-optimization of Smart Contracts" paper by Albert et al.
- Printing panic uint256 as hex, not as int
- Decomposition does not take place when entire states are compared, as that would necessitate
  a different approach.
- `initial-storage` option of `hevm symbolic` is respected
- `caller` option of `hevm symbolic` is now respected
- Thanks to the new simplification rules, we can now enable more conformance tests
- Multi-threaded running of Tracing.hs was not possible due to IO race. Fixed.
- Fixed multi-threading bug in symbolic interpretation
- Fixed simplification of concrete CopySlice with destination offset beyond destination size
- Fixed a bug in our SMT encoding of reading multiple consecutive bytes from concrete index
- Fixed bug in SMT encoding that caused empty and all-zero byte arrays to be considered equal
  and hence lead to false negatives through trivially UNSAT SMT expressions
- Respect --smt-timeout in equivalence checking
- Fixed the handling of returndata with an abstract size during transaction finalization
- Error handling for user-facing cli commands is much improved
- Fixed call signature generation for test cases
- Fixing prank so it doesn't override the sender address on lower call frames

## [0.53.0] - 2024-02-23

## Changed

- Minimum distance requirements are now asserted for Keccak function calls. They assert that it's hard to generate two Keccak's that are less than 256 afar.
- Keccak concretization is now done only after all simplifications are performed. This helps with simplification pre-concretization
- Added an IllegalOverflow error in case the system tries to allocate a large amount of memory during
  abstract gas execution but concrete running. In these cases, the interpreter can out-of-heap
  as the only check is that the size allocated is less than $2**{64}$, but that is too large to fit in memory. Now,
  we check more stringently, and still return an IllegalOverflow
- Fixed `--root` option for the `test` subcommand
- Use `-Wunused-packages` and eliminate unused deps.

## Added

- Optimized smt queries that significantly improve performance when dealing with solidity mappings and arrays
- Support for using Bitwuzla as a solver
- More efficient encoding for failure in ds-test style tests
- Symbolic tests now support statically sized arrays as parameters
- `hevm test` now has a `num-solvers` parameter that controls how many solver instances to spawn
- New solc-specific simplification rules that should make the final Props a lot more readable
- Prop is now correctly ordered, better BufLength and Max simplifications of Expr,
  and further solc-specific simplifications of Expr
- Simplify earlier and don't check reachability for things statically determined to be FALSE
- New concrete fuzzer that can be controlled via `--num-cex-fuzz`
- Partial support for dynamic jumps when the jump destination can be computed
  given already available information
- Added three forking cheatcodes: `createFork`, `selectFork`, and `activeFork`

## Fixed

- Traces now correctly perform source mapping to display contract details
- Event traces now correctly display indexed arguments and argument names
- JSON reading of foundry JSONs was dependent on locale and did not work with many locales.

## [0.52.0] - 2023-10-26

This is a major breaking release that removes several user facing features and includes non trivial
breakage for library users. These changes mean the code is significantly simpler, more performant,
and allow support for new features like fully symbolic addresses.

In addition to the changes below, this release includes significant work on performance
optimization for symbolic execution.

## Added

The major new user facing feature in this release is support for fully symbolic addresses (including
fully symbolic addresses for deployed contracts). This allows tests to be writen that call
`vm.prank` with a symbolic value, making some tests (e.g. access control, token transfer logic) much
more comprehensive.

Some restrictions around reading balances from and transfering value between symbolic addresses are
currently in place. Currently, if the address is symbolic, then you will only be able to read it's
balance, or transfer value to/from it, if it is the address of a contract that is actually deployed.
This is required to ensure soundness in the face of aliasing between symbolic addresses. We intend
to lift this restriction in a future release.

### Other

- Support for `vm.deal`
- Support for `vm.assume` (this is semantically identical to using `require`, but does simplify the
    process of porting exisitng fuzz tests to be symbolic)
- the `check` prefix now recognized for symbolic tests
- `hevm test` now takes a `--number` argument to specify which block should be used when making rpc queries

## Changed

### Revert Semantics in Solidity Tests

solidity tests no longer consider reverts to be a failure, and check only for the ds-test failed bit
or user defined assertion failures (i.e. `Panic(0x01)`). This makes writing tests much easier as
users no longer have to consider trivial reverts (e.g. arithmetic overflow).

A positive (i.e. `prove`/`check`) test with no rechable assertion violations that does not have any
succesful branches will still be considered a failure.

## Removed

hevm has been around for a while, and over time has accumulated many features. We decided to remove
some of these features in the interest of focusing our attention, increasing our iteration speed and
simplifying maintainance. The following user facing features have been removed from this release:

- The visual debugger has been removed
- All concrete ds-test executors have been removed (i.e. plain, fuzzer, invariant)
- Rpc caching and state serialization has been removed (i.e. all `--cache` / `--state` flags)
- The various `DAPP_TEST` variables are no longer observed
- The `--initial-storage` flag no longer accepts a concrete prestore (valid values are now `Empty` or `Abstract`)

## Fixed

This release also includes many small bugfixes:

- CopySlice wraparound issue especially during CopyCallBytesToMemory
- Contracts deployed during symbolic execution are created with an empty storage (instead of abstract in previous versions)
- EVM.Solidity.toCode to include contractName in error string
- Better cex reconstruction in cases where branches do not refer to all input variables in calldata
- Correctly handle empty bytestring compiled contracts' JSON
- No more false positives when keccak is called with inputs of different sizes
- `test` now falls back to displaying an unecoded bytestring for calldata when the model returned by the solver has a different length the length of the arguments in the test signature.
- we now generate correct counterexamples for branches where only a subset of input variables are referenced by the path conditions
- `vm.prank` now works correctly when passed a symbolic address
- `vm.prank` now works correctly when the next call transfers value
- storage layout information will now be parsed from the output of `forge build` if it is available

## API Changes

### Reworked Storage Model / Symbolic Addresses

Adding symbolic addresses required some fairly significant changes to the way that we model storage.
We introduced a new address type to `Expr` (`Expr EAddr`), that allows us to model fully symbolic
addresses. Instead of modelling storage as a global symbolic 2D map (`address -> word -> word`) in
`vm.env`, each contract now has it's own symbolic 1D map (`word -> word`), that is stored in the
`vm.contracts` mapping. `vm.contracts` is now keyed on `Expr EAddr` instead of `Addr`. Addresses
that are keys to the `vm.contracts` mapping are asserted to be distinct in our smt encoding. This
allows us to support symbolic addresses in a fully static manner (i.e. we do not currently need to
make any extra smt queries when looking up storage for a symbolic address).

### Mutable Memory & ST

We now use a mutable representation of memory if it is currently completely concrete. This is a
significant performance improvement, and fixed a particulary egregious memory leak. It does entail
the use of the `ST` monad, and introduces a new type parameter to the `VM` type that tags a given
instance with it's thread local state. Library users will now need to either use the ST moand and
`runST` or `stToIO` to compose and sequence vm executions.

## GHC 9.4

Hevm is now built with ghc9.4. While earlier compiler versions may continue to work for now, they
are no longer explicitly tested or supported.

### Other

- Contract balances can now be fully symbolic
- Contract code can now be fully abstract. Calls into contracts with unknown code will fail with `UnexpectedSymbolicArg`.
- Run expression simplification on branch conditions
- SLoad/SStore simplifications based on assumptions regarding Keccak non-collision&preimage
- Improved Prop simplification
- CopySlice+WriteWord+ConcreteBuf now truncates ConcreteBuf in special cases
- Better simplification of Eq IR elements
- Run a toplevel constant folding reasoning system on branch conditions
- Global config via a monad, which should allow for more refactoring
- `evalProp` is renamed to `simplifyProp` for consistency
- Mem explosion in `writeWord` function was possible in case `offset` was close to 2^256. Fixed.
- BufLength was not simplified via bufLength function. Fixed.
- Add and Mul are associative, let's use that to make Expr more canonical
- `VMOpts` no longer takes an initial store, and instead takes a `baseState`
  which can be either `EmptyBase` or `AbstractBase`. This controls whether
  storage should be inialized as empty or fully abstract. Regardless of this
  setting contracts that are deployed at runtime via a call to
  `CREATE`/`CREATE2` have zero initialized storage.

## [0.51.3] - 2023-07-14

## Fixed

- Path joining on Windows
- Fixed overflow issue in stripWrites
- Automatic tests are now more reproducible

## Changed

- Removed sha3Crack which has been deprecated for keccakEqs
- Abstraction-refinement for more complicated expressions such as MULMOD

## Added

- Added flag `-f debug` to add debug flags to cabal/GHC

## [0.51.2] - 2023-07-11

## Fixed

- SMT encoding of Expr now has assertions for the range of environment values that are less than word size (256 bits).
- Trace now contains the cheat code calls
- More consistent error messages

## Changed

- SMT2 scripts are now being reprocessed to put one sexpr per line. Having sepxrs that span across multiple lines trigers a bug in CVC5.
- Removing long-running tests so we can finish all unit tests in approx 10 minutes on a current-gen laptop CPU
- Added git revision to `hevm version`

## Added

- execution traces are now shown for failed `prove_` tests

## [0.51.1] - 2023-06-02

## Fixed

- hevm now gracefully handles missing `out` directories
- Constraints are correctly propogated to the final output expression during symbolic execution

## Changed

- HEVM is now fully compliant with the Shanghai hard fork

## [0.51.0] - 2023-04-27

## Added

- `hevm` can now execute unit tests in foundry projects. Just run `hevm test` from the root of a foundry repo, and all unit tests will be executed (including prove tests).
- A new stack based loop detection heuristic
- Analysis of partial execution traces is now supported

## Changed

- `hevm dapp-test` has been replaced with `hevm test --project-type DappTools`.
- `hevm test` no longer supports parsing solidity output in the combined json format.
- The default value for `--ask-smt-iterations` has been changed to 1
- The SMT solver is never queried for branch conditions that do not occur in a loop (as determined by the loop detection heuristic)

## Fixed

- `--max-iterations` is respected in cases where path conditions have become inconsistent
- `--max-iterations` is now respected for loops with a concrete branch condition

## Fixed

- Fixed a bug where underflow was possible when transfering eth

## [0.50.5] - 2023-04-18

## Changed

- The `--storage-model` parameter has been replaced with `--initial-storage`
- The `--smttimeout` argument now expects a value in seconds not milliseconds
- The default smt timeout has been set to 5 minutes
- `hevm symbolic` now searches only for user defined assertions by default

### Fixed

- The `prank` cheatcode now transfers value from the correct address
- Fixed an off-by-one error in `EVM.Debug.srcMapCodePos`

## [0.50.4] - 2023-03-17

### Fixed

- The `--solvers` cli option is now respected (previously we always used Z3)
- The `equivalence` command now fails with the correct status code when counterexamples are found
- The `equivalence` command now respects the given `--sig` argument
- Correct symbolic execution for the `SGT` opcode

### Changed

- The `equivalence` command now pretty prints discovered counterexamples

### Added

- Implemented a shrinking algorithm for counterexamples
- A new differential fuzzing test harness that compares the concrete semantics, as well as parts of the symbolic semantics against the geth evm implementation
- The `hevm` library can now be built on Windows systems.
- `equivalence` can now be checked for fully or partially concrete calldata
- Support for function pointers in ABI

## [0.50.3] - 2023-02-17

### Fixed

- `hevm symbolic` exits with status code `1` if counterexamples or timeouts are found
- Calldata reads beyond calldata size are provably equal to zero.

### Added

- New cheatcode `prank(address)` that sets `msg.sender` to the specified address for the next call.
- Improved equivalence checker that avoids checking similar branches more than once.
- Improved simplification for arithmetic expressions
- Construction of storage counterexamples based on the model returned by the SMT solver.
- Static binaries for macos

### Changed
- SMT encoding of buffer length without using uninterpreted functions.

## [0.50.2] - 2023-01-06

### Fixed

- Arithmetic overflow in concrete `SAR` edge case ([#163](https://github.com/ethereum/hevm/pull/163))
- Unexpected abstract term application during fully concrete execution ([#163](https://github.com/ethereum/hevm/pull/163))

## [0.50.1] - 2022-12-29

### Fixed

- `hevm exec` no longer fails with `hevm: No match in record selector smttimeout`
- the `gas`, `gaslimit`, `priorityfee`, and `gasprice` cli options are now respected
- cleaner formatting for the gas value in the visual debugger

### Changed

- we now build with ghc 9.2.4 by default
- various perf improvements for concrete execution ([#157](https://github.com/ethereum/hevm/pull/157), [#152](https://github.com/ethereum/hevm/pull/152))

## [0.50.0] - 2022-12-19

### Changed

The symbolic execution engine has been rewritten. We have removed our dependency on sbv, and now
symbolic execution decompiles bytecode into a custom IR, and smt queries are constructed based on
the structure of the term in this IR.

This gives us much deeper control over the encoding, and makes custom static analysis and
simplification passes much easier to implement.

The symbolic execution engine is now parallel by default, and will distribute granular SMT queries
across a pool of solvers, allowing analysis to be scaled out horizontally across many CPUs.

more details can be found in the [architecuture](../../architecture.md) docs.

### Removed

The following cli commands have been removed:

- `abiencode`
- `rlp`
- `flatten`
- `strip-metadata`

## [0.49.0] - 2021-11-12

### Added

- Support for solc 0.8.10
- Support for solc 0.8.11

### Changed

- Clearer display for the invalid opcode (`0xfe`) in debug view
- Better error messages when trying to deploy unlinked bytecode
- `bytesX` arguments to `hevm abiencode` are automatically padded

### Fixed

- Test contracts with no code (e.g. `abstract` contracts) are now skipped
- Replay data for invariant tests is now displayed in a form that does not cause errors when used with `dapp test --replay`

## [0.48.1] - 2021-09-08

### Added

- Support for 0.8.4 custom error types in stack traces

### Changed

- Contract feching happens synchronously again.
- Invariants checked before calling methods from targetContracts.

### Fixed

- The block gas limit and basefee are now correctly fetched when running tests via rpc

## 0.48.0 - 2021-08-03

### Changed

- Updated to London hard fork!
- The configuration variable `DAPP_TEST_BALANCE_CREATE` has been renamed to `DAPP_TEST_BALANCE`
- Default `smttimeout` has been increased to 1 minute.
- A new flag has been added to hevm (`--ask-smt-iterations`) that controls the number of iterations
  at which the symbolic execution engine will stop eager evaluation and begin to query the smt
  solver whether a given branch is reachable or not.
- Contract fetching now happens asynchronously.
- Fixed no contract definition crashes
- Removed NoSuchContract failures

## 0.47.0 - 2021-07-01

### Added

- A new test runner for checking invariants against random reachable contract states.
- `hevm symbolic` can search for solc 0.8 style assertion violations, and a new `--assertions` flag
  has been added allowing users to customize which assertions should be reported
- A new cheatcode `ffi(string[])` that executes an arbitrary command in the system shell

### Changed

- Z3 is once again the default smt solver
- Updated nixpkgs to the `21.05` channel

### Fixed

- Sourcemaps for contracts containing `immutable` are now shown in the debug view.

## 0.46.0 - 2021-04-29

### Added

- Updated to Berlin! Conformant with GeneralStateTests at commit hash `644967e345bbc6642fab613e1b1737abbe131f78`.

### Fixed

- ADDMOD and MULMOD by zero yields zero.
- Address calculation for newly created contracts.
- Accomodated for the notorious "anomolies on the main network" (see yellow paper Appendix K for trivia)
- A hevm crash when debugging a SELFDESTRUCT contract.

## 0.45.0 - 2021-03-22

### Added

- Two new cheatcodes were added: `sign(uint sk, bytes message)` and `addr(uint sk)`. Taken together
  these should allow for much more ergonomic testing of code that handles signed messages.
- Symbolic execution can deal with partially symbolic bytecode, allowing for symbolic constructor arguments to be given in tests.

### Fixed

- Fixed a bug in the abiencoding.
- Fixed the range being generated by ints.
- `hevm flatten` combines the SPDX license identifiers of all source files.

### Changed

- updated `nixpkgs` to the `20.09` channel
- Arbitrary instance of AbiType can no longer generate a tuple

## 0.44.1 - 2020-02-02

### Changed

- hevm cheatcodes now accept symbolic arguments, allowing e.g. symbolic jumps in time in unit tests
- More efficient arithmetic overflow checks by translating queries to a more [intelligent form](www.microsoft.com/en-us/research/wp-content/uploads/2016/02/z3prefix.pdf).

## 0.44.0 - 2020-01-26

### Added

- `hevm` now accepts solidity json output built via `--standard-json` as
  well as `--combined-json`.
- addresses in the trace output are prefixed with `ContractName@0x...`
  if there is a corresponding contract and `@0x...` otherwise.

### Fixed

- Symbolic execution now generates calldata arguments restricted to the proper ranges,
  following the semantics of fuzzing.
- If the `--address` flag is present in `hevm exec` or `hevm symbolic`,
  it overrides the contract address at which a contract will be created.
- Address pretty printing
- Updated sbv to `8.9.5` to fix "non-const in array declaration" cvc4 issue with ds-test.

### Changed

- Use cvc4 as default smt solver

## 0.43.2 - 2020-12-10

### Changed

- The default smttimeout has been increased from 20s to 30s

## 0.43.1 - 2020-12-10

### Changed

- Counterexamples from symbolic tests now show clearer failure reasons

### Fixed

- Symbolic tests now work with RPC
- Branch selection is working again in the interactive debugger

## 0.43.0 - 2020-11-29

### Added

- A `--show-tree` option to `hevm symbolic` which prints the execution tree explored.
- Some symbolic terms are displayed with richer semantic information, instead of the black box `<symbolic>`.
- `hevm dapp-test` now supports symbolic execution of test methods that are prefixed with `prove` or `proveFail`
- The `hevm interactive` alias has been removed, as it is equivalent to `hevm dapp-test --debug`
- `hevm dapp-test --match` now matches on contract name and file path, as well as test name
- Step through the callstack in debug mode using the arrow keys

### Changed

- `dapp-test` trace output now detects ds-note events and shows `LogNote`
- create addresses are shown with `@<address>` in the trace
- `DSTest.setUp()` is only run if it exists, rather than failing
- support new ds-test `log_named_x(string, x)` (previously bytes32 keys)
- return arguments are fully displayed in the trace (previously only a single word)
- return/revert trace will now show the correct source position

## 0.42.0 - 2020-10-31

### Changed

- z3 updated to 4.8.8
- optimize SMT queries
- More useful trace output for unknown calls
- Default to on chain values for `coinbase`, `timestamp`, `difficulty`, `blocknumber` when rpc is provided
- Perform tx initialization (gas payment, value transfer) in `hevm exec`, `hevm symbolic` and `hevm dapp-test`.

### Added

- TTY commands `P` and `c-p` for taking larger steps backwards in the debuger.
- `--cache` flag for `dapp-test`, `exec`, `symbolic`, `interactive`,
  enabling caching of contracts received by rpc.
- `load(address,bytes32)` cheat code allowing storage reads from arbitrary contracts.

## 0.41.0 - 2020-08-19

### Changed

- Switched to [PVP](https://github.com/haskell/pvp/blob/master/pvp-faq.md) for version control, starting now at `0.41.0` (MAJOR.MAJOR.MINOR).
- z3 updated to 4.8.7
- Generate more interesting values in property based testing,
  and implement proper shrinking for all abi values.
- Fixed soundness bug when using KECCAK or SHA256 opcode/precompile
- Fixed an issue in debug mode where backstepping could cause path information to be forgotten
- Ensure that pathconditions are consistent when branching, and end the execution with VMFailure: DeadPath if this is not the case
- Fixed a soundness bug where nonzero jumpconditions were assumed to equal one.
- default `--smttimeout` changed from unlimited to 20 seconds
- `hevm symbolic --debug` now respects `--max-iterations`

### Added

- `hevm exec --trace` flag to dump a trace
- Faster backstepping in interactive mode by saving multiple snapshot states.
- Support for symbolic storage for multiple contracts

## 0.40 - 2020-07-22

- hevm is now capable of symbolic execution!

### Changed

As a result, the types of several registers of the EVM have changed to admit symbolic values as well as concrete ones.

- state.stack: `Word` -> `SymWord`.
- state.memory: `ByteString` -> `[SWord 8]`.
- state.callvalue: `W256` -> `SymWord`.
- state.caller: `Addr` -> `SAddr`.
- state.returndata: `ByteString` -> `[SWord 8]`.
- state.calldata: `ByteString` -> `([SWord 8], (SWord 32))`. The first element is a list of symbolic bytes, the second is the length of calldata. We have `fst calldata !! i .== 0` for all `snd calldata < i`.

- tx.value: `W256` -> `SymWord`.

- contract.storage: `Map Word Word` -> `Storage`, defined as:

```hs
data Storage
  = Concrete (Map Word SymWord)
  | Symbolic (SArray (WordN 256) (WordN 256))
  deriving (Show)
```

### Added

New cli commands:

- `hevm symbolic`: search for assertion violations, or step through a symbolic execution in debug mode.
- `hevm equivalence`: compare two programs for equivalence.

See the README for details on usage.

The new module `EVM.SymExec` exposes several library functions dealing with symbolic execution.
In particular,

- `SymExec.interpret`: implements an operational monad script similar to `TTY.interpret` and `Stepper.interpret`, but returns a list of final VM states rather than a single VM.
- `SymExec.verify`: takes a prestate and a postcondition, symbolically executes the prestate and checks that all final states matches the postcondition.

### Removed

The concrete versions of a lot of arithmetic operations, replaced with their more general symbolic counterpart.

## 0.39 - 2020-07-13

- Exposes abi encoding to cli
- Added cheat code `hevm.store(address a, bytes32 location, bytes32 value)`
- Removes `ExecMode`, always running as `ExecuteAsBlockchainTest`. This means that `hevm exec` now finalizes transactions as well.
- `--code` is now entirely optional. Not supplying it returns an empty contract, or whatever is stored in `--state`.

## 0.38 - 2020-04-23

- Exposes metadata stripping of bytecode to the cli: `hevm strip-metadata --code X`. [357](https://github.com/dapphub/dapptools/pull/357).
- Fixes a bug in the srcmap parsing introduced in 0.37 [356](https://github.com/dapphub/dapptools/pull/356).
- Fixes a bug in the abi-encoding of `bytes` with size > 32[358](https://github.com/dapphub/dapptools/pull/358).

## 0.37 - 2020-03-24

- Sourcemap parser now admits `solc-0.6.0` compiled `.sol.json` files.

## 0.36 - 2020-01-07

- Implement Istanbul support [318](https://github.com/dapphub/dapptools/pull/318)
- Fix a bug introduced in [280](https://github.com/dapphub/dapptools/pull/280) of rlp encoding of transactions and sender address [320](https://github.com/dapphub/dapptools/pull/320/).
- Make InvalidTx a fatal error for vm tests and ci.
- Suport property based testing in unit tests. [313](https://github.com/dapphub/dapptools/pull/313) Arguments to test functions are randomly generated based on the function abi. Fuzz tests are not present in the graphical debugger.
- Added flags `--replay` and `--fuzz-run` to `hevm dapp-test`, allowing for particular fuzz run cases to be rerun, or for configuration of how many fuzz tests are run.
- Correct gas readouts for unit tests
- Prevent crash when trying to jump to next source code point if source code is missing

## 0.35 - 2019-11-02

- Merkle Patricia trie support [280](https://github.com/dapphub/dapptools/pull/280)
- RLP encoding and decoding functions [280](https://github.com/dapphub/dapptools/pull/280)
- Extended support for Solidity ABI encoding [259](https://github.com/dapphub/dapptools/pull/259)
- Bug fixes surrounding unit tests and gas accounting (https://github.com/dapphub/dapptools/commit/574ef401d3e744f2dcf994da056810cf69ef84fe, https://github.com/dapphub/dapptools/commit/5257574dd9df14edc29410786b75e9fb9c59069f)

## 0.34 - 2019-08-28

- handle new solc bzzr metadata in codehash for source map
- show VM hex outputs as hexadecimal
- rpc defaults to latest block
- `hevm interactive`:
- fix rpc fetch
- scrollable memory pane
- Fix regression in VMTest compliance.
- `hevm exec` ergonomics:
- Allow code/calldata prefixed with 0x
- create transactions with specific caller nonce
- interactive help pane
- memory pane scrolling

## 0.33 - 2019-08-06

- Full compliance with the [General State Tests][245] (with the
  BlockchainTest format), using the Yellow and Jello papers as
  reference, for Constantinople Fix (aka Petersburg). Including:
- full precompile support
- correct substate accounting, including touched accounts,
  selfdestructs and refunds
- memory read/write semantics
- many gas cost corrections
- Show more information for non solc bytecode in interactive view
  (trace and storage)
- Help text for all cli options
- Enable `--debug` flag in `hevm dapp-test`

[245]: https://github.com/dapphub/dapptools/pull/245

## 0.32 - 2019-06-14

- Fix dapp-test [nonce initialisation bug][224]

[224]: https://github.com/dapphub/dapptools/pull/224

## 0.31 - 2019-05-29

- Precompiles: SHA256, RIPEMD, IDENTITY, MODEXP, ECADD, ECMUL,
  ECPAIRING, MODEXP
- Show the hevm version with `hevm version`
- Interactive mode:
- no longer exits on reaching halt
- new shortcuts: 'a' / 'e' for start / end
- allow returning to test picker screen
- Exact integer formatting in dapp-test and tty

## 0.30 - 2019-05-09

- Adjustable verbosity level for `dapp-test` with `--verbose={0,1,2}`
- Working stack build

## 0.29 - 2019-04-03

- Significant jump in compliance with client tests
- Add support for running GeneralStateTests

## 0.28 - 2019-03-22

- Fix delegatecall gas metering, as reported in
  https://github.com/dapphub/dapptools/issues/34

## 0.27 - 2019-02-06

- Fix [hevm flatten issue](https://github.com/dapphub/dapptools/issues/127)
  related to SemVer ranges in Solidity version pragmas

## 0.26 - 2019-02-05

- Format Solidity Error(string) messages in trace

## 0.25 - 2019-02-04

- Add SHL, SHR and SAR opcodes

## 0.24 - 2019-01-23

- Fix STATICCALL for precompiled contracts
- Assume Solidity 0.5.2 in tests

## 0.23 - 2018-12-12

- Show passing test traces with --verbose flag

## 0.22 - 2018-11-13

- Simple memory view in TTY

## 0.21 - 2018-10-29

- Fix Hackage package by including C header files for ethjet

## 0.20 - 2018-10-27

- Parse constructor inputs from Solidity AST

## 0.19 - 2018-10-09

- Enable experimental 'cheat' address, allowing for modification of the
  EVM environment from within the tests. Currently just the block
  timestamp can be adjusted.

## 0.18 - 2018-10-09

- Fix [duplicate address bug](https://github.com/dapphub/dapptools/issues/70)

## 0.17 - 2018-10-05

- Semigroup/Monoid fix

## 0.16 - 2018-09-19

- Move ethjet into hevm

## [0.15] - 2018-05-09

- Fix SDIV/SMOD definitions for extreme case

## [0.14.1] - 2018-04-17

- Improve PC display in TTY

## [0.14] - 2018-03-08

- Implement STATICCALL

## [0.13] - 2018-02-28

- Require specific block number for RPC debugging
- Implement RETURNDATACOPY and RETURNDATASIZE
- Fix bug where created contracts didn't get their balance

## [0.12.3] - 2017-12-19

- More useful RPC debugging because we strip the entire BZZR metadata

## [0.12.2] - 2017-12-17

- Experimental new ecrecover implementation via libethjet
- Correct error checking for setUp() invocations

## [0.12.1] - 2017-11-28

- Test name regex matching via --match
- Fixed source map parsing bug when used with solc --optimize
- TTY: fix a padding-related display glitch

## [0.12] - 2017-11-14

- Use 13 different environment variables to control block parameters
  for unit testing, e.g. block number, timestamp, initial balance, etc.

  Full list:

  - `DAPP_TEST_ADDRESS`
  - `DAPP_TEST_CALLER`
  - `DAPP_TEST_ORIGIN`
  - `DAPP_TEST_GAS_CREATE`
  - `DAPP_TEST_GAS_CALL`
  - `DAPP_TEST_BALANCE_CREATE`
  - `DAPP_TEST_BALANCE_CALL`
  - `DAPP_TEST_COINBASE`
  - `DAPP_TEST_NUMBER`
  - `DAPP_TEST_TIMESTAMP`
  - `DAPP_TEST_GAS_LIMIT`
  - `DAPP_TEST_GAS_PRICE`
  - `DAPP_TEST_DIFFICULTY`

## [0.11.5] - 2017-11-14

- Use --state with --exec --debug

## [0.11.4] - 2017-11-12

- Fix bug when unit test contract has creations in constructor

## [0.11.3] - 2017-11-08

- Fix array support in ABI module

## [0.11.2] - 2017-11-04

- TTY: show a help bar with key bindings at the bottom

## [0.11.1] - 2017-11-02

- TTY: fix a display glitch
- TTY: improve display of ABI hashes on the stack

## [0.11] - 2017-10-31

- Add "hevm flatten" for Etherscan-ish source code concatenation
- Simplify code by removing concrete/symbolic machine abstraction

## [0.10.9] - 2017-10-23

- Fix bugs in ABI formatting

## [0.10.7] - 2017-10-19

- Fix library linking bug
- Fix gas consumption of DELEGATECALL
- Better error tracing
- Experimental "contract browser" (stupid list of addresses)

## [0.10.6] - 2017-10-19

- Enable library linking for unit tests and debugger
- Use the same default gas/balance values as `ethrun`

## [0.10.5] - 2017-10-17

- Better trace output including arguments and return values
- Proof of concept coverage analysis via `dapp-test --coverage`

## [0.10] - 2017-10-10

- Enable new trace output by default for failing tests
- Exit with failure code from test runner when tests fail
- More fixes to improve Ethereum test suite compliance

## [0.9.5] - 2017-10-06

- Prototype of new trace output with `hevm dapp-test --verbose`
- Nicer trace tree in the TTY debugger
- Many fixes to improve Ethereum test suite compliance

## [0.9] - 2017-09-29

- Integrates with live chains via RPC (read-only)
- Exposes a special contract address with test-related functionality (time warp)

## [0.8.5] - 2017-09-22

- Renames `hevm` from its maiden name `hsevm` :sparkles:

## [0.8] - 2017-09-21

- Implements gas metering (Metropolis rules by default)
- Shows gas counter in the terminal interface
- Enables debugger for consensus test executions
- Consensus test runner script with HTML reporting
- Passes 564 of the `VMTests`; fails 115 (see [0.8 test report])
- Command line options for specifying initial gas amounts and balances
- Improved TTY UI layout

## [0.7] - 2017-09-07

- Can save and load contract states to disk using a Git-backed store (only `--exec`)
- Can debug raw EVM bytecode using `exec --debug`
- Fixes `exec --value`
- Has smarter defaults for command line when running tests or debugging
- Fixes bug with `MSIZE` in `CALL` context

## [0.6.5] - 2017-09-01

- Fixes `exec` with regards to exit codes and error messages

## [0.6.1] - 2017-08-03

- TTY: Adds command `C-n` in TTY for "stepping over"

## [0.6] - 2017-08-03

- TTY: Adds second line to stack entries with humanized formatting
- TTY: Gets rid of the separate log pane in favor of a unified trace pane

## [0.5] - 2017-08-02

- TTY: Adds `p` command for stepping backwards
- Adds ability to track origins of stack and heap words
- Tracks Keccak preimage for words that come from the `SHA3` instruction

## [0.4] - 2017-07-31

- Parallelizes unit test runner
- Improves speed by changing representation of memory
- Internal refactoring for future support of symbolic execution
- Adds logs to the trace pane

## [0.3.2] - 2017-06-17

- Adds `REVERT` opcode
- Sets `TIMESTAMP` value to `1` in unit tests

## [0.3.0] - 2017-06-14

- Reverts contract state after `CALL` fails
- Improves test runner console output

## [0.2.0] - 2017-06-13

- Fixes bug in `CALL`

## [0.1.0.1] - 2017-03-31

- Highlights Solidity exactly on character level
- Adds `N` command for stepping by Solidity source position instead of by opcode

## 0.1.0.0 - 2017-03-29

- First release

[0.8 test report]: https://hydra.dapp.tools/build/135/download/1/index.html
[0.12]: https://github.com/dapphub/hevm/compare/0.11.5...0.12
[0.11.5]: https://github.com/dapphub/hevm/compare/0.11.4...0.11.5
[0.11.4]: https://github.com/dapphub/hevm/compare/0.11.3...0.11.4
[0.11.3]: https://github.com/dapphub/hevm/compare/0.11.2...0.11.3
[0.11.2]: https://github.com/dapphub/hevm/compare/0.11.1...0.11.2
[0.11.1]: https://github.com/dapphub/hevm/compare/0.11...0.11.1
[0.11]: https://github.com/dapphub/hevm/compare/0.10.9...0.11
[0.10.9]: https://github.com/dapphub/hevm/compare/0.10.7...0.10.9
[0.10.7]: https://github.com/dapphub/hevm/compare/0.10.6...0.10.7
[0.10.6]: https://github.com/dapphub/hevm/compare/0.10.5...0.10.6
[0.10.5]: https://github.com/dapphub/hevm/compare/0.10...0.10.5
[0.10]: https://github.com/dapphub/hevm/compare/0.9.5...0.10
[0.9.5]: https://github.com/dapphub/hevm/compare/0.9...0.9.5
[0.9]: https://github.com/dapphub/hevm/compare/v0.8.5...v0.9
[0.8.5]: https://github.com/dapphub/hevm/compare/v0.8...v0.8.5
[0.8]: https://github.com/dapphub/hevm/compare/v0.7...v0.8
[0.7]: https://github.com/dapphub/hevm/compare/v0.6.5...v0.7
[0.6.5]: https://github.com/dapphub/hevm/compare/v0.6.1...v0.6.5
[0.6.1]: https://github.com/dapphub/hevm/compare/v0.6...v0.6.1
[0.6]: https://github.com/dapphub/hevm/compare/v0.5...v0.6
[0.5]: https://github.com/dapphub/hevm/compare/v0.4...v0.5
[0.4]: https://github.com/dapphub/hevm/compare/v0.3.2...v0.4
[0.3.2]: https://github.com/dapphub/hevm/compare/v0.3.0...v0.3.2
[0.3.0]: https://github.com/dapphub/hevm/compare/v0.2.0...v0.3.0
[0.2.0]: https://github.com/dapphub/hevm/compare/v0.1.0.1...v0.2.0
[0.1.0.1]: https://github.com/dapphub/hevm/compare/v0.1.0.0...v0.1.0.1<|MERGE_RESOLUTION|>--- conflicted
+++ resolved
@@ -51,11 +51,8 @@
   currently executed branch is in fact impossible. In these cases, unwind all
   frames and return a Revert with empty returndata.
 - More rewrite rules for PEq, PNeg, missing eqByte call, and distributivity for And
-<<<<<<< HEAD
+- Allow changing of the prefix from "prove" via --prefix in `test` mode
 - More complete simplification during interpretation
-=======
-- Allow changing of the prefix from "prove" via --prefix in `test` mode
->>>>>>> 8c36e833
 
 ## Fixed
 - We now try to simplify expressions fully before trying to cast them to a concrete value
