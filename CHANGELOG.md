--- conflicted
+++ resolved
@@ -16,11 +16,8 @@
   and continue running, whenever possible
 - STATICCALL abstraction is now performed in case of symbolic arguments
 - Better error messages for JSON parsing
-<<<<<<< HEAD
 - Multiple solutions are allowed for a single symbolic expression
-=======
 - Aliasing works much better for symbolic and concrete addresses
->>>>>>> 70589bad
 - Constant propagation for symbolic values
 
 ## Fixed
