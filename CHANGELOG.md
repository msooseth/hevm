--- conflicted
+++ resolved
@@ -80,12 +80,9 @@
 - Add `--arrays-exp` to cvc5 options.
 - We now use Options.Applicative and a rather different way of parsing CLI options.
   This should give us much better control over the CLI options and their parsing.
-<<<<<<< HEAD
 - block.number can now be symbolic. This only affects library use of hevm
-=======
 - Removed `--smtoutput` since it was never used
 - We now build with -DCMAKE_POLICY_VERSION_MINIMUM=3.5 libff, as cmake deprecated 3.5
->>>>>>> 0f08514c
 
 ## [0.54.2] - 2024-12-12
 
