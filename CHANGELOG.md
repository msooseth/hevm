--- conflicted
+++ resolved
@@ -6,14 +6,11 @@
 and this project adheres to [Semantic Versioning](https://semver.org/spec/v2.0.0.html).
 
 ## Added
-<<<<<<< HEAD
 - When a staticcall is made to a contract that does not exist, we overapproximate
   and return symbolic values
 - More simplification rules for Props
-=======
 - JoinBytes simplification rule
 - New simplification rule to help deal with abi.encodeWithSelector
->>>>>>> 0804e54b
 
 ## Fixed
 - We now try to simplify expressions fully before trying to cast them to a concrete value
