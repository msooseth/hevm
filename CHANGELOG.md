--- conflicted
+++ resolved
@@ -20,15 +20,12 @@
   generated via iterative calls to the SMT solver for quicker solving
 - Aliasing works much better for symbolic and concrete addresses
 - Constant propagation for symbolic values
-<<<<<<< HEAD
 - Allow reading deployedBytecode.object from the forge JSON as --code-file or --code-a-file/-code-b-file
   This alleviates the issue when the contract is large and does not fit the command line
   limit of 8192 characters
-=======
 - Two more simplification rules: `ReadByte` & `ReadWord` when the `CopySlice`
   it is reading from is writing after the position being read, so the
   `CopySlice` can be ignored
->>>>>>> af8e6c0f
 
 ## Fixed
 - We now try to simplify expressions fully before trying to cast them to a concrete value
