--- conflicted
+++ resolved
@@ -57,7 +57,7 @@
 import EVM.Solidity
 import EVM.Solvers
 import EVM.Stepper qualified as Stepper
-import EVM.SymExec hiding (subStore)
+import EVM.SymExec
 import EVM.Test.Tracing qualified as Tracing
 import EVM.Test.Utils
 import EVM.Traversals
@@ -2022,18 +2022,10 @@
           Just c <- solcRuntime "C" code
           Just a <- solcRuntime "A" code
           (_, [Cex (_, cex)]) <- withSolvers Z3 1 Nothing $ \s -> do
-<<<<<<< HEAD
-            let vm = abstractVM (mkCalldata (Just (Sig "call_A()" [])) []) c Nothing
+            let vm = abstractVM (mkCalldata (Just (Sig "call_A()" [])) []) c Nothing False
                        & set (#state % #callvalue) (Lit 0)
                        & over (#env % #contracts)
                           (Map.insert aAddr (initialContract (RuntimeCode (ConcreteRuntimeCode a))))
-=======
-            let vm0 = abstractVM (mkCalldata (Just (Sig "call_A()" [])) []) c Nothing AbstractStore False
-            let vm = vm0
-                  & set (#state % #callvalue) (Lit 0)
-                  & over (#env % #contracts)
-                       (Map.insert aAddr (initialContract (RuntimeCode (ConcreteRuntimeCode a))))
->>>>>>> b234df0e
             verify s defaultVeriOpts vm (Just $ checkAssertions defaultPanicCodes)
 
           let storeCex = cex.store
@@ -2094,11 +2086,7 @@
         ,
         ignoreTest $ testCase "safemath distributivity (yul)" $ do
           let yulsafeDistributivity = hex "6355a79a6260003560e01c14156016576015601f565b5b60006000fd60a1565b603d602d604435600435607c565b6039602435600435607c565b605d565b6052604b604435602435605d565b600435607c565b141515605a57fe5b5b565b6000828201821115151560705760006000fd5b82820190505b92915050565b6000818384048302146000841417151560955760006000fd5b82820290505b92915050565b"
-<<<<<<< HEAD
-          let vm =  abstractVM (mkCalldata (Just (Sig "distributivity(uint256,uint256,uint256)" [AbiUIntType 256, AbiUIntType 256, AbiUIntType 256])) []) yulsafeDistributivity Nothing
-=======
-          let vm =  abstractVM (mkCalldata (Just (Sig "distributivity(uint256,uint256,uint256)" [AbiUIntType 256, AbiUIntType 256, AbiUIntType 256])) []) yulsafeDistributivity Nothing AbstractStore False
->>>>>>> b234df0e
+          let vm =  abstractVM (mkCalldata (Just (Sig "distributivity(uint256,uint256,uint256)" [AbiUIntType 256, AbiUIntType 256, AbiUIntType 256])) []) yulsafeDistributivity Nothing False
           (_, [Qed _]) <-  withSolvers Z3 1 Nothing $ \s -> verify s defaultVeriOpts vm (Just $ checkAssertions defaultPanicCodes)
           putStrLn "Proven"
         ,
@@ -2676,14 +2664,10 @@
 checkEquivProp = checkEquivBase (\l r -> PNeg (PImpl l r .&& PImpl r l))
 
 checkEquiv :: (Typeable a) => Expr a -> Expr a -> IO Bool
-<<<<<<< HEAD
-checkEquiv l r = withSolvers Z3 1 (Just 1) $ \solvers -> do
-=======
 checkEquiv = checkEquivBase (./=)
 
 checkEquivBase :: Eq a => (a -> a -> Prop) -> a -> a -> IO Bool
 checkEquivBase mkprop l r = withSolvers Z3 1 (Just 1) $ \solvers -> do
->>>>>>> b234df0e
   if l == r
      then do
        putStrLn "skip"
