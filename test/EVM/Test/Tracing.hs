--- conflicted
+++ resolved
@@ -344,9 +344,9 @@
           bStack = b.stack
           aGas = into a.traceGas
           bGas = b.gas
-<<<<<<< HEAD
       putStrLn $ "hevm: " <> intToOpName aOp <> " pc: " <> show aPc <> " gas: " <> show aGas <> " stack: " <> show aStack
       putStrLn $ "geth: " <> intToOpName bOp <> " pc: " <> show bPc <> " gas: " <> show bGas <> " stack: " <> show bStack
+
       when (aGas /= bGas) $ do
         putStrLn "GAS doesn't match:"
         putStrLn $ "HEVM's gas   : " <> (show aGas)
@@ -354,20 +354,6 @@
         putStrLn $ "executing opcode: " <> (intToOpName aOp)
       when (aOp /= bOp || aPc /= bPc) $ do
         putStrLn $ "HEVM: " <> (intToOpName aOp) <> " (pc " <> (show aPc) <> ") --- evmtool " <> (intToOpName bOp) <> " (pc " <> (show bPc) <> ")"
-=======
-      if aGas /= bGas then do
-                          putStrLn "GAS doesn't match:"
-                          putStrLn $ "HEVM's gas   : " <> (show aGas)
-                          putStrLn $ "evmtool's gas: " <> (show bGas)
-                          else do
-                          -- putStrLn $ "Gas match   : " <> (show aGas)
-                          return ()
-      if aOp /= bOp || aPc /= bPc then
-                          putStrLn $ "HEVM: " <> (intToOpName aOp) <> " (pc " <> (show aPc) <> ") --- evmtool " <> (intToOpName bOp) <> " (pc " <> (show bPc) <> ")"
-                          else do
-                          -- putStrLn $ "trace element match. " <> (intToOpName aOp) <> " pc: " <> (show aPc)
-                          return ()
->>>>>>> 4925dd2a
 
       when (isJust b.error) $ do
         putStrLn $ "Error by evmtool: " <> (show b.error)
