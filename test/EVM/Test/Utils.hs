--- conflicted
+++ resolved
@@ -83,15 +83,8 @@
   liftIO $ createDirectory (root </> "src")
   liftIO $ writeFile (root </> "src" </> "unit-tests.t.sol") =<< readFile =<< Paths.getDataFileName src
   liftIO $ initLib (root </> "lib" </> "tokens") ("test" </> "contracts" </> "lib" </> "erc20.sol") "erc20.sol"
-<<<<<<< HEAD
-  case foundryType of
-    FoundryStdLib -> liftIO $ initStdForgeDir (root </> "lib" </> "forge-std")
-    Foundry -> pure ()
-  r@(res,_,_) <- liftIO $ readProcessWithExitCode "forge" ["build", "--ast", "--via-ir", "--root", root] ""
-=======
   liftIO $ initStdForgeDir (root </> "lib" </> "forge-std")
-  (res,out,err) <- liftIO $ readProcessWithExitCode "forge" ["build", "--ast", "--root", root] ""
->>>>>>> bc76001f
+  (res,out,err) <- liftIO $ readProcessWithExitCode "forge" ["build", "--ast", "--via-ir", "--root", root] ""
   case res of
     ExitFailure _ -> pure . Left $ "compilation failed: " <> "exit code: " <> show res <> "\n\nstdout:\n" <> out <> "\n\nstderr:\n" <> err
     ExitSuccess -> readBuildOutput root Foundry
