-- Main file of the hevm CLI program

{-# LANGUAGE DataKinds #-}
{-# LANGUAGE DeriveAnyClass #-}
{-# LANGUAGE TemplateHaskell #-}

module Main where

import Control.Monad (when, forM_, unless)
import Control.Monad.ST (RealWorld, stToIO)
import Control.Monad.IO.Unlift
import Control.Exception (try, IOException)
import Data.ByteString (ByteString)
import qualified Data.ByteString.Lazy as BS
import qualified Data.ByteString.Char8 as BC
import Data.DoubleWord (Word256)
import Data.List (intersperse)
import Data.Maybe (fromMaybe, mapMaybe, fromJust, isNothing, isJust)
import Data.Text qualified as T
import Data.Text.IO qualified as T
import Data.Version (showVersion)
import Data.Word (Word64)
import GHC.Conc (getNumProcessors)
import Numeric.Natural (Natural)
import Optics.Core ((&), set)
import Witch (unsafeInto)
import Options.Generic as Options
import Paths_hevm qualified as Paths
import System.Directory (withCurrentDirectory, getCurrentDirectory, doesDirectoryExist, makeAbsolute)
import System.FilePath ((</>))
import System.Exit (exitFailure, exitWith, ExitCode(..))
import Main.Utf8 (withUtf8)

import EVM (initialContract, abstractContract, makeVm)
import EVM.ABI (Sig(..))
import EVM.Dapp (dappInfo, DappInfo, emptyDapp)
import EVM.Expr qualified as Expr
import EVM.Concrete qualified as Concrete
import GitHash
import EVM.FeeSchedule (feeSchedule)
import EVM.Fetch qualified as Fetch
import EVM.Format (hexByteString, strip0x, formatExpr)
import EVM.Solidity
import EVM.Solvers
import EVM.Stepper qualified
import EVM.SymExec
import EVM.Transaction qualified
import EVM.Types hiding (word, Env, Symbolic)
import EVM.Types qualified
import EVM.UnitTest
import EVM.Effects
import EVM.Expr (maybeLitWordSimp, maybeLitAddrSimp)

data AssertionType = DSTest | Forge
  deriving (Eq, Show, Read, ParseField)

-- This record defines the program's command-line options
-- automatically via the `optparse-generic` package.
data Command w
  = Symbolic -- Symbolically explore an abstract program, or specialized with specified env & calldata
  -- vm opts
      { code          :: w ::: Maybe ByteString <?> "Program bytecode"
      , codeFile    :: w ::: Maybe String       <?> "Program bytecode in a file"
      , calldata      :: w ::: Maybe ByteString <?> "Tx: calldata"
      , address       :: w ::: Maybe Addr       <?> "Tx: address"
      , caller        :: w ::: Maybe Addr       <?> "Tx: caller"
      , origin        :: w ::: Maybe Addr       <?> "Tx: origin"
      , coinbase      :: w ::: Maybe Addr       <?> "Block: coinbase"
      , value         :: w ::: Maybe W256       <?> "Tx: Eth amount"
      , nonce         :: w ::: Maybe Word64     <?> "Nonce of origin"
      , gas           :: w ::: Maybe Word64     <?> "Tx: gas amount"
      , number        :: w ::: Maybe W256       <?> "Block: number"
      , timestamp     :: w ::: Maybe W256       <?> "Block: timestamp"
      , basefee       :: w ::: Maybe W256       <?> "Block: base fee"
      , priorityFee   :: w ::: Maybe W256       <?> "Tx: priority fee"
      , gaslimit      :: w ::: Maybe Word64     <?> "Tx: gas limit"
      , gasprice      :: w ::: Maybe W256       <?> "Tx: gas price"
      , create        :: w ::: Bool             <?> "Tx: creation"
      , maxcodesize   :: w ::: Maybe W256       <?> "Block: max code size"
      , prevRandao    :: w ::: Maybe W256       <?> "Block: prevRandao"
      , chainid       :: w ::: Maybe W256       <?> "Env: chainId"
  -- remote state opts
      , rpc           :: w ::: Maybe URL        <?> "Fetch state from a remote node"
      , block         :: w ::: Maybe W256       <?> "Block state is be fetched from"

  -- symbolic execution opts
      , root          :: w ::: Maybe String       <?> "Path to  project root directory (default: . )"
      , projectType   :: w ::: Maybe ProjectType  <?> "Is this a CombinedJSON or Foundry project (default: Foundry)"
      , assertionType :: w ::: Maybe AssertionType <?> "Assertions as per Forge or DSTest (default: Forge)"
      , initialStorage :: w ::: Maybe (InitialStorage) <?> "Starting state for storage: Empty, Abstract (default Abstract)"
      , sig           :: w ::: Maybe Text         <?> "Signature of types to decode / encode"
      , arg           :: w ::: [String]           <?> "Values to encode"
      , getModels     :: w ::: Bool               <?> "Print example testcase for each execution path"
      , showTree      :: w ::: Bool               <?> "Print branches explored in tree view"
      , showReachableTree :: w ::: Bool           <?> "Print only reachable branches explored in tree view"
      , smttimeout    :: w ::: Maybe Natural      <?> "Timeout given to SMT solver in seconds (default: 300)"
      , maxIterations :: w ::: Maybe Integer      <?> "Number of times we may revisit a particular branching point. For no bound, set -1 (default: 5)"
      , solver        :: w ::: Maybe Text         <?> "Used SMT solver: z3 (default), cvc5, or bitwuzla"
      , smtdebug      :: w ::: Bool               <?> "Print smt queries sent to the solver"
      , debug         :: w ::: Bool               <?> "Debug printing of internal behaviour, and dump internal expressions"
      , trace         :: w ::: Bool               <?> "Dump trace"
      , assertions    :: w ::: Maybe [Word256]    <?> "Comma separated list of solc panic codes to check for (default: user defined assertion violations only)"
      , askSmtIterations :: w ::: Integer         <!> "1" <?> "Number of times we may revisit a particular branching point before we consult the smt solver to check reachability (default: 1)"
      , numCexFuzz    :: w ::: Integer            <!> "3" <?> "Number of fuzzing tries to do to generate a counterexample (default: 3)"
      , numSolvers    :: w ::: Maybe Natural      <?> "Number of solver instances to use (default: number of cpu cores)"
      , solverThreads :: w ::: Maybe Natural      <?> "Number of threads for each solver instance. Only respected for Z3 (default: 1)"
      , loopDetectionHeuristic :: w ::: LoopHeuristic <!> "StackBased" <?> "Which heuristic should be used to determine if we are in a loop: StackBased (default) or Naive"
      , noDecompose   :: w ::: Bool               <?> "Don't decompose storage slots into separate arrays"
      , maxBranch     :: w ::: Int                <!> "100" <?> "Max number of branches to explore when encountering a symbolic value (default: 100)"
      , promiseNoReent:: w ::: Bool               <!> "Promise no reentrancy is possible into the contract(s) being examined"
      , maxBufSize    :: w ::: Int                <!> "64" <?> "Maximum size of buffers such as calldata and returndata in exponents of 2 (default: 64, i.e. 2^64 bytes)"
      , verb          :: w ::: Int                <!> "1" <?> "Verbosity level (default: 1)"
      }
  | Equivalence -- prove equivalence between two programs
      { codeA         :: w ::: Maybe ByteString   <?> "Bytecode of the first program"
      , codeB         :: w ::: Maybe ByteString   <?> "Bytecode of the second program"
      , codeAFile     :: w ::: Maybe String     <?> "First program's bytecode in a file"
      , codeBFile     :: w ::: Maybe String     <?> "Second program's bytecode in a file"
      , sig           :: w ::: Maybe Text       <?> "Signature of types to decode / encode"
      , arg           :: w ::: [String]         <?> "Values to encode"
      , calldata      :: w ::: Maybe ByteString <?> "Tx: calldata"
      , smttimeout    :: w ::: Maybe Natural    <?> "Timeout given to SMT solver in seconds (default: 300)"
      , maxIterations :: w ::: Maybe Integer    <?> "Number of times we may revisit a particular branching point. For no bound, set -1 (default: 5)"
      , solver        :: w ::: Maybe Text       <?> "Used SMT solver: z3 (default), cvc5, or bitwuzla"
      , smtoutput     :: w ::: Bool             <?> "Print verbose smt output"
      , smtdebug      :: w ::: Bool             <?> "Print smt queries sent to the solver"
      , debug         :: w ::: Bool             <?> "Debug printing of internal behaviour, and dump internal expressions"
      , trace         :: w ::: Bool             <?> "Dump trace"
      , askSmtIterations :: w ::: Integer       <!> "1" <?> "Number of times we may revisit a particular branching point before we consult the smt solver to check reachability (default: 1)"
      , numCexFuzz    :: w ::: Integer          <!> "3" <?> "Number of fuzzing tries to do to generate a counterexample (default: 3)"
      , numSolvers    :: w ::: Maybe Natural    <?> "Number of solver instances to use (default: number of cpu cores)"
      , solverThreads :: w ::: Maybe Natural    <?> "Number of threads for each solver instance. Only respected for Z3 (default: 1)"
      , loopDetectionHeuristic :: w ::: LoopHeuristic <!> "StackBased" <?> "Which heuristic should be used to determine if we are in a loop: StackBased (default) or Naive"
      , noDecompose   :: w ::: Bool             <?> "Don't decompose storage slots into separate arrays"
      , maxBranch     :: w ::: Int              <!> "100" <?> "Max number of branches to explore when encountering a symbolic value (default: 100)"
      , maxBufSize    :: w ::: Int              <!> "64" <?> "Maximum size of buffers such as calldata and returndata in exponents of 2 (default: 64, i.e. 2^64 bytes)"
      , promiseNoReent:: w ::: Bool             <!> "Promise no reentrancy is possible into the contract(s) being examined"
<<<<<<< HEAD
      , verb          :: w ::: Int              <!> "1" <?> "Verbosity level (default: 1)"
=======
      , create        :: w ::: Bool             <?> "Tx: creation"
>>>>>>> 554ed54b
      }
  | Exec -- Execute a given program with specified env & calldata
      { code        :: w ::: Maybe ByteString  <?> "Program bytecode"
      , codeFile    :: w ::: Maybe String      <?> "Program bytecode in a file"
      , calldata    :: w ::: Maybe ByteString  <?> "Tx: calldata"
      , address     :: w ::: Maybe Addr        <?> "Tx: address"
      , caller      :: w ::: Maybe Addr        <?> "Tx: caller"
      , origin      :: w ::: Maybe Addr        <?> "Tx: origin"
      , coinbase    :: w ::: Maybe Addr        <?> "Block: coinbase"
      , value       :: w ::: Maybe W256        <?> "Tx: Eth amount"
      , nonce       :: w ::: Maybe Word64      <?> "Nonce of origin"
      , gas         :: w ::: Maybe Word64      <?> "Tx: gas amount"
      , number      :: w ::: Maybe W256        <?> "Block: number"
      , timestamp   :: w ::: Maybe W256        <?> "Block: timestamp"
      , basefee     :: w ::: Maybe W256        <?> "Block: base fee"
      , priorityFee :: w ::: Maybe W256        <?> "Tx: priority fee"
      , gaslimit    :: w ::: Maybe Word64      <?> "Tx: gas limit"
      , gasprice    :: w ::: Maybe W256        <?> "Tx: gas price"
      , create      :: w ::: Bool              <?> "Tx: creation"
      , maxcodesize :: w ::: Maybe W256        <?> "Block: max code size"
      , prevRandao  :: w ::: Maybe W256        <?> "Block: prevRandao"
      , chainid     :: w ::: Maybe W256        <?> "Env: chainId"
      , debug         :: w ::: Bool            <?> "Debug printing of internal behaviour, and dump internal expressions"
      , trace       :: w ::: Bool              <?> "Dump trace"
      , rpc         :: w ::: Maybe URL         <?> "Fetch state from a remote node"
      , block       :: w ::: Maybe W256        <?> "Block state is be fetched from"
      , root        :: w ::: Maybe String      <?> "Path to  project root directory (default: . )"
      , projectType :: w ::: Maybe ProjectType <?> "Is this a CombinedJSON or Foundry project (default: Foundry)"
      , assertionType :: w ::: Maybe AssertionType <?> "Assertions as per Forge or DSTest (default: Forge)"
      }
  | Test -- Run Foundry unit tests
      { root        :: w ::: Maybe String               <?> "Path to  project root directory (default: . )"
      , projectType   :: w ::: Maybe ProjectType        <?> "Is this a CombinedJSON or Foundry project (default: Foundry)"
      , assertionType :: w ::: Maybe AssertionType <?> "Assertions as per Forge or DSTest (default: Forge)"
      , rpc           :: w ::: Maybe URL                <?> "Fetch state from a remote node"
      , number        :: w ::: Maybe W256               <?> "Block: number"
      , coverage      :: w ::: Bool                     <?> "Coverage analysis"
      , match         :: w ::: Maybe String             <?> "Test case filter - only run methods matching regex"
      , solver        :: w ::: Maybe Text               <?> "Used SMT solver: z3 (default), cvc5, or bitwuzla"
      , numSolvers    :: w ::: Maybe Natural            <?> "Number of solver instances to use (default: number of cpu cores)"
      , solverThreads :: w ::: Maybe Natural            <?> "Number of threads for each solver instance. Only respected for Z3 (default: 1)"
      , smtdebug      :: w ::: Bool                     <?> "Print smt queries sent to the solver"
      , debug         :: w ::: Bool                     <?> "Debug printing of internal behaviour, and dump internal expressions"
      , trace         :: w ::: Bool                     <?> "Dump trace"
      , ffi           :: w ::: Bool                     <?> "Allow the usage of the hevm.ffi() cheatcode (WARNING: this allows test authors to execute arbitrary code on your machine)"
      , smttimeout    :: w ::: Maybe Natural            <?> "Timeout given to SMT solver in seconds (default: 300)"
      , maxIterations :: w ::: Maybe Integer            <?> "Number of times we may revisit a particular branching point. For no bound, set -1 (default: 5)"
      , loopDetectionHeuristic :: w ::: LoopHeuristic   <!> "StackBased" <?> "Which heuristic should be used to determine if we are in a loop: StackBased (default) or Naive"
      , noDecompose   :: w ::: Bool                     <?> "Don't decompose storage slots into separate arrays"
      , maxBranch     :: w ::: Int                      <!> "100" <?> "Max number of branches to explore when encountering a symbolic value (default: 100)"
      , numCexFuzz    :: w ::: Integer                  <!> "3" <?> "Number of fuzzing tries to do to generate a counterexample (default: 3)"
      , askSmtIterations :: w ::: Integer               <!> "1" <?> "Number of times we may revisit a particular branching point before we consult the smt solver to check reachability (default: 1)"
      , maxBufSize    :: w ::: Int                      <!> "64" <?> "Maximum size of buffers such as calldata and returndata in exponents of 2 (default: 64, i.e. 2^64 bytes)"
      , promiseNoReent:: w ::: Bool                     <!> "Promise no reentrancy is possible into the contract(s) being examined"
      , verb          :: w ::: Int                      <!> "1" <?> "Verbosity level (default: 1)"
      }
  | Version

  deriving (Options.Generic)

type URL = Text


-- For some reason haskell can't derive a
-- parseField instance for (Text, ByteString)
instance Options.ParseField (Text, ByteString)

deriving instance Options.ParseField Word256
deriving instance Options.ParseField [Word256]

instance Options.ParseRecord (Command Options.Wrapped) where
  parseRecord =
    Options.parseRecordWithModifiers Options.lispCaseModifiers

data InitialStorage
  = Empty
  | Abstract
  deriving (Show, Read, Options.ParseField)

getFullVersion :: [Char]
getFullVersion = showVersion Paths.version <> " [" <> gitVersion <> "]"
  where
    gitInfo = $$tGitInfoCwdTry
    gitVersion = case gitInfo of
      Right val -> "git rev " <> giBranch val <>  "@" <> giHash val
      Left _ -> "no git revision present"

getMaxBufSize :: Int -> Command Options.Unwrapped -> Int
getMaxBufSize def (Version {}) = def
getMaxBufSize def (Exec {}) = def
getMaxBufSize _ cmd = cmd.maxBufSize

main :: IO ()
main = withUtf8 $ do
  cmd <- Options.unwrapRecord "hevm -- Ethereum evaluator"
  when (getMaxBufSize 64 cmd > 64) $ do
    putStrLn "Error: maxBufSize must be less than or equal to 64. That limits buffers to a size of 2^64, which is more than enough for practical purposes"
    exitFailure
  when (getMaxBufSize 64 cmd < 0) $ do
    putStrLn "Error: maxBufSize must be at least 0. Negative values do not make sense. A value of zero means at most 1 byte long buffers"
    exitFailure
  let env = Env { config = defaultConfig
    { dumpQueries = cmd.smtdebug
    , debug = cmd.debug
    , dumpEndStates = cmd.debug
    , dumpExprs = cmd.debug
    , numCexFuzz = cmd.numCexFuzz
    , dumpTrace = cmd.trace
    , decomposeStorage = Prelude.not cmd.noDecompose
    , maxBranch = cmd.maxBranch
    , promiseNoReent = cmd.promiseNoReent
    , maxBufSize = getMaxBufSize 64 cmd
    , verb = cmd.verb
    } }
  case cmd of
    Version {} ->putStrLn getFullVersion
    Symbolic {} -> do
      root <- getRoot cmd
      withCurrentDirectory root $ runEnv env $ assert cmd
    Equivalence {} -> runEnv env $ equivalence cmd
    Exec {} -> runEnv env $ launchExec cmd
    Test {} -> do
      root <- getRoot cmd
      solver <- getSolver cmd
      cores <- liftIO $ unsafeInto <$> getNumProcessors
      let solverCount = fromMaybe cores cmd.numSolvers
      runEnv env $ withSolvers solver solverCount (fromMaybe 1 cmd.solverThreads) cmd.smttimeout $ \solvers -> do
        buildOut <- readBuildOutput root (getProjectType cmd)
        case buildOut of
          Left e -> liftIO $ do
            putStrLn $ "Error: " <> e
            exitFailure
          Right out -> do
            -- TODO: which functions here actually require a BuildOutput, and which can take it as a Maybe?
            testOpts <- liftIO $ unitTestOptions cmd solvers (Just out)
            res <- unitTest testOpts out.contracts
            liftIO $ unless (uncurry (&&) res) exitFailure

getCode :: Maybe String -> Maybe ByteString -> IO (Maybe ByteString)
getCode fname code = do
  when (isJust fname && isJust code) $ do
    putStrLn "Error: Cannot provide both a file and code"
    exitFailure
  case fname of
    Nothing -> pure $ fmap strip code
    Just f -> do
      result <- try (BS.readFile f) :: IO (Either IOException BS.ByteString)
      case result of
        Left e -> do
          putStrLn $ "Error reading file: " <> (show e)
          exitFailure
        Right content -> do
          pure $ Just $ strip (BS.toStrict content)
  where
    strip = BC.filter (\c -> c /= ' ' && c /= '\n' && c /= '\r' && c /= '\t' && c /= '"')

equivalence :: App m => Command Options.Unwrapped -> m ()
equivalence cmd = do
  bytecodeA' <- liftIO $ getCode cmd.codeAFile cmd.codeA
  bytecodeB' <- liftIO $ getCode cmd.codeBFile cmd.codeB
  let bytecodeA = decipher bytecodeA'
  let bytecodeB = decipher bytecodeB'
  when (isNothing bytecodeA) $ liftIO $ do
    putStrLn "Error: invalid or no bytecode for program A. Provide a valid one with --code-a or --code-a-file"
    exitFailure
  when (isNothing bytecodeB) $ liftIO $ do
    putStrLn "Error: invalid or no bytecode for program B. Provide a valid one with --code-b or --code-b-file"
    exitFailure
  let veriOpts = VeriOpts { simp = True
                          , maxIter = parseMaxIters cmd.maxIterations
                          , askSmtIters = cmd.askSmtIterations
                          , loopHeuristic = cmd.loopDetectionHeuristic
                          , rpcInfo = Nothing
                          }
  calldata <- buildCalldata cmd
  solver <- liftIO $ getSolver cmd
  cores <- liftIO $ unsafeInto <$> getNumProcessors
  let solverCount = fromMaybe cores cmd.numSolvers
  withSolvers solver solverCount (fromMaybe 1 cmd.solverThreads) cmd.smttimeout $ \s -> do
    (res, e) <- equivalenceCheck s (fromJust bytecodeA) (fromJust bytecodeB) veriOpts calldata cmd.create
    liftIO $ case (any isCex res, any Expr.isPartial e || any isUnknown res) of
      (False, False) -> putStrLn "   \x1b[32m[PASS]\x1b[0m Contracts behave equivalently"
      (True, _)      -> putStrLn "   \x1b[31m[FAIL]\x1b[0m Contracts do not behave equivalently"
      (_, True)      -> putStrLn "   \x1b[31m[FAIL]\x1b[0m Contracts may not behave equivalently"
    liftIO $ printWarnings e res "the contracts under test"
    case any isCex res of
      False -> liftIO $ do
        when (any isUnknown res || any isError res || any isPartial e) exitFailure
        putStrLn "No discrepancies found"
      True -> liftIO $ do
        let cexs = mapMaybe getCex res
        T.putStrLn . T.unlines $
          [ "Not equivalent. The following inputs result in differing behaviours:"
          , "" , "-----", ""
          ] <> (intersperse (T.unlines [ "", "-----" ]) $ fmap (formatCex (AbstractBuf "txdata") Nothing) cexs)
        exitFailure
  where
    decipher = maybe Nothing (hexByteString . strip0x)

getSolver :: Command Options.Unwrapped -> IO Solver
getSolver cmd = case cmd.solver of
                  Nothing -> pure Z3
                  Just s -> case T.unpack s of
                              "z3" -> pure Z3
                              "cvc5" -> pure CVC5
                              "bitwuzla" -> pure Bitwuzla
                              input -> do
                                putStrLn $ "unrecognised solver: " <> input
                                exitFailure

getSrcInfo :: App m => Command Options.Unwrapped -> m DappInfo
getSrcInfo cmd = do
  root <- liftIO $ getRoot cmd
  conf <- readConfig
  liftIO $ withCurrentDirectory root $ do
    outExists <- doesDirectoryExist (root </> "out")
    if outExists
    then do
      buildOutput <- runEnv Env {config = conf} $ readBuildOutput root (getProjectType cmd)
      case buildOutput of
        Left _ -> pure emptyDapp
        Right o -> pure $ dappInfo root o
    else pure emptyDapp

getProjectType :: Command Options.Unwrapped -> ProjectType
getProjectType cmd = fromMaybe Foundry cmd.projectType

getRoot :: Command Options.Unwrapped -> IO FilePath
getRoot cmd = maybe getCurrentDirectory makeAbsolute (cmd.root)

parseMaxIters :: Maybe Integer -> Maybe Integer
parseMaxIters i = if num < 0 then Nothing else Just num
  where
    num = fromMaybe (5::Integer) i

-- | Builds a buffer representing calldata based on the given cli arguments
buildCalldata :: App m => Command Options.Unwrapped -> m (Expr Buf, [Prop])
buildCalldata cmd = case (cmd.calldata, cmd.sig) of
  -- fully abstract calldata
  (Nothing, Nothing) -> mkCalldata Nothing []
  -- fully concrete calldata
  (Just c, Nothing) -> do
    let val = hexByteString $ strip0x c
    if (isNothing val) then liftIO $ do
      putStrLn $ "Error, invalid calldata: " <>  show c
      exitFailure
    else pure (ConcreteBuf (fromJust val), [])
  -- calldata according to given abi with possible specializations from the `arg` list
  (Nothing, Just sig') -> do
    method' <- liftIO $ functionAbi sig'
    mkCalldata (Just (Sig method'.methodSignature (snd <$> method'.inputs))) cmd.arg
  -- both args provided
  (_, _) -> liftIO $ do
    putStrLn "incompatible options provided: --calldata and --sig"
    exitFailure


-- If function signatures are known, they should always be given for best results.
assert :: App m => Command Options.Unwrapped -> m ()
assert cmd = do
  let block'  = maybe Fetch.Latest Fetch.BlockNumber cmd.block
      rpcinfo = (,) block' <$> cmd.rpc
  calldata <- buildCalldata cmd
  preState <- liftIO $ symvmFromCommand cmd calldata
  let errCodes = fromMaybe defaultPanicCodes cmd.assertions
  cores <- liftIO $ unsafeInto <$> getNumProcessors
  let solverCount = fromMaybe cores cmd.numSolvers
  solver <- liftIO $ getSolver cmd
  withSolvers solver solverCount (fromMaybe 1 cmd.solverThreads) cmd.smttimeout $ \solvers -> do
    let veriOpts = VeriOpts { simp = True
                        , maxIter = parseMaxIters cmd.maxIterations
                        , askSmtIters = cmd.askSmtIterations
                        , loopHeuristic = cmd.loopDetectionHeuristic
                        , rpcInfo = rpcinfo
    }
    (expr, res) <- verify solvers veriOpts preState (Just $ checkAssertions errCodes)
    case res of
      [Qed _] -> do
        liftIO $ putStrLn "\nQED: No reachable property violations discovered\n"
        showExtras solvers cmd calldata expr
      _ -> do
        let cexs = snd <$> mapMaybe getCex res
            smtUnknowns = mapMaybe getUnknown res
            counterexamples
              | null cexs = []
              | otherwise =
                 [ ""
                 , ("Discovered the following " <> (T.pack $ show (length cexs)) <> " counterexample(s):")
                 , ""
                 ] <> fmap (formatCex (fst calldata) Nothing) cexs
            unknowns
              | null smtUnknowns = []
              | otherwise =
                 [ ""
                 , "Could not determine reachability of the following end state(s):"
                 , ""
                 ] <> fmap (formatExpr) smtUnknowns
        liftIO $ T.putStrLn $ T.unlines (counterexamples <> unknowns)
        showExtras solvers cmd calldata expr
        liftIO exitFailure

showExtras :: App m => SolverGroup -> Command Options.Unwrapped -> (Expr Buf, [Prop]) -> Expr End -> m ()
showExtras solvers cmd calldata expr = do
  when cmd.showTree $ liftIO $ do
    putStrLn "=== Expression ===\n"
    T.putStrLn $ formatExpr expr
    putStrLn ""
  when cmd.showReachableTree $ do
    reached <- reachable solvers expr
    liftIO $ do
      putStrLn "=== Reachable Expression ===\n"
      T.putStrLn (formatExpr . snd $ reached)
      putStrLn ""
  when cmd.getModels $ do
    liftIO $ putStrLn $ "=== Models for " <> show (Expr.numBranches expr) <> " branches ==="
    ms <- produceModels solvers expr
    liftIO $ forM_ ms (showModel (fst calldata))

isTestOrLib :: Text -> Bool
isTestOrLib file = T.isSuffixOf ".t.sol" file || areAnyPrefixOf ["src/test/", "src/tests/", "lib/"] file

areAnyPrefixOf :: [Text] -> Text -> Bool
areAnyPrefixOf prefixes t = any (flip T.isPrefixOf t) prefixes

launchExec :: App m => Command Options.Unwrapped -> m ()
launchExec cmd = do
  dapp <- getSrcInfo cmd
  vm <- liftIO $ vmFromCommand cmd
  let
    block = maybe Fetch.Latest Fetch.BlockNumber cmd.block
    rpcinfo = (,) block <$> cmd.rpc

  -- TODO: we shouldn't need solvers to execute this code
  withSolvers Z3 0 1 Nothing $ \solvers -> do
    vm' <- EVM.Stepper.interpret (Fetch.oracle solvers rpcinfo) vm EVM.Stepper.runFully
    writeTraceDapp dapp vm'
    case vm'.result of
      Just (VMFailure (Revert msg)) -> liftIO $ do
        let res = case msg of
                    ConcreteBuf bs -> bs
                    _ -> "<symbolic>"
        putStrLn $ "Revert: " <> (show $ ByteStringS res)
        exitWith (ExitFailure 2)
      Just (VMFailure err) -> liftIO $ do
        putStrLn $ "Error: " <> show err
        exitWith (ExitFailure 2)
      Just (VMSuccess buf) -> liftIO $ do
        let msg = case buf of
              ConcreteBuf msg' -> msg'
              _ -> "<symbolic>"
        print $ "Return: " <> (show $ ByteStringS msg)
      _ ->
        internalError "no EVM result"

-- | Creates a (concrete) VM from command line options
vmFromCommand :: Command Options.Unwrapped -> IO (VM Concrete RealWorld)
vmFromCommand cmd = do
  (miner,ts,baseFee,blockNum,prevRan) <- case cmd.rpc of
    Nothing -> pure (LitAddr 0,Lit 0,0,0,0)
    Just url -> Fetch.fetchBlockFrom block url >>= \case
      Nothing -> do
        putStrLn $ "Error, Could not fetch block" <> show block <> " from URL: " <> show url
        exitFailure
      Just Block{..} -> pure ( coinbase
                             , timestamp
                             , baseFee
                             , number
                             , prevRandao
                             )

  codeWrapped <- getCode cmd.codeFile cmd.code
  contract <- case (cmd.rpc, cmd.address, codeWrapped) of
    (Just url, Just addr', Just c) -> do
      let code = hexByteString $ strip0x c
      if (isNothing code) then do
        putStrLn $ "Error, invalid code: " <> show c
        exitFailure
      else
        Fetch.fetchContractFrom block url addr' >>= \case
          Nothing -> do
            putStrLn $ "Error: contract not found: " <> show address
            exitFailure
          Just contract ->
            -- if both code and url is given,
            -- fetch the contract and overwrite the code
            pure $
              initialContract  (mkCode $ fromJust code)
                & set #balance  (contract.balance)
                & set #nonce    (contract.nonce)
                & set #external (contract.external)

    (Just url, Just addr', Nothing) ->
      Fetch.fetchContractFrom block url addr' >>= \case
        Nothing -> do
          putStrLn $ "Error, contract not found: " <> show address
          exitFailure
        Just contract -> pure contract

    (_, _, Just c)  -> do
      let code = hexByteString $ strip0x c
      if (isNothing code) then do
        putStrLn $ "Error, invalid code: " <> show c
        exitFailure
      else pure $ initialContract (mkCode $ fromJust code)

    (_, _, Nothing) -> do
      putStrLn "Error, must provide at least (rpc + address) or code"
      exitFailure

  let ts' = case maybeLitWordSimp ts of
        Just t -> t
        Nothing -> internalError "unexpected symbolic timestamp when executing vm test"

  if (isNothing bsCallData) then do
    putStrLn $ "Error, invalid calldata: " <> show calldata
    exitFailure
  else do
    vm <- stToIO $ vm0 baseFee miner ts' blockNum prevRan contract
    pure $ EVM.Transaction.initTx vm
  where
        bsCallData = bytes (.calldata) (pure "")
        block   = maybe Fetch.Latest Fetch.BlockNumber cmd.block
        value   = word (.value) 0
        caller  = addr (.caller) (LitAddr 0)
        origin  = addr (.origin) (LitAddr 0)
        calldata = ConcreteBuf $ fromJust bsCallData
        decipher = hexByteString . strip0x
        mkCode bs = if cmd.create
                    then InitCode bs mempty
                    else RuntimeCode (ConcreteRuntimeCode bs)
        address = if cmd.create
                  then addr (.address) (Concrete.createAddress (fromJust $ maybeLitAddrSimp origin) (W64 $ word64 (.nonce) 0))
                  else addr (.address) (LitAddr 0xacab)

        vm0 baseFee miner ts blockNum prevRan c = makeVm $ VMOpts
          { contract       = c
          , otherContracts = []
          , calldata       = (calldata, [])
          , value          = Lit value
          , address        = address
          , caller         = caller
          , origin         = origin
          , gas            = word64 (.gas) 0xffffffffffffffff
          , baseFee        = baseFee
          , priorityFee    = word (.priorityFee) 0
          , gaslimit       = word64 (.gaslimit) 0xffffffffffffffff
          , coinbase       = addr (.coinbase) miner
          , number         = word (.number) blockNum
          , timestamp      = Lit $ word (.timestamp) ts
          , blockGaslimit  = word64 (.gaslimit) 0xffffffffffffffff
          , gasprice       = word (.gasprice) 0
          , maxCodeSize    = word (.maxcodesize) 0xffffffff
          , prevRandao     = word (.prevRandao) prevRan
          , schedule       = feeSchedule
          , chainId        = word (.chainid) 1
          , create         = (.create) cmd
          , baseState      = EmptyBase
          , txAccessList   = mempty -- TODO: support me soon
          , allowFFI       = False
          , freshAddresses = 0
          , beaconRoot     = 0
          }
        word f def = fromMaybe def (f cmd)
        word64 f def = fromMaybe def (f cmd)
        addr f def = maybe def LitAddr (f cmd)
        bytes f def = maybe def decipher (f cmd)

symvmFromCommand :: Command Options.Unwrapped -> (Expr Buf, [Prop]) -> IO (VM EVM.Types.Symbolic RealWorld)
symvmFromCommand cmd calldata = do
  (miner,blockNum,baseFee,prevRan) <- case cmd.rpc of
    Nothing -> pure (SymAddr "miner",0,0,0)
    Just url -> Fetch.fetchBlockFrom block url >>= \case
      Nothing -> do
        putStrLn $ "Error, Could not fetch block" <> show block <> " from URL: " <> show url
        exitFailure
      Just Block{..} -> pure ( coinbase
                             , number
                             , baseFee
                             , prevRandao
                             )

  let
    caller = maybe (SymAddr "caller") LitAddr cmd.caller
    ts = maybe Timestamp Lit cmd.timestamp
    callvalue = maybe TxValue Lit cmd.value
    storageBase = maybe AbstractBase parseInitialStorage (cmd.initialStorage)

  codeWrapped <- getCode cmd.codeFile cmd.code
  contract <- case (cmd.rpc, cmd.address, codeWrapped) of
    (Just url, Just addr', _) ->
      Fetch.fetchContractFrom block url addr' >>= \case
        Nothing -> do
          putStrLn "Error, contract not found."
          exitFailure
        Just contract' -> case codeWrapped of
              Nothing -> pure contract'
              -- if both code and url is given,
              -- fetch the contract and overwrite the code
              Just c -> do
                let c' = decipher c
                if isNothing c' then do
                  putStrLn $ "Error, invalid code: " <> show c
                  exitFailure
                else pure $ do
                  initialContract (mkCode $ fromJust c')
                        & set #origStorage (contract'.origStorage)
                        & set #balance     (contract'.balance)
                        & set #nonce       (contract'.nonce)
                        & set #external    (contract'.external)

    (_, _, Just c)  -> do
      let c' = decipher c
      if isNothing c' then do
        putStrLn $ "Error, invalid code: " <> show c
        exitFailure
      else case storageBase of
        EmptyBase -> pure (initialContract . mkCode $ fromJust c')
        AbstractBase -> pure ((`abstractContract` address) . mkCode $ fromJust c')

    (_, _, Nothing) -> do
      putStrLn "Error, must provide at least (rpc + address) or code"
      exitFailure

  vm <- stToIO $ vm0 baseFee miner ts blockNum prevRan calldata callvalue caller contract storageBase
  pure $ EVM.Transaction.initTx vm

  where
    decipher = hexByteString . strip0x
    block = maybe Fetch.Latest Fetch.BlockNumber cmd.block
    origin = eaddr (.origin) (SymAddr "origin")
    mkCode bs = if cmd.create
                   then InitCode bs mempty
                   else RuntimeCode (ConcreteRuntimeCode bs)
    address = eaddr (.address) (SymAddr "entrypoint")
    vm0 baseFee miner ts blockNum prevRan cd callvalue caller c baseState = makeVm $ VMOpts
      { contract       = c
      , otherContracts = []
      , calldata       = cd
      , value          = callvalue
      , address        = address
      , caller         = caller
      , origin         = origin
      , gas            = ()
      , gaslimit       = word64 (.gaslimit) 0xffffffffffffffff
      , baseFee        = baseFee
      , priorityFee    = word (.priorityFee) 0
      , coinbase       = eaddr (.coinbase) miner
      , number         = word (.number) blockNum
      , timestamp      = ts
      , blockGaslimit  = word64 (.gaslimit) 0xffffffffffffffff
      , gasprice       = word (.gasprice) 0
      , maxCodeSize    = word (.maxcodesize) 0xffffffff
      , prevRandao     = word (.prevRandao) prevRan
      , schedule       = feeSchedule
      , chainId        = word (.chainid) 1
      , create         = (.create) cmd
      , baseState      = baseState
      , txAccessList   = mempty
      , allowFFI       = False
      , freshAddresses = 0
      , beaconRoot     = 0
      }
    word f def = fromMaybe def (f cmd)
    word64 f def = fromMaybe def (f cmd)
    eaddr f def = maybe def LitAddr (f cmd)

unitTestOptions :: Command Options.Unwrapped -> SolverGroup -> Maybe BuildOutput -> IO (UnitTestOptions RealWorld)
unitTestOptions cmd solvers buildOutput = do
  root <- getRoot cmd
  let srcInfo = maybe emptyDapp (dappInfo root) buildOutput

  let rpcinfo = case (cmd.number, cmd.rpc) of
          (Just block, Just url) -> Just (Fetch.BlockNumber block, url)
          (Nothing, Just url) -> Just (Fetch.Latest, url)
          _ -> Nothing
  params <- paramsFromRpc rpcinfo

  let
    testn = params.number
    block' = if 0 == testn
       then Fetch.Latest
       else Fetch.BlockNumber testn

  pure UnitTestOptions
    { solvers = solvers
    , rpcInfo = case cmd.rpc of
         Just url -> Just (block', url)
         Nothing  -> Nothing
    , maxIter = parseMaxIters cmd.maxIterations
    , askSmtIters = cmd.askSmtIterations
    , smtTimeout = cmd.smttimeout
    , solver = cmd.solver
    , match = T.pack $ fromMaybe ".*" cmd.match
    , testParams = params
    , dapp = srcInfo
    , ffiAllowed = cmd.ffi
    , checkFailBit = (fromMaybe Forge cmd.assertionType) == DSTest
    }
parseInitialStorage :: InitialStorage -> BaseState
parseInitialStorage Empty = EmptyBase
parseInitialStorage Abstract = AbstractBase<|MERGE_RESOLUTION|>--- conflicted
+++ resolved
@@ -135,11 +135,8 @@
       , maxBranch     :: w ::: Int              <!> "100" <?> "Max number of branches to explore when encountering a symbolic value (default: 100)"
       , maxBufSize    :: w ::: Int              <!> "64" <?> "Maximum size of buffers such as calldata and returndata in exponents of 2 (default: 64, i.e. 2^64 bytes)"
       , promiseNoReent:: w ::: Bool             <!> "Promise no reentrancy is possible into the contract(s) being examined"
-<<<<<<< HEAD
       , verb          :: w ::: Int              <!> "1" <?> "Verbosity level (default: 1)"
-=======
       , create        :: w ::: Bool             <?> "Tx: creation"
->>>>>>> 554ed54b
       }
   | Exec -- Execute a given program with specified env & calldata
       { code        :: w ::: Maybe ByteString  <?> "Program bytecode"
@@ -169,6 +166,7 @@
       , root        :: w ::: Maybe String      <?> "Path to  project root directory (default: . )"
       , projectType :: w ::: Maybe ProjectType <?> "Is this a CombinedJSON or Foundry project (default: Foundry)"
       , assertionType :: w ::: Maybe AssertionType <?> "Assertions as per Forge or DSTest (default: Forge)"
+      , verb          :: w ::: Int             <!> "1" <?> "Verbosity level (default: 1)"
       }
   | Test -- Run Foundry unit tests
       { root        :: w ::: Maybe String               <?> "Path to  project root directory (default: . )"
