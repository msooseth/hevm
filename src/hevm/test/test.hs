{-# Language GADTs #-}
{-# Language NumericUnderscores #-}
{-# Language QuasiQuotes #-}
{-# Language DataKinds #-}

module Main where

import Data.Text (Text, pack)
import Data.ByteString (ByteString)
import Data.Bits
import System.Directory
import System.IO.Temp
import System.Process (readProcess)
import GHC.IO.Handle (hClose)
import GHC.Natural
import Control.Monad
import Text.RE.TDFA.String
import Text.RE.Replace
import Data.Array.IO
import Control.Monad
import Data.Time

import Prelude hiding (fail, LT, GT)

import qualified Data.ByteString as BS
import qualified Data.ByteString.Lazy as BS (fromStrict)
import qualified Data.ByteString.Base16 as Hex
import Data.Bits ((.&.))
import Data.Maybe
import Data.Typeable
import Data.Map (lookup)
import Data.List (elemIndex)
import Data.DoubleWord
import Test.Tasty
import Test.Tasty.QuickCheck
import Test.QuickCheck.Instances.Text()
import Test.QuickCheck.Instances.Natural()
import Test.QuickCheck.Instances.ByteString()
import Test.Tasty.HUnit
import Test.Tasty.Runners
import Test.Tasty.ExpectedFailure

import Control.Monad.State.Strict (execState, runState)
import Control.Lens hiding (List, pre, (.>), re)

import qualified Data.Vector as Vector
import Data.String.Here
import qualified Data.Map.Strict as Map
import Data.Map (Map)

import Data.Binary.Put (runPut)
import Data.Binary.Get (runGetOrFail)

import EVM hiding (Query)
import EVM.SymExec
import EVM.UnitTest (dappTest, UnitTestOptions, getParametersFromEnvironmentVariables)
import EVM.ABI
import EVM.Exec
import EVM.Dapp
import EVM.Format
import qualified EVM.Patricia as Patricia
import EVM.Precompiled
import EVM.RLP
import EVM.Solidity
import EVM.Types
import EVM.Traversals
import EVM.SMT hiding (storage, calldata)
import qualified EVM.TTY as TTY
import qualified EVM.Expr as Expr
import qualified EVM.Fetch as Fetch
import qualified EVM.UnitTest
import qualified Paths_hevm as Paths
import qualified Data.Text as T
import qualified Data.Text.IO as TIO
import Language.SMT2.Syntax (SpecConstant())
import Data.List (isSubsequenceOf)

main :: IO ()
main = defaultMain tests

-- | run a subset of tests in the repl. p is a tasty pattern:
-- https://github.com/UnkindPartition/tasty/tree/ee6fe7136fbcc6312da51d7f1b396e1a2d16b98a#patterns
runSubSet :: String -> IO ()
runSubSet p = defaultMain . applyPattern p $ tests

tests :: TestTree
tests = testGroup "hevm"
  [ testGroup "StorageTests"
    [ testCase "read-from-sstore" $ assertEqual ""
        (Lit 0xab)
        (Expr.readStorage' (Lit 0x0) (Lit 0x0) (SStore (Lit 0x0) (Lit 0x0) (Lit 0xab) AbstractStore))
    , testCase "read-from-concrete" $ assertEqual ""
        (Lit 0xab)
        (Expr.readStorage' (Lit 0x0) (Lit 0x0) (ConcreteStore $ Map.fromList [(0x0, Map.fromList [(0x0, 0xab)])]))
    , testCase "read-past-abstract-writes-to-different-address" $ assertEqual ""
        (Lit 0xab)
        (Expr.readStorage' (Lit 0x0) (Lit 0x0) (SStore (Lit 0x1) (Var "a") (Var "b") (ConcreteStore $ Map.fromList [(0x0, Map.fromList [(0x0, 0xab)])])))
    , testCase "abstract-slots-block-reads-for-same-address" $ assertEqual ""
        (SLoad (Lit 0x0) (Lit 0x0) (SStore (Lit 0x0) (Var "b") (Var "c") (ConcreteStore $ Map.fromList [(0x0, Map.fromList [(0x0, 0xab)])])))
        (Expr.readStorage' (Lit 0x0) (Lit 0x0)
          (SStore (Lit 0x1) (Var "1312") (Var "acab") (SStore (Lit 0x0) (Var "b") (Var "c") (ConcreteStore $ Map.fromList [(0x0, Map.fromList [(0x0, 0xab)])]))))
    , testCase "abstract-addrs-block-reads" $ assertEqual ""
        (SLoad (Lit 0x0) (Lit 0x0) (SStore (Var "1312") (Lit 0x0) (Lit 0x0) (ConcreteStore $ Map.fromList [(0x0, Map.fromList [(0x0, 0xab)])])))
        (Expr.readStorage' (Lit 0x0) (Lit 0x0)
          (SStore (Lit 0xacab) (Lit 0xdead) (Lit 0x0) (SStore (Var "1312") (Lit 0x0) (Lit 0x0) (ConcreteStore $ Map.fromList [(0x0, Map.fromList [(0x0, 0xab)])]))))
    ]
  -- These tests fuzz the simplifier by generating a random expression,
  -- applying some simplification rules, and then using the smt encoding to
  -- check that the simplified version is semantically equivalent to the
  -- unsimplified one
  , testGroup "SimplifierTests"
    [ testProperty "buffer-simplification" $ \(expr :: Expr Buf) -> ioProperty $ do
        let simplified = Expr.simplify expr
        checkEquiv expr simplified
    , testProperty "store-simplification" $ \(expr :: Expr Storage) -> ioProperty $ do
        let simplified = Expr.simplify expr
        checkEquiv expr simplified
    , testProperty "byte-simplification" $ \(expr :: Expr Byte) -> ioProperty $ do
        let simplified = Expr.simplify expr
        checkEquiv expr simplified
    , testProperty "word-simplification" $ \(_ :: Int) -> ioProperty $ do
        expr <- generate . sized $ genWord 0 -- we want a lower frequency of lits for this test
        let simplified = Expr.simplify expr
        checkEquiv expr simplified
    , testProperty "readStorage-equivalance" $ \(store, addr, slot) -> ioProperty $ do
        let simplified = Expr.readStorage' addr slot store
            full = SLoad addr slot store
        checkEquiv simplified full
    , testProperty "writeStorage-equivalance" $ \(addr, slot, val) -> ioProperty $ do
        let mkStore = oneof
              [ pure EmptyStore
              , fmap ConcreteStore arbitrary
              , do
                  -- generate some write chains where we know that at least one
                  -- write matches either the input addr, or both the input
                  -- addr and slot
                  let matchAddr = liftM2 (SStore addr) arbitrary arbitrary
                      matchBoth = fmap (SStore addr slot) arbitrary
                      addWrites :: Expr Storage -> Int -> Gen (Expr Storage)
                      addWrites b 0 = pure b
                      addWrites b n = liftM4 SStore arbitrary arbitrary arbitrary (addWrites b (n - 1))
                  s <- arbitrary
                  addMatch <- oneof [ matchAddr, matchBoth ]
                  let withMatch = addMatch s
                  newWrites <- oneof [ pure 0, pure 1, fmap (`mod` 5) arbitrary ]
                  addWrites withMatch newWrites
              , arbitrary
              ]
        store <- generate mkStore
        let simplified = Expr.writeStorage addr slot val store
            full = SStore addr slot val store
        checkEquiv simplified full
    , testProperty "readWord-equivalance" $ \(buf, idx) -> ioProperty $ do
        let simplified = Expr.readWord idx buf
            full = ReadWord idx buf
        checkEquiv simplified full
    , testProperty "writeWord-equivalance" $ \(idx, val) -> ioProperty $ do
        let mkBuf = oneof
              [ pure $ ConcreteBuf ""       -- empty
              , fmap ConcreteBuf arbitrary  -- concrete
              , sized (genBuf 100)          -- overlapping writes
              , arbitrary                   -- sparse writes
              ]
        buf <- generate mkBuf
        let simplified = Expr.writeWord idx val buf
            full = WriteWord idx val buf
        checkEquiv simplified full
    , testProperty "readByte-equivalance" $ \(buf, idx) -> ioProperty $ do
        let simplified = Expr.readByte idx buf
            full = ReadByte idx buf
        checkEquiv simplified full
    -- we currently only simplify concrete writes over concrete buffers so that's what we test here
    , testProperty "writeByte-equivalance" $ \(LitOnly val, LitOnly buf) -> ioProperty $ do
        idx <- generate $ frequency
          [ (10, genLit (fromIntegral (1_000_000 :: Int)))  -- can never overflow an Int
          , (1, fmap Lit arbitrary)                         -- can overflow an Int
          ]
        let simplified = Expr.writeByte idx val buf
            full = WriteByte idx val buf
        checkEquiv simplified full
    , testProperty "copySlice-equivalance" $ \(srcOff) -> ioProperty $ do
        -- we bias buffers to be concrete more often than not
        let mkBuf = oneof
              [ pure $ ConcreteBuf ""
              , fmap ConcreteBuf arbitrary
              , arbitrary
              ]
        src <- generate mkBuf
        dst <- generate mkBuf
        size <- generate (genLit 300)
        dstOff <- generate (maybeBoundedLit 100_000)
        let simplified = Expr.copySlice srcOff dstOff size src dst
            full = CopySlice srcOff dstOff size src dst
        checkEquiv simplified full
    , testProperty "indexWord-equivalence" $ \(src) -> ioProperty $ do
        idx <- generate (genLit 50)
        let simplified = Expr.indexWord idx src
            full = IndexWord idx src
        checkEquiv simplified full
    , testProperty "indexWord-mask-equivalence" $ \(src :: Expr EWord) -> ioProperty $ do
        idx <- generate (genLit 35)
        mask <- generate $ do
          pow <- arbitrary :: Gen Int
          frequency
           [ (1, pure $ Lit $ (shiftL 1 (pow `mod` 256)) - 1)        -- potentially non byte aligned
           , (1, pure $ Lit $ (shiftL 1 ((pow * 8) `mod` 256)) - 1)  -- byte aligned
           ]
        let
          input = And mask src
          simplified = Expr.indexWord idx input
          full = IndexWord idx input
        checkEquiv simplified full
    , testProperty "toList-equivalance" $ \buf -> ioProperty $ do
        let
          -- transforms the input buffer to give it a known length
          fixLength :: Expr Buf -> Gen (Expr Buf)
          fixLength = mapExprM go
            where
              go :: Expr a -> Gen (Expr a)
              go = \case
                WriteWord _ val b -> liftM3 WriteWord idx (pure val) (pure b)
                WriteByte _ val b -> liftM3 WriteByte idx (pure val) (pure b)
                CopySlice so _ sz src dst -> liftM5 CopySlice (pure so) idx (pure sz) (pure src) (pure dst)
                AbstractBuf _ -> cbuf
                e -> pure e
              cbuf = do
                bs <- arbitrary
                pure $ ConcreteBuf bs
              idx = do
                w <- arbitrary
                -- we use 100_000 as an upper bound for indices to keep tests reasonably fast here
                pure $ Lit (w `mod` 100_000)

        input <- generate $ fixLength buf
        case Expr.toList input of
          Nothing -> do
            putStrLn "skip"
            pure True -- ignore cases where the buf cannot be represented as a list
          Just asList -> do
            let asBuf = Expr.fromList asList
            checkEquiv asBuf input
    ]
  , testGroup "MemoryTests"
    [ testCase "read-write-same-byte"  $ assertEqual ""
        (LitByte 0x12)
        (Expr.readByte (Lit 0x20) (WriteByte (Lit 0x20) (LitByte 0x12) mempty))
    , testCase "read-write-same-word"  $ assertEqual ""
        (Lit 0x12)
        (Expr.readWord (Lit 0x20) (WriteWord (Lit 0x20) (Lit 0x12) mempty))
    , testCase "read-byte-write-word"  $ assertEqual ""
        -- reading at byte 31 a word that's been written should return LSB
        (LitByte 0x12)
        (Expr.readByte (Lit 0x1f) (WriteWord (Lit 0x0) (Lit 0x12) mempty))
    , testCase "read-byte-write-word2"  $ assertEqual ""
        -- Same as above, but offset not 0
        (LitByte 0x12)
        (Expr.readByte (Lit 0x20) (WriteWord (Lit 0x1) (Lit 0x12) mempty))
    ,testCase "read-write-with-offset"  $ assertEqual ""
        -- 0x3F = 63 decimal, 0x20 = 32. 0x12 = 18
        --    We write 128bits (32 Bytes), representing 18 at offset 32.
        --    Hence, when reading out the 63rd byte, we should read out the LSB 8 bits
        --           which is 0x12
        (LitByte 0x12)
        (Expr.readByte (Lit 0x3F) (WriteWord (Lit 0x20) (Lit 0x12) mempty))
    ,testCase "read-write-with-offset2"  $ assertEqual ""
        --  0x20 = 32, 0x3D = 61
        --  we write 128 bits (32 Bytes) representing 0x10012, at offset 32.
        --  we then read out a byte at offset 61.
        --  So, at 63 we'd read 0x12, at 62 we'd read 0x00, at 61 we should read 0x1
        (LitByte 0x1)
        (Expr.readByte (Lit 0x3D) (WriteWord (Lit 0x20) (Lit 0x10012) mempty))
    , testCase "read-write-with-extension-to-zero" $ assertEqual ""
        -- write word and read it at the same place (i.e. 0 offset)
        (Lit 0x12)
        (Expr.readWord (Lit 0x0) (WriteWord (Lit 0x0) (Lit 0x12) mempty))
    , testCase "read-write-with-extension-to-zero-with-offset" $ assertEqual ""
        -- write word and read it at the same offset of 4
        (Lit 0x12)
        (Expr.readWord (Lit 0x4) (WriteWord (Lit 0x4) (Lit 0x12) mempty))
    , testCase "read-write-with-extension-to-zero-with-offset2" $ assertEqual ""
        -- write word and read it at the same offset of 16
        (Lit 0x12)
        (Expr.readWord (Lit 0x20) (WriteWord (Lit 0x20) (Lit 0x12) mempty))
    , testCase "read-word-copySlice-overlap" $ assertEqual ""
        -- we should not recurse into a copySlice if the read index + 32 overlaps the sliced region
        (ReadWord (Lit 40) (CopySlice (Lit 0) (Lit 30) (Lit 12) (WriteWord (Lit 10) (Lit 0x64) (AbstractBuf "hi")) (AbstractBuf "hi")))
        (Expr.readWord (Lit 40) (CopySlice (Lit 0) (Lit 30) (Lit 12) (WriteWord (Lit 10) (Lit 0x64) (AbstractBuf "hi")) (AbstractBuf "hi")))
    , testCase "indexword-MSB" $ assertEqual ""
        -- 31st is the LSB byte (of 32)
        (LitByte 0x78)
        (Expr.indexWord (Lit 31) (Lit 0x12345678))
    , testCase "indexword-LSB" $ assertEqual ""
        -- 0th is the MSB byte (of 32), Lit 0xff22bb... is exactly 32 Bytes.
        (LitByte 0xff)
        (Expr.indexWord (Lit 0) (Lit 0xff22bb4455667788990011223344556677889900112233445566778899001122))
    , testCase "indexword-LSB2" $ assertEqual ""
        -- same as above, but with offset 2
        (LitByte 0xbb)
        (Expr.indexWord (Lit 2) (Lit 0xff22bb4455667788990011223344556677889900112233445566778899001122))
    , testCase "encodeConcreteStore-overwrite" $
      let
        w :: Int -> W256
        w x = W256 $ EVM.Types.word256 $ BS.pack [fromIntegral x]
      in
      assertEqual ""
        (EVM.SMT.encodeConcreteStore $
          Map.fromList [(w 1, (Map.fromList [(w 2, w 99), (w 2, w 100)]))])
        "(sstore (_ bv1 256) (_ bv2 256) (_ bv100 256) emptyStore)"
    , testCase "indexword-oob-sym" $ assertEqual ""
        -- indexWord should return 0 for oob access
        (LitByte 0x0)
        (Expr.indexWord (Lit 100) (JoinBytes
          (LitByte 0) (LitByte 0) (LitByte 0) (LitByte 0) (LitByte 0) (LitByte 0) (LitByte 0) (LitByte 0)
          (LitByte 0) (LitByte 0) (LitByte 0) (LitByte 0) (LitByte 0) (LitByte 0) (LitByte 0) (LitByte 0)
          (LitByte 0) (LitByte 0) (LitByte 0) (LitByte 0) (LitByte 0) (LitByte 0) (LitByte 0) (LitByte 0)
          (LitByte 0) (LitByte 0) (LitByte 0) (LitByte 0) (LitByte 0) (LitByte 0) (LitByte 0) (LitByte 0)))
    , testCase "stripbytes-concrete-bug" $ assertEqual ""
        (Expr.simplifyReads (ReadByte (Lit 0) (ConcreteBuf "5")))
        (LitByte 53)
    ]
  , testGroup "ABI"
    [ testProperty "Put/get inverse" $ \x ->
        case runGetOrFail (getAbi (abiValueType x)) (runPut (putAbi x)) of
          Right ("", _, x') -> x' == x
          _ -> False
    ]
  , testGroup "Solidity expressions"
    [ testCase "Trivial" $
        SolidityCall "x = 3;" []
          ===> AbiUInt 256 3

    , testCase "Arithmetic" $ do
        SolidityCall "x = a + 1;"
          [AbiUInt 256 1] ===> AbiUInt 256 2
        SolidityCall "unchecked { x = a - 1; }"
          [AbiUInt 8 0] ===> AbiUInt 8 255

    , testCase "keccak256()" $
        SolidityCall "x = uint(keccak256(abi.encodePacked(a)));"
          [AbiString ""] ===> AbiUInt 256 0xc5d2460186f7233c927e7db2dcc703c0e500b653ca82273b7bfad8045d85a470

    , testProperty "abi encoding vs. solidity" $ withMaxSuccess 20 $ forAll (arbitrary >>= genAbiValue) $
      \y -> ioProperty $ do
          -- traceM ("encoding: " ++ (show y) ++ " : " ++ show (abiValueType y))
          Just encoded <- runStatements [i| x = abi.encode(a);|]
            [y] AbiBytesDynamicType
          let AbiTuple (Vector.toList -> [solidityEncoded]) = decodeAbiValue (AbiTupleType $ Vector.fromList [AbiBytesDynamicType]) (BS.fromStrict encoded)
          let hevmEncoded = encodeAbiValue (AbiTuple $ Vector.fromList [y])
          -- traceM ("encoded (solidity): " ++ show solidityEncoded)
          -- traceM ("encoded (hevm): " ++ show (AbiBytesDynamic hevmEncoded))
          assertEqual "abi encoding mismatch" solidityEncoded (AbiBytesDynamic hevmEncoded)

    , testProperty "abi encoding vs. solidity (2 args)" $ withMaxSuccess 20 $ forAll (arbitrary >>= bothM genAbiValue) $
      \(x', y') -> ioProperty $ do
          -- traceM ("encoding: " ++ (show x') ++ ", " ++ (show y')  ++ " : " ++ show (abiValueType x') ++ ", " ++ show (abiValueType y'))
          Just encoded <- runStatements [i| x = abi.encode(a, b);|]
            [x', y'] AbiBytesDynamicType
          let AbiTuple (Vector.toList -> [solidityEncoded]) = decodeAbiValue (AbiTupleType $ Vector.fromList [AbiBytesDynamicType]) (BS.fromStrict encoded)
          let hevmEncoded = encodeAbiValue (AbiTuple $ Vector.fromList [x',y'])
          -- traceM ("encoded (solidity): " ++ show solidityEncoded)
          -- traceM ("encoded (hevm): " ++ show (AbiBytesDynamic hevmEncoded))
          assertEqual "abi encoding mismatch" solidityEncoded (AbiBytesDynamic hevmEncoded)
    ]

  , testGroup "Precompiled contracts"
      [ testGroup "Example (reverse)"
          [ testCase "success" $
              assertEqual "example contract reverses"
                (execute 0xdeadbeef "foobar" 6) (Just "raboof")
          , testCase "failure" $
              assertEqual "example contract fails on length mismatch"
                (execute 0xdeadbeef "foobar" 5) Nothing
          ]

      , testGroup "ECRECOVER"
          [ testCase "success" $ do
              let
                r = hex "c84e55cee2032ea541a32bf6749e10c8b9344c92061724c4e751600f886f4732"
                s = hex "1542b6457e91098682138856165381453b3d0acae2470286fd8c8a09914b1b5d"
                v = hex "000000000000000000000000000000000000000000000000000000000000001c"
                h = hex "513954cf30af6638cb8f626bd3f8c39183c26784ce826084d9d267868a18fb31"
                a = hex "0000000000000000000000002d5e56d45c63150d937f2182538a0f18510cb11f"
              assertEqual "successful recovery"
                (Just a)
                (execute 1 (h <> v <> r <> s) 32)
          , testCase "fail on made up values" $ do
              let
                r = hex "c84e55cee2032ea541a32bf6749e10c8b9344c92061724c4e751600f886f4731"
                s = hex "1542b6457e91098682138856165381453b3d0acae2470286fd8c8a09914b1b5d"
                v = hex "000000000000000000000000000000000000000000000000000000000000001c"
                h = hex "513954cf30af6638cb8f626bd3f8c39183c26784ce826084d9d267868a18fb31"
              assertEqual "fail because bit flip"
                Nothing
                (execute 1 (h <> v <> r <> s) 32)
          ]
      ]
  , testGroup "Byte/word manipulations"
    [ testProperty "padLeft length" $ \n (Bytes bs) ->
        BS.length (padLeft n bs) == max n (BS.length bs)
    , testProperty "padLeft identity" $ \(Bytes bs) ->
        padLeft (BS.length bs) bs == bs
    , testProperty "padRight length" $ \n (Bytes bs) ->
        BS.length (padLeft n bs) == max n (BS.length bs)
    , testProperty "padRight identity" $ \(Bytes bs) ->
        padLeft (BS.length bs) bs == bs
    , testProperty "padLeft zeroing" $ \(NonNegative n) (Bytes bs) ->
        let x = BS.take n (padLeft (BS.length bs + n) bs)
            y = BS.replicate n 0
        in x == y
    ]

  , testGroup "Unresolved link detection"
    [ testCase "holes detected" $ do
        let code' = "608060405234801561001057600080fd5b5060405161040f38038061040f83398181016040528101906100329190610172565b73__$f3cbc3eb14e5bd0705af404abcf6f741ec$__63ab5c1ffe826040518263ffffffff1660e01b81526004016100699190610217565b60206040518083038186803b15801561008157600080fd5b505af4158015610095573d6000803e3d6000fd5b505050506040513d601f19601f820116820180604052508101906100b99190610145565b50506103c2565b60006100d36100ce84610271565b61024c565b9050828152602081018484840111156100ef576100ee610362565b5b6100fa8482856102ca565b509392505050565b600081519050610111816103ab565b92915050565b600082601f83011261012c5761012b61035d565b5b815161013c8482602086016100c0565b91505092915050565b60006020828403121561015b5761015a61036c565b5b600061016984828501610102565b91505092915050565b6000602082840312156101885761018761036c565b5b600082015167ffffffffffffffff8111156101a6576101a5610367565b5b6101b284828501610117565b91505092915050565b60006101c6826102a2565b6101d081856102ad565b93506101e08185602086016102ca565b6101e981610371565b840191505092915050565b60006102016003836102ad565b915061020c82610382565b602082019050919050565b6000604082019050818103600083015261023181846101bb565b90508181036020830152610244816101f4565b905092915050565b6000610256610267565b905061026282826102fd565b919050565b6000604051905090565b600067ffffffffffffffff82111561028c5761028b61032e565b5b61029582610371565b9050602081019050919050565b600081519050919050565b600082825260208201905092915050565b60008115159050919050565b60005b838110156102e85780820151818401526020810190506102cd565b838111156102f7576000848401525b50505050565b61030682610371565b810181811067ffffffffffffffff821117156103255761032461032e565b5b80604052505050565b7f4e487b7100000000000000000000000000000000000000000000000000000000600052604160045260246000fd5b600080fd5b600080fd5b600080fd5b600080fd5b6000601f19601f8301169050919050565b7f6261720000000000000000000000000000000000000000000000000000000000600082015250565b6103b4816102be565b81146103bf57600080fd5b50565b603f806103d06000396000f3fe6080604052600080fdfea26469706673582212207d03b26e43dc3d116b0021ddc9817bde3762a3b14315351f11fc4be384fd14a664736f6c63430008060033"
        assertBool "linker hole not detected" (containsLinkerHole code'),
      testCase "no false positives" $ do
        let code' = "0x608060405234801561001057600080fd5b50600436106100365760003560e01c806317bf8bac1461003b578063acffee6b1461005d575b600080fd5b610043610067565b604051808215151515815260200191505060405180910390f35b610065610073565b005b60008060015414905090565b6000809054906101000a900473ffffffffffffffffffffffffffffffffffffffff1673ffffffffffffffffffffffffffffffffffffffff1663f8a8fd6d6040518163ffffffff1660e01b815260040160206040518083038186803b1580156100da57600080fd5b505afa1580156100ee573d6000803e3d6000fd5b505050506040513d602081101561010457600080fd5b810190808051906020019092919050505060018190555056fea265627a7a723158205d775f914dcb471365a430b5f5b2cfe819e615cbbb5b2f1ccc7da1fd802e43c364736f6c634300050b0032"
        assertBool "false positive" (not . containsLinkerHole $ code')
    ]

  , testGroup "metadata stripper"
    [ testCase "it strips the metadata for solc => 0.6" $ do
        let code' = hexText "0x608060405234801561001057600080fd5b50600436106100365760003560e01c806317bf8bac1461003b578063acffee6b1461005d575b600080fd5b610043610067565b604051808215151515815260200191505060405180910390f35b610065610073565b005b60008060015414905090565b6000809054906101000a900473ffffffffffffffffffffffffffffffffffffffff1673ffffffffffffffffffffffffffffffffffffffff1663f8a8fd6d6040518163ffffffff1660e01b815260040160206040518083038186803b1580156100da57600080fd5b505afa1580156100ee573d6000803e3d6000fd5b505050506040513d602081101561010457600080fd5b810190808051906020019092919050505060018190555056fea265627a7a723158205d775f914dcb471365a430b5f5b2cfe819e615cbbb5b2f1ccc7da1fd802e43c364736f6c634300050b0032"
            stripped = stripBytecodeMetadata code'
        assertEqual "failed to strip metadata" (show (ByteStringS stripped)) "0x608060405234801561001057600080fd5b50600436106100365760003560e01c806317bf8bac1461003b578063acffee6b1461005d575b600080fd5b610043610067565b604051808215151515815260200191505060405180910390f35b610065610073565b005b60008060015414905090565b6000809054906101000a900473ffffffffffffffffffffffffffffffffffffffff1673ffffffffffffffffffffffffffffffffffffffff1663f8a8fd6d6040518163ffffffff1660e01b815260040160206040518083038186803b1580156100da57600080fd5b505afa1580156100ee573d6000803e3d6000fd5b505050506040513d602081101561010457600080fd5b810190808051906020019092919050505060018190555056fe"
    ,
      testCase "it strips the metadata and constructor args" $ do
        let srccode =
              [i|
                contract A {
                  uint y;
                  constructor(uint x) public {
                    y = x;
                  }
                }
                |]

        (json, path') <- solidity' srccode
        let Just (solc', _, _) = readJSON json
            initCode :: ByteString
            Just initCode = solc' ^? ix (path' <> ":A") . creationCode
        -- add constructor arguments
        assertEqual "constructor args screwed up metadata stripping" (stripBytecodeMetadata (initCode <> encodeAbiValue (AbiUInt 256 1))) (stripBytecodeMetadata initCode)
    ]

  , testGroup "RLP encodings"
    [ testProperty "rlp decode is a retraction (bytes)" $ \(Bytes bs) ->
--      withMaxSuccess 100000 $
      rlpdecode (rlpencode (BS bs)) == Just (BS bs)
    , testProperty "rlp encode is a partial inverse (bytes)" $ \(Bytes bs) ->
--      withMaxSuccess 100000 $
        case rlpdecode bs of
          Just r -> rlpencode r == bs
          Nothing -> True
    ,  testProperty "rlp decode is a retraction (RLP)" $ \(RLPData r) ->
--       withMaxSuccess 100000 $
       rlpdecode (rlpencode r) == Just r
    ]
  , testGroup "Merkle Patricia Trie"
    [  testProperty "update followed by delete is id" $ \(Bytes r, Bytes s, Bytes t) ->
        whenFail
        (putStrLn ("r:" <> (show (ByteStringS r))) >>
         putStrLn ("s:" <> (show (ByteStringS s))) >>
         putStrLn ("t:" <> (show (ByteStringS t)))) $
--       withMaxSuccess 100000 $
       Patricia.insertValues [(r, BS.pack[1]), (s, BS.pack[2]), (t, BS.pack[3]),
                              (r, mempty), (s, mempty), (t, mempty)]
       === (Just $ Patricia.Literal Patricia.Empty)
    ]
 , testGroup "Panic code tests via symbolic execution"
  [
     testCase "assert-fail" $ do
       Just c <- solcRuntime "MyContract"
           [i|
           contract MyContract {
             function fun(uint256 a) external pure {
               assert(a != 0);
             }
            }
           |]
       [Cex (_, ctr)] <- withSolvers Z3 1 Nothing $ \s -> checkAssert s [0x01] c (Just ("fun(uint256)", [AbiUIntType 256])) [] defaultVeriOpts
       assertEqual "Must be 0" 0 $ getArgInteger ctr "arg1"
       putStrLn  $ "expected counterexample found, and it's correct: " <> (show $ getArgInteger ctr "arg1")
     ,
     testCase "safeAdd-fail" $ do
        Just c <- solcRuntime "MyContract"
            [i|
            contract MyContract {
              function fun(uint256 a, uint256 b) external pure returns (uint256 c) {
               c = a+b;
              }
             }
            |]
        [Cex (_, ctr)] <- withSolvers Z3 1 Nothing $ \s -> checkAssert s [0x11] c (Just ("fun(uint256,uint256)", [AbiUIntType 256, AbiUIntType 256])) [] defaultVeriOpts
        let x = getArgInteger ctr "arg1"
        let y = getArgInteger ctr "arg2"

        let maxUint = 2 ^ (256 :: Integer) :: Integer
        assertBool "Overflow must occur" (x+y >= maxUint)
        putStrLn "expected counterexample found"
     ,
     testCase "div-by-zero-fail" $ do
        Just c <- solcRuntime "MyContract"
            [i|
            contract MyContract {
              function fun(uint256 a, uint256 b) external pure returns (uint256 c) {
               c = a/b;
              }
             }
            |]
        [Cex (_, ctr)] <- withSolvers Z3 1 Nothing $ \s -> checkAssert s [0x12] c (Just ("fun(uint256,uint256)", [AbiUIntType 256, AbiUIntType 256])) [] defaultVeriOpts
        assertEqual "Division by 0 needs b=0" (getArgInteger ctr "arg2") 0
        putStrLn "expected counterexample found"
     ,
     testCase "enum-conversion-fail" $ do
        Just c <- solcRuntime "MyContract"
            [i|
            contract MyContract {
              enum MyEnum { ONE, TWO }
              function fun(uint256 a) external pure returns (MyEnum b) {
                b = MyEnum(a);
              }
             }
            |]
        [Cex (_, ctr)] <- withSolvers Z3 1 Nothing $ \s -> checkAssert s [0x21] c (Just ("fun(uint256)", [AbiUIntType 256])) [] defaultVeriOpts
        assertBool "Enum is only defined for 0 and 1" $ (getArgInteger ctr "arg1") > 1
        putStrLn "expected counterexample found"
     ,
     -- TODO 0x22 is missing: "0x22: If you access a storage byte array that is incorrectly encoded."
     -- TODO below should NOT fail
     -- TODO this has a loop that depends on a symbolic value and currently causes interpret to loop
     ignoreTest $ testCase "pop-empty-array" $ do
        Just c <- solcRuntime "MyContract"
            [i|
            contract MyContract {
              uint[] private arr;
              function fun(uint8 a) external {
                arr.push(1);
                arr.push(2);
                for (uint i = 0; i < a; i++) {
                  arr.pop();
                }
              }
             }
            |]
        a <- withSolvers Z3 1 Nothing $ \s -> checkAssert s [0x31] c (Just ("fun(uint8)", [AbiUIntType 8])) [] defaultVeriOpts
        print $ length a
        print $ show a
        putStrLn "expected counterexample found"
     ,
     testCase "access-out-of-bounds-array" $ do
        Just c <- solcRuntime "MyContract"
            [i|
            contract MyContract {
              uint[] private arr;
              function fun(uint8 a) external returns (uint x){
                arr.push(1);
                arr.push(2);
                x = arr[a];
              }
             }
            |]
        [Cex (_, ctr)] <- withSolvers Z3 1 Nothing $ \s -> checkAssert s [0x32] c (Just ("fun(uint8)", [AbiUIntType 8])) [] defaultVeriOpts
        assertBool "Access must be beyond element 2" $ (getArgInteger ctr "arg1") > 1
        putStrLn "expected counterexample found"
      ,
      -- TODO the system currently does not allow for symbolic array size allocation
      expectFail $ testCase "alloc-too-much" $ do
        Just c <- solcRuntime "MyContract"
            [i|
            contract MyContract {
              function fun(uint256 a) external {
                uint[] memory arr = new uint[](a);
              }
             }
            |]
        [Cex _] <- withSolvers Z3 1 Nothing $ \s -> checkAssert s [0x41] c (Just ("fun(uint256)", [AbiUIntType 256])) [] defaultVeriOpts
        putStrLn "expected counterexample found"
      ,
      -- TODO the system currently does not allow for symbolic JUMP
      expectFail $ testCase "call-zero-inited-var-thats-a-function" $ do
        Just c <- solcRuntime "MyContract"
            [i|
            contract MyContract {
              function (uint256) internal returns (uint) funvar;
              function fun2(uint256 a) internal returns (uint){
                return a;
              }
              function fun(uint256 a) external returns (uint) {
                if (a != 44) {
                  funvar = fun2;
                }
                return funvar(a);
              }
             }
            |]
        [Cex _] <- withSolvers Z3 1 Nothing $ \s -> checkAssert s [0x51] c (Just ("fun(uint256)", [AbiUIntType 256])) [] defaultVeriOpts
        putStrLn "expected counterexample found"
 ]

  , testGroup "Dapp Tests"
    [ testCase "Trivial-Pass" $ do
        let testFile = "test/contracts/pass/trivial.sol"
        runDappTest testFile ".*" >>= assertEqual "test result" True
    , testCase "Trivial-Fail" $ do
        let testFile = "test/contracts/fail/trivial.sol"
        runDappTest testFile "testFalse" >>= assertEqual "test result" False
    , testCase "Abstract" $ do
        let testFile = "test/contracts/pass/abstract.sol"
        runDappTest testFile ".*" >>= assertEqual "test result" True
    , testCase "Constantinople" $ do
        let testFile = "test/contracts/pass/constantinople.sol"
        runDappTest testFile ".*" >>= assertEqual "test result" True
    , testCase "Prove-Tests-Pass" $ do
        let testFile = "test/contracts/pass/dsProvePass.sol"
        runDappTest testFile ".*" >>= assertEqual "test result" True
    , testCase "Prove-Tests-Fail" $ do
        let testFile = "test/contracts/fail/dsProveFail.sol"
        runDappTest testFile "prove_trivial" >>= assertEqual "test result" False
        runDappTest testFile "prove_add" >>= assertEqual "test result" False
        --runDappTest testFile "prove_smtTimeout" >>= assertEqual "test result" False
        runDappTest testFile "prove_multi" >>= assertEqual "test result" False
        runDappTest testFile "prove_mul" >>= assertEqual "test result" False
        --runDappTest testFile "prove_distributivity" >>= assertEqual "test result" False
        --runDappTest testFile "prove_transfer" >>= assertEqual "test result" False
    , testCase "Invariant-Tests-Pass" $ do
        let testFile = "test/contracts/pass/invariants.sol"
        runDappTest testFile ".*" >>= assertEqual "test result" True
    , testCase "Invariant-Tests-Fail" $ do
        let testFile = "test/contracts/fail/invariantFail.sol"
        runDappTest testFile "invariantFirst" >>= assertEqual "test result" False
        runDappTest testFile "invariantCount" >>= assertEqual "test result" False
    , testCase "Cheat-Codes-Pass" $ do
        let testFile = "test/contracts/pass/cheatCodes.sol"
        runDappTest testFile ".*" >>= assertEqual "test result" True
    , expectFail $ testCase "Cheat-Codes-Fail" $ do
        let testFile = "test/contracts/fail/cheatCodes.sol"
        runDappTest testFile "testBadFFI" >>= assertEqual "test result" False
    ]
  , testGroup "Symbolic execution"
      [
     testCase "require-test" $ do
        Just c <- solcRuntime "MyContract"
            [i|
            contract MyContract {
              function fun(int256 a) external pure {
              require(a <= 0);
              assert (a <= 0);
              }
             }
            |]
        [Qed _] <- withSolvers Z3 1 Nothing $ \s -> checkAssert s defaultPanicCodes c (Just ("fun(int256)", [AbiIntType 256])) [] defaultVeriOpts
        putStrLn "Require works as expected"
     ,
     testCase "ITE-with-bitwise-AND" $ do
        --- using ignore to suppress huge output
       Just c <- solcRuntime "C"
         [i|
         contract C {
           function f(uint256 x) public pure {
             require(x > 0);
             uint256 a = (x & 8);
             bool w;
             // assembly is needed here, because solidity doesn't allow uint->bool conversion
             assembly {
                 w:=a
             }
             if (!w) assert(false); //we should get a CEX: when x has a 0 at bit 3
           }
         }
         |]
       -- should find a counterexample
       [Cex _] <- withSolvers Z3 1 Nothing $ \s -> checkAssert s defaultPanicCodes c (Just ("f(uint256)", [AbiUIntType 256])) [] defaultVeriOpts
       putStrLn "expected counterexample found"
     ,
     testCase "ITE-with-bitwise-OR" $ do
        --- using ignore to suppress huge output
       Just c <- solcRuntime "C"
         [i|
         contract C {
           function f(uint256 x) public pure {
             uint256 a = (x | 8);
             bool w;
             // assembly is needed here, because solidity doesn't allow uint->bool conversion
             assembly {
                 w:=a
             }
             assert(w); // due to bitwise OR with positive value, this must always be true
           }
         }
         |]
       [Qed _] <- withSolvers Z3 1 Nothing $ \s -> checkAssert s defaultPanicCodes c (Just ("f(uint256)", [AbiUIntType 256])) [] defaultVeriOpts
       putStrLn "this should always be true, due to bitwise OR with positive value"
    ,
    -- CopySlice check
    -- uses identity precompiled contract (0x4) to copy memory
    -- checks 9af114613075a2cd350633940475f8b6699064de (readByte + CopySlice had src/dest mixed up)
    -- without 9af114613 it dies with: `Exception: UnexpectedSymbolicArg 296 "MSTORE index"`
    --       TODO: check  9e734b9da90e3e0765128b1f20ce1371f3a66085 (bufLength + copySlice was off by 1)
    testCase "copyslice-check" $ do
      Just c <- solcRuntime "C"
        [i|
        contract C {
          function checkval(uint8 a) public {
            bytes memory data = new bytes(5);
            for(uint i = 0; i < 5; i++) data[i] = bytes1(a);
            bytes memory ret = new bytes(data.length);
            assembly {
                let len := mload(data)
                if iszero(call(0xff, 0x04, 0, add(data, 0x20), len, add(ret,0x20), len)) {
                    invalid()
                }
            }
            for(uint i = 0; i < 5; i++) assert(ret[i] == data[i]);
          }
        }
        |]
      [Qed res] <- withSolvers Z3 1 Nothing $ \s -> checkAssert s defaultPanicCodes c (Just ("checkval(uint256,uint256)", [AbiUIntType 256, AbiUIntType 256])) [] VeriOpts {simp = False, debug = False, maxIter = Nothing, askSmtIters = Nothing}
      putStrLn $ "successfully explored: " <> show (Expr.numBranches res) <> " paths"
     ,
     -- TODO look at tests here for SAR: https://github.com/dapphub/dapptools/blob/01ef8ea418c3fe49089a44d56013d8fcc34a1ec2/src/dapp-tests/pass/constantinople.sol#L250
     testCase "opcode-sar-neg" $ do
        Just c <- solcRuntime "MyContract"
            [i|
            contract MyContract {
              function fun(int256 shift_by, int256 val) external pure returns (int256 out) {
              require(shift_by >= 0);
              require(val <= 0);
              assembly {
                out := sar(shift_by,val)
              }
              assert (out <= 0);
              }
             }
            |]
        [Qed _] <- withSolvers Z3 1 Nothing $ \s -> checkAssert s defaultPanicCodes c (Just ("fun(int256,int256)", [AbiIntType 256, AbiIntType 256])) [] defaultVeriOpts
        putStrLn "SAR works as expected"
     ,
     testCase "opcode-sar-pos" $ do
        Just c <- solcRuntime "MyContract"
            [i|
            contract MyContract {
              function fun(int256 shift_by, int256 val) external pure returns (int256 out) {
              require(shift_by >= 0);
              require(val >= 0);
              assembly {
                out := sar(shift_by,val)
              }
              assert (out >= 0);
              }
             }
            |]
        [Qed _] <- withSolvers Z3 1 Nothing $ \s -> checkAssert s defaultPanicCodes c (Just ("fun(int256,int256)", [AbiIntType 256, AbiIntType 256])) [] defaultVeriOpts
        putStrLn "SAR works as expected"
     ,
     testCase "opcode-sar-fixedval-pos" $ do
        Just c <- solcRuntime "MyContract"
            [i|
            contract MyContract {
              function fun(int256 shift_by, int256 val) external pure returns (int256 out) {
              require(shift_by == 1);
              require(val == 64);
              assembly {
                out := sar(shift_by,val)
              }
              assert (out == 32);
              }
             }
            |]
        [Qed _] <- withSolvers Z3 1 Nothing $ \s -> checkAssert s defaultPanicCodes c (Just ("fun(int256,int256)", [AbiIntType 256, AbiIntType 256])) [] defaultVeriOpts
        putStrLn "SAR works as expected"
     ,
     testCase "opcode-sar-fixedval-neg" $ do
        Just c <- solcRuntime "MyContract"
            [i|
            contract MyContract {
              function fun(int256 shift_by, int256 val) external pure returns (int256 out) {
                require(shift_by == 1);
                require(val == -64);
                assembly {
                  out := sar(shift_by,val)
                }
                assert (out == -32);
              }
             }
            |]
        [Qed _] <- withSolvers Z3 1 Nothing $ \s -> checkAssert s defaultPanicCodes c (Just ("fun(int256,int256)", [AbiIntType 256, AbiIntType 256])) [] defaultVeriOpts
        putStrLn "SAR works as expected"
     ,
     testCase "opcode-div-zero-1" $ do
        Just c <- solcRuntime "MyContract"
            [i|
            contract MyContract {
              function fun(uint256 val) external pure {
                uint out;
                assembly {
                  out := div(val, 0)
                }
                assert(out == 0);

              }
            }
            |]
        [Qed _]  <- withSolvers Z3 1 Nothing $ \s -> checkAssert s defaultPanicCodes c (Just ("fun(uint256)", [AbiUIntType 256])) [] defaultVeriOpts
        putStrLn "sdiv works as expected"
      ,
     testCase "opcode-div-zero-2" $ do
        Just c <- solcRuntime "MyContract"
            [i|
            contract MyContract {
              function fun(uint256 val) external pure {
                uint out;
                assembly {
                  out := div(0, val)
                }
                assert(out == 0);

              }
            }
            |]
        [Qed _]  <- withSolvers Z3 1 Nothing $ \s -> checkAssert s defaultPanicCodes c (Just ("fun(uint256)", [AbiUIntType 256])) [] defaultVeriOpts
        putStrLn "sdiv works as expected"
     ,
     testCase "opcode-sdiv-zero-1" $ do
        Just c <- solcRuntime "MyContract"
            [i|
            contract MyContract {
              function fun(uint256 val) external pure {
                uint out;
                assembly {
                  out := sdiv(val, 0)
                }
                assert(out == 0);

              }
            }
            |]
        [Qed _]  <- withSolvers Z3 1 Nothing $ \s -> checkAssert s defaultPanicCodes c (Just ("fun(uint256)", [AbiUIntType 256])) [] defaultVeriOpts
        putStrLn "sdiv works as expected"
      ,
     testCase "opcode-sdiv-zero-2" $ do
        Just c <- solcRuntime "MyContract"
            [i|
            contract MyContract {
              function fun(uint256 val) external pure {
                uint out;
                assembly {
                  out := sdiv(0, val)
                }
                assert(out == 0);

              }
            }
            |]
        [Qed _]  <- withSolvers Z3 1 Nothing $ \s -> checkAssert s defaultPanicCodes c (Just ("fun(uint256)", [AbiUIntType 256])) [] defaultVeriOpts
        putStrLn "sdiv works as expected"
      ,
     testCase "opcode-signextend-neg" $ do
        Just c <- solcRuntime "MyContract"
            [i|
            contract MyContract {
              function fun(uint256 val, uint8 b) external pure {
                require(b <= 31);
                require(b >= 0);
                require(val < (1 <<(b*8)));
                require(val & (1 <<(b*8-1)) != 0); // MSbit set, i.e. negative
                uint256 out;
                assembly {
                  out := signextend(b, val)
                }
                if (b == 31) assert(out == val);
                else assert(out > val);
                assert(out & (1<<254) != 0); // MSbit set, i.e. negative
              }
            }
            |]
        [Qed _]  <- withSolvers Z3 1 Nothing $ \s -> checkAssert s defaultPanicCodes c (Just ("foo(uint256)", [AbiUIntType 256])) [] defaultVeriOpts
        putStrLn "signextend works as expected"
      ,
     testCase "opcode-signextend-pos-nochop" $ do
        Just c <- solcRuntime "MyContract"
            [i|
            contract MyContract {
              function fun(uint256 val, uint8 b) external pure {
                require(val < (1 <<(b*8)));
                require(val & (1 <<(b*8-1)) == 0); // MSbit not set, i.e. positive
                uint256 out;
                assembly {
                  out := signextend(b, val)
                }
                assert (out == val);
              }
            }
            |]
        [Qed _] <- withSolvers Z3 1 Nothing $ \s -> checkAssert s defaultPanicCodes c (Just ("fun(uint256,uint8)", [AbiUIntType 256, AbiUIntType 8])) [] defaultVeriOpts
        putStrLn "signextend works as expected"
      ,
      testCase "opcode-signextend-pos-chopped" $ do
        Just c <- solcRuntime "MyContract"
            [i|
            contract MyContract {
              function fun(uint256 val, uint8 b) external pure {
                require(b == 0); // 1-byte
                require(val == 514); // but we set higher bits
                uint256 out;
                assembly {
                  out := signextend(b, val)
                }
                assert (out == 2); // chopped
              }
            }
            |]
        [Qed _] <- withSolvers Z3 1 Nothing $ \s -> checkAssert s defaultPanicCodes c (Just ("fun(uint256,uint8)", [AbiUIntType 256, AbiUIntType 8])) [] defaultVeriOpts
        putStrLn "signextend works as expected"
      ,
      -- when b is too large, value is unchanged
      testCase "opcode-signextend-pos-b-toolarge" $ do
        Just c <- solcRuntime "MyContract"
            [i|
            contract MyContract {
              function fun(uint256 val, uint8 b) external pure {
                require(b >= 31);
                uint256 out;
                assembly {
                  out := signextend(b, val)
                }
                assert (out == val);
              }
            }
            |]
        [Qed _] <- withSolvers Z3 1 Nothing $ \s -> checkAssert s defaultPanicCodes c (Just ("fun(uint256,uint8)", [AbiUIntType 256, AbiUIntType 8])) [] defaultVeriOpts
        putStrLn "signextend works as expected"
     ,
     testCase "opcode-shl" $ do
        Just c <- solcRuntime "MyContract"
            [i|
            contract MyContract {
              function fun(uint256 shift_by, uint256 val) external pure {
              require(val < (1<<16));
              require(shift_by < 16);
              uint256 out;
              assembly {
                out := shl(shift_by,val)
              }
              assert (out >= val);
              }
             }
            |]
        [Qed _] <- withSolvers Z3 1 Nothing $ \s -> checkAssert s defaultPanicCodes c (Just ("fun(uint256,uint256)", [AbiUIntType 256, AbiUIntType 256])) [] defaultVeriOpts
        putStrLn "SAR works as expected"
     ,
     testCase "opcode-xor-cancel" $ do
        Just c <- solcRuntime "MyContract"
            [i|
            contract MyContract {
              function fun(uint256 a, uint256 b) external pure {
              require(a == b);
              uint256 c;
              assembly {
                c := xor(a,b)
              }
              assert (c == 0);
              }
             }
            |]
        [Qed _] <- withSolvers Z3 1 Nothing $ \s -> checkAssert s defaultPanicCodes c (Just ("fun(uint256,uint256)", [AbiUIntType 256, AbiUIntType 256])) [] defaultVeriOpts
        putStrLn "XOR works as expected"
      ,
      testCase "opcode-xor-reimplement" $ do
        Just c <- solcRuntime "MyContract"
            [i|
            contract MyContract {
              function fun(uint256 a, uint256 b) external pure {
              uint256 c;
              assembly {
                c := xor(a,b)
              }
              assert (c == (~(a & b)) & (a | b));
              }
             }
            |]
        [Qed _] <- withSolvers Z3 1 Nothing $ \s -> checkAssert s defaultPanicCodes c (Just ("fun(uint256,uint256)", [AbiUIntType 256, AbiUIntType 256])) [] defaultVeriOpts
        putStrLn "XOR works as expected"
      ,
      testCase "opcode-mulmod-no-overflow" $ do
        Just c <- solcRuntime "MyContract"
            [i|
            contract MyContract {
              function fun(uint8 a, uint8 b, uint8 c) external pure {
                require(a < 4);
                require(b < 4);
                require(c < 4);
                uint16 r1;
                uint16 r2;
                uint16 g2;
                assembly {
                  r1 := mul(a,b)
                  r2 := mod(r1, c)
                  g2 := mulmod (a, b, c)
                }
                assert (r2 == g2);
              }
            }
            |]
        [Qed _] <- withSolvers Z3 1 Nothing $ \s -> checkAssert s defaultPanicCodes c (Just ("fun(uint8,uint8,uint8)", [AbiUIntType 8, AbiUIntType 8, AbiUIntType 8])) [] defaultVeriOpts
        putStrLn "MULMOD is fine on NON overflow values"
      ,
      testCase "opcode-div-res-zero-on-div-by-zero" $ do
        Just c <- solcRuntime "MyContract"
            [i|
            contract MyContract {
              function fun(uint16 a) external pure {
                uint16 b = 0;
                uint16 res;
                assembly {
                  res := div(a,b)
                }
                assert (res == 0);
              }
            }
            |]
        [Qed _] <- withSolvers Z3 1 Nothing $ \s -> checkAssert s defaultPanicCodes c (Just ("fun(uint16)", [AbiUIntType 16])) [] defaultVeriOpts
        putStrLn "DIV by zero is zero"
      ,
      -- Somewhat tautological since we are asserting the precondition
      -- on the same form as the actual "requires" clause.
      testCase "SafeAdd success case" $ do
        Just safeAdd <- solcRuntime "SafeAdd"
          [i|
          contract SafeAdd {
            function add(uint x, uint y) public pure returns (uint z) {
                 require((z = x + y) >= x);
            }
          }
          |]
        let pre preVM = let [x, y] = getStaticAbiArgs 2 preVM
                        in (x .<= Expr.add x y)
                           .&& view (state . callvalue) preVM .== Lit 0
            post prestate leaf =
              let [x, y] = getStaticAbiArgs 2 prestate
              in case leaf of
                   Return _ b _ -> (ReadWord (Lit 0) b) .== (Add x y)
                   _ -> PBool True
        [Qed res] <- withSolvers Z3 1 Nothing $ \s -> verifyContract s safeAdd (Just ("add(uint256,uint256)", [AbiUIntType 256, AbiUIntType 256])) [] defaultVeriOpts SymbolicS (Just pre) (Just post)
        putStrLn $ "successfully explored: " <> show (Expr.numBranches res) <> " paths"
     ,

      testCase "x == y => x + y == 2 * y" $ do
        Just safeAdd <- solcRuntime "SafeAdd"
          [i|
          contract SafeAdd {
            function add(uint x, uint y) public pure returns (uint z) {
                 require((z = x + y) >= x);
            }
          }
          |]
        let pre preVM = let [x, y] = getStaticAbiArgs  2 preVM
                        in (x .<= Expr.add x y)
                           .&& (x .== y)
                           .&& view (state . callvalue) preVM .== Lit 0
            post prestate leaf =
              let [_, y] = getStaticAbiArgs 2 prestate
              in case leaf of
                   Return _ b _ -> (ReadWord (Lit 0) b) .== (Mul (Lit 2) y)
                   _ -> PBool True
        [Qed res] <- withSolvers Z3 1 Nothing $ \s ->
          verifyContract s safeAdd (Just ("add(uint256,uint256)", [AbiUIntType 256, AbiUIntType 256])) [] defaultVeriOpts SymbolicS (Just pre) (Just post)
        putStrLn $ "successfully explored: " <> show (Expr.numBranches res) <> " paths"
      ,
      testCase "summary storage writes" $ do
        Just c <- solcRuntime "A"
          [i|
          contract A {
            uint x;
            function f(uint256 y) public {
               unchecked {
                 x += y;
                 x += y;
               }
            }
          }
          |]
        let pre vm = Lit 0 .== view (state . callvalue) vm
            post prestate leaf =
              let [y] = getStaticAbiArgs 1 prestate
                  this = Expr.litAddr $ view (state . codeContract) prestate
                  prex = Expr.readStorage' this (Lit 0) (view (env . storage) prestate)
              in case leaf of
                Return _ _ postStore -> Expr.add prex (Expr.mul (Lit 2) y) .== (Expr.readStorage' this (Lit 0) postStore)
                _ -> PBool True
        [Qed res] <- withSolvers Z3 1 Nothing $ \s -> verifyContract s c (Just ("f(uint256)", [AbiUIntType 256])) [] defaultVeriOpts SymbolicS (Just pre) (Just post)
        putStrLn $ "successfully explored: " <> show (Expr.numBranches res) <> " paths"
        ,
        -- tests how whiffValue handles Neg via application of the triple IsZero simplification rule
        -- regression test for: https://github.com/dapphub/dapptools/pull/698
        testCase "Neg" $ do
            let src =
                  [i|
                    object "Neg" {
                      code {
                        // Deploy the contract
                        datacopy(0, dataoffset("runtime"), datasize("runtime"))
                        return(0, datasize("runtime"))
                      }
                      object "runtime" {
                        code {
                          let v := calldataload(4)
                          if iszero(iszero(and(v, not(0xffffffffffffffffffffffffffffffffffffffff)))) {
                            invalid()
                          }
                        }
                      }
                    }
                    |]
            Just c <- yulRuntime "Neg" src
            [Qed res] <- withSolvers Z3 4 Nothing $ \s -> checkAssert s defaultPanicCodes c (Just ("hello(address)", [AbiAddressType])) [] defaultVeriOpts
            putStrLn $ "successfully explored: " <> show (Expr.numBranches res) <> " paths"
        ,
        testCase "catch-storage-collisions-noproblem" $ do
          Just c <- solcRuntime "A"
            [i|
            contract A {
              function f(uint x, uint y) public {
                 if (x != y) {
                   assembly {
                     let newx := sub(sload(x), 1)
                     let newy := add(sload(y), 1)
                     sstore(x,newx)
                     sstore(y,newy)
                   }
                 }
              }
            }
            |]
          let pre vm = (Lit 0) .== view (state . callvalue) vm
              post prestate poststate =
                let [x,y] = getStaticAbiArgs 2 prestate
                    this = Expr.litAddr $ view (state . codeContract) prestate
                    prestore =  view (env . storage) prestate
                    prex = Expr.readStorage' this x prestore
                    prey = Expr.readStorage' this y prestore
                in case poststate of
                     Return _ _ poststore -> let
                           postx = Expr.readStorage' this x poststore
                           posty = Expr.readStorage' this y poststore
                       in Expr.add prex prey .== Expr.add postx posty
                     _ -> PBool True
          [Qed _] <- withSolvers Z3 1 Nothing $ \s -> verifyContract s c (Just ("f(uint256,uint256)", [AbiUIntType 256, AbiUIntType 256])) [] defaultVeriOpts SymbolicS (Just pre) (Just post)
          putStrLn "Correct, this can never fail"
        ,
        -- Inspired by these `msg.sender == to` token bugs
        -- which break linearity of totalSupply.
        testCase "catch-storage-collisions-good" $ do
          Just c <- solcRuntime "A"
            [i|
            contract A {
              function f(uint x, uint y) public {
                 assembly {
                   let newx := sub(sload(x), 1)
                   let newy := add(sload(y), 1)
                   sstore(x,newx)
                   sstore(y,newy)
                 }
              }
            }
            |]
          let pre vm = (Lit 0) .== view (state . callvalue) vm
              post prestate poststate =
                let [x,y] = getStaticAbiArgs 2 prestate
                    this = Expr.litAddr $ view (state . codeContract) prestate
                    prestore =  view (env . storage) prestate
                    prex = Expr.readStorage' this x prestore
                    prey = Expr.readStorage' this y prestore
                in case poststate of
                     Return _ _ poststore -> let
                           postx = Expr.readStorage' this x poststore
                           posty = Expr.readStorage' this y poststore
                       in Expr.add prex prey .== Expr.add postx posty
                     _ -> PBool True
          [Cex (_, ctr)] <- withSolvers Z3 1 Nothing $ \s -> verifyContract s c (Just ("f(uint256,uint256)", [AbiUIntType 256, AbiUIntType 256])) [] defaultVeriOpts SymbolicS (Just pre) (Just post)
          let x = getArgInteger ctr "arg1"
          let y = getArgInteger ctr "arg2"
          putStrLn $ "y:" <> show y
          putStrLn $ "x:" <> show x
          assertEqual "Catch storage collisions" x y
          putStrLn "expected counterexample found"
        ,
        testCase "Simple Assert" $ do
          Just c <- solcRuntime "C"
            [i|
            contract C {
              function foo() external pure {
                assert(false);
              }
             }
            |]
          [Cex (l, _)] <- withSolvers Z3 1 Nothing $ \s -> checkAssert s defaultPanicCodes c (Just ("foo()", [])) [] defaultVeriOpts
          assertEqual "incorrect revert msg" l (EVM.Types.Revert [] (ConcreteBuf $ panicMsg 0x01))
        ,
        testCase "simple-assert-2" $ do
          Just c <- solcRuntime "C"
            [i|
            contract C {
              function foo(uint256 x) external pure {
                assert(x != 10);
              }
             }
            |]
          [(Cex (_, ctr))] <- withSolvers Z3 1 Nothing $ \s -> checkAssert s defaultPanicCodes c (Just ("foo(uint256)", [AbiUIntType 256])) [] defaultVeriOpts
          assertEqual "Must be 10" 10 $ getArgInteger ctr "arg1"
          putStrLn "Got 10 Cex, as expected"
        ,
        testCase "assert-fail-equal" $ do
          Just c <- solcRuntime "AssertFailEqual"
            [i|
            contract AssertFailEqual {
              function fun(uint256 deposit_count) external pure {
                assert(deposit_count == 0);
                assert(deposit_count == 11);
              }
             }
            |]
          [Cex (_, a), Cex (_, b)] <- withSolvers Z3 1 Nothing $ \s -> checkAssert s defaultPanicCodes c (Just ("fun(uint256)", [AbiUIntType 256])) [] defaultVeriOpts
          let ints = map (flip getArgInteger "arg1") [a,b]
          assertBool "0 must be one of the Cex-es" $ isJust $ elemIndex 0 ints
          putStrLn "expected 2 counterexamples found, one Cex is the 0 value"
        ,
        testCase "assert-fail-notequal" $ do
          Just c <- solcRuntime "AssertFailNotEqual"
            [i|
            contract AssertFailNotEqual {
              function fun(uint256 deposit_count) external pure {
                assert(deposit_count != 0);
                assert(deposit_count != 11);
              }
             }
            |]
          [Cex (_, a), Cex (_, b)] <- withSolvers Z3 1 Nothing $ \s -> checkAssert s defaultPanicCodes c (Just ("fun(uint256)", [AbiUIntType 256])) [] defaultVeriOpts
          let x = getArgInteger a "arg1"
          let y = getArgInteger b "arg1"
          assertBool "At least one has to be 0, to go through the first assert" (x == 0 || y == 0)
          putStrLn "expected 2 counterexamples found."
        ,
        testCase "assert-fail-twoargs" $ do
          Just c <- solcRuntime "AssertFailTwoParams"
            [i|
            contract AssertFailTwoParams {
              function fun(uint256 deposit_count1, uint256 deposit_count2) external pure {
                assert(deposit_count1 != 0);
                assert(deposit_count2 != 11);
              }
             }
            |]
          [Cex _, Cex _] <- withSolvers Z3 1 Nothing $ \s -> checkAssert s defaultPanicCodes c (Just ("fun(uint256,uint256)", [AbiUIntType 256, AbiUIntType 256])) [] defaultVeriOpts
          putStrLn "expected 2 counterexamples found"
        ,
        testCase "assert-2nd-arg" $ do
          Just c <- solcRuntime "AssertFailTwoParams"
            [i|
            contract AssertFailTwoParams {
              function fun(uint256 deposit_count1, uint256 deposit_count2) external pure {
                assert(deposit_count2 != 666);
              }
             }
            |]
          [Cex (_, ctr)] <- withSolvers Z3 1 Nothing $ \s -> checkAssert s defaultPanicCodes c (Just ("fun(uint256,uint256)", [AbiUIntType 256, AbiUIntType 256])) [] defaultVeriOpts
          assertEqual "Must be 666" 666 $ getArgInteger ctr "arg2"
          putStrLn "Found arg2 Ctx to be 666"
        ,
        -- LSB is zeroed out, byte(31,x) takes LSB, so y==0 always holds
        testCase "check-lsb-msb1" $ do
          Just c <- solcRuntime "C"
            [i|
            contract C {
              function foo(uint256 x) external pure {
                x &= 0xffffffffffffffffffffffffffffffffffffffffffffffffffffffffffffff00;
                uint8 y;
                assembly { y := byte(31,x) }
                assert(y == 0);
              }
            }
            |]
          [Qed res] <- withSolvers Z3 1 Nothing $ \s -> checkAssert s defaultPanicCodes c (Just ("foo(uint256)", [AbiUIntType 256])) [] defaultVeriOpts
          putStrLn $ "successfully explored: " <> show (Expr.numBranches res) <> " paths"
        ,
        -- We zero out everything but the LSB byte. However, byte(31,x) takes the LSB byte
        -- so there is a counterexamle, where LSB of x is not zero
        testCase "check-lsb-msb2" $ do
          Just c <- solcRuntime "C"
            [i|
            contract C {
              function foo(uint256 x) external pure {
                x &= 0x00000000000000000000000000000000000000000000000000000000000000ff;
                uint8 y;
                assembly { y := byte(31,x) }
                assert(y == 0);
              }
            }
            |]
          [Cex (_, ctr)] <- withSolvers Z3 1 Nothing $ \s -> checkAssert s defaultPanicCodes c (Just ("foo(uint256)", [AbiUIntType 256])) [] defaultVeriOpts
          assertBool "last byte must be non-zero" $ ((Data.Bits..&.) (getArgInteger ctr "arg1") 0xff) > 0
          putStrLn $ "Expected counterexample found"
        ,
        -- We zero out everything but the 2nd LSB byte. However, byte(31,x) takes the 2nd LSB byte
        -- so there is a counterexamle, where 2nd LSB of x is not zero
        testCase "check-lsb-msb3 -- 2nd byte" $ do
          Just c <- solcRuntime "C"
            [i|
            contract C {
              function foo(uint256 x) external pure {
                x &= 0x000000000000000000000000000000000000000000000000000000000000ff00;
                uint8 y;
                assembly { y := byte(30,x) }
                assert(y == 0);
              }
            }
            |]
          [Cex (_, ctr)] <- withSolvers Z3 1 Nothing $ \s -> checkAssert s defaultPanicCodes c (Just ("foo(uint256)", [AbiUIntType 256])) [] defaultVeriOpts
          assertBool "second to last byte must be non-zero" $ ((Data.Bits..&.) (getArgInteger ctr "arg1") 0xff00) > 0
          putStrLn $ "Expected counterexample found"
        ,
        -- Reverse of thest above
        testCase "check-lsb-msb4 2nd byte rev" $ do
          Just c <- solcRuntime "C"
            [i|
            contract C {
              function foo(uint256 x) external pure {
                x &= 0xffffffffffffffffffffffffffffffffffffffffffffffffffffffffffff00ff;
                uint8 y;
                assembly {
                    y := byte(30,x)
                }
                assert(y == 0);
              }
            }
            |]
          [Qed res] <- withSolvers Z3 1 Nothing $ \s -> checkAssert s defaultPanicCodes c (Just ("foo(uint256)", [AbiUIntType 256])) [] defaultVeriOpts
          putStrLn $ "successfully explored: " <> show (Expr.numBranches res) <> " paths"
        ,
        -- Bitwise OR operation test
        testCase "opcode-bitwise-or-full-1s" $ do
          Just c <- solcRuntime "C"
            [i|
            contract C {
              function foo(uint256 x) external pure {
                uint256 y;
                uint256 z = 0xffffffffffffffffffffffffffffffffffffffffffffffffffffffffffffffff;
                assembly { y := or(x, z) }
                assert(y == 0xffffffffffffffffffffffffffffffffffffffffffffffffffffffffffffffff);
              }
            }
            |]
          [Qed res] <- withSolvers Z3 1 Nothing $ \s -> checkAssert s defaultPanicCodes c (Just ("foo(uint256)", [AbiUIntType 256])) [] defaultVeriOpts
          putStrLn "When OR-ing with full 1's we should get back full 1's"
        ,
        -- Bitwise OR operation test
        testCase "opcode-bitwise-or-byte-of-1s" $ do
          Just c <- solcRuntime "C"
            [i|
            contract C {
              function foo(uint256 x) external pure {
                uint256 y;
                uint256 z = 0x000000000000000000000000000000000000000000000000000000000000ff00;
                assembly { y := or(x, z) }
                assert((y & 0x000000000000000000000000000000000000000000000000000000000000ff00) ==
                  0x000000000000000000000000000000000000000000000000000000000000ff00);
              }
            }
            |]
          [Qed res] <- withSolvers Z3 1 Nothing $ \s -> checkAssert s defaultPanicCodes c (Just ("foo(uint256)", [AbiUIntType 256])) [] defaultVeriOpts
          putStrLn "When OR-ing with a byte of 1's, we should get 1's back there"
        ,
        testCase "Deposit contract loop (z3)" $ do
          Just c <- solcRuntime "Deposit"
            [i|
            contract Deposit {
              function deposit(uint256 deposit_count) external pure {
                require(deposit_count < 2**32 - 1);
                ++deposit_count;
                bool found = false;
                for (uint height = 0; height < 32; height++) {
                  if ((deposit_count & 1) == 1) {
                    found = true;
                    break;
                  }
                 deposit_count = deposit_count >> 1;
                 }
                assert(found);
              }
             }
            |]
          [Qed res] <- withSolvers Z3 1 Nothing $ \s -> checkAssert s defaultPanicCodes c (Just ("deposit(uint256)", [AbiUIntType 256])) [] defaultVeriOpts
          putStrLn $ "successfully explored: " <> show (Expr.numBranches res) <> " paths"
        ,
        testCase "Deposit-contract-loop-error-version" $ do
          Just c <- solcRuntime "Deposit"
            [i|
            contract Deposit {
              function deposit(uint8 deposit_count) external pure {
                require(deposit_count < 2**32 - 1);
                ++deposit_count;
                bool found = false;
                for (uint height = 0; height < 32; height++) {
                  if ((deposit_count & 1) == 1) {
                    found = true;
                    break;
                  }
                 deposit_count = deposit_count >> 1;
                 }
                assert(found);
              }
             }
            |]
          [Cex (_, ctr)] <- withSolvers Z3 1 Nothing $ \s -> checkAssert s allPanicCodes c (Just ("deposit(uint8)", [AbiUIntType 8])) [] defaultVeriOpts
          assertEqual "Must be 255" 255 $ getArgInteger ctr "arg1"
          putStrLn  $ "expected counterexample found, and it's correct: " <> (show $ getArgInteger ctr "arg1")
        ,
        testCase "explore function dispatch" $ do
          Just c <- solcRuntime "A"
            [i|
            contract A {
              function f(uint x) public pure returns (uint) {
                return x;
              }
            }
            |]
          [Qed res] <- withSolvers Z3 1 Nothing $ \s -> checkAssert s defaultPanicCodes c Nothing [] defaultVeriOpts
          putStrLn $ "successfully explored: " <> show (Expr.numBranches res) <> " paths"
        ,
        testCase "check-asm-byte-in-bounds" $ do
          Just c <- solcRuntime "C"
            [i|
            contract C {
              function foo(uint256 idx, uint256 val) external pure {
                uint256 actual;
                uint256 expected;
                require(idx < 32);
                assembly {
                  actual := byte(idx,val)
                  expected := shr(248, shl(mul(idx, 8), val))
                }
                assert(actual == expected);
              }
            }
            |]
          [Qed _] <- withSolvers Z3 1 Nothing $ \s -> checkAssert s defaultPanicCodes c Nothing [] defaultVeriOpts
          putStrLn "in bounds byte reads return the expected value"
        ,
        testCase "check-asm-byte-oob" $ do
          Just c <- solcRuntime "C"
            [i|
            contract C {
              function foo(uint256 x, uint256 y) external pure {
                uint256 z;
                require(x >= 32);
                assembly { z := byte(x,y) }
                assert(z == 0);
              }
            }
            |]
          [Qed _] <- withSolvers Z3 1 Nothing $ \s -> checkAssert s defaultPanicCodes c Nothing [] defaultVeriOpts
          putStrLn "oob byte reads always return 0"
        ,
        testCase "injectivity of keccak (32 bytes)" $ do
          Just c <- solcRuntime "A"
            [i|
            contract A {
              function f(uint x, uint y) public pure {
                if (keccak256(abi.encodePacked(x)) == keccak256(abi.encodePacked(y))) assert(x == y);
              }
            }
            |]
          [Qed res] <- withSolvers Z3 1 Nothing $ \s -> checkAssert s defaultPanicCodes c (Just ("f(uint256,uint256)", [AbiUIntType 256, AbiUIntType 256])) [] defaultVeriOpts
          putStrLn $ "successfully explored: " <> show (Expr.numBranches res) <> " paths"
        ,
        testCase "injectivity of keccak all pairs (32 bytes)" $ do
          Just c <- solcRuntime "A"
            [i|
            contract A {
              function f(uint x, uint y, uint z) public pure {
                bytes32 w; bytes32 u; bytes32 v;
                w = keccak256(abi.encode(x));
                u = keccak256(abi.encode(y));
                v = keccak256(abi.encode(z));
                if (w == u) assert(x==y);
                if (w == v) assert(x==z);
                if (u == v) assert(y==z);
              }
            }
            |]
          [Qed res] <- withSolvers Z3 1 Nothing $ \s -> checkAssert s defaultPanicCodes c (Just ("f(uint256,uint256,uint256)", [AbiUIntType 256, AbiUIntType 256, AbiUIntType 256])) [] defaultVeriOpts
          putStrLn $ "successfully explored: " <> show (Expr.numBranches res) <> " paths"
        ,
        testCase "injectivity of keccak contrapositive (32 bytes)" $ do
          Just c <- solcRuntime "A"
            [i|
            contract A {
              function f(uint x, uint y) public pure {
                require (x != y);
                assert (keccak256(abi.encodePacked(x)) != keccak256(abi.encodePacked(y)));
              }
            }
            |]
          [Qed res] <- withSolvers Z3 1 Nothing $ \s -> checkAssert s defaultPanicCodes c (Just ("f(uint256,uint256)", [AbiUIntType 256, AbiUIntType 256])) [] defaultVeriOpts
          putStrLn $ "successfully explored: " <> show (Expr.numBranches res) <> " paths"
        ,
        testCase "injectivity of keccak (64 bytes)" $ do
          Just c <- solcRuntime "A"
            [i|
            contract A {
              function f(uint x, uint y, uint w, uint z) public pure {
                assert (keccak256(abi.encodePacked(x,y)) != keccak256(abi.encodePacked(w,z)));
              }
            }
            |]
          [Cex (_, ctr)] <- withSolvers Z3 1 Nothing $ \s -> checkAssert s defaultPanicCodes c (Just ("f(uint256,uint256,uint256,uint256)", replicate 4 (AbiUIntType 256))) [] defaultVeriOpts
          let x = getArgInteger ctr "arg1"
          let y = getArgInteger ctr "arg2"
          let w = getArgInteger ctr "arg3"
          let z = getArgInteger ctr "arg4"
          assertEqual "x==y for hash collision" x y
          assertEqual "w==z for hash collision" w z
          putStrLn "expected counterexample found"
        ,
        expectFail $ testCase "calldata beyond calldatasize is 0 (z3)" $ do
          Just c <- solcRuntime "A"
            [i|
            contract A {
              function f() public pure {
                uint y;
                assembly {
                  let x := calldatasize()
                  y := calldataload(x)
                }
                assert(y == 0);
              }
            }
            |]
          [Qed res] <- withSolvers Z3 1 Nothing $ \s -> checkAssert s defaultPanicCodes c Nothing [] defaultVeriOpts
          putStrLn $ "successfully explored: " <> show (Expr.numBranches res) <> " paths"
        ,
        ignoreTest $ testCase "keccak soundness" $ do
        --- using ignore to suppress huge output
          Just c <- solcRuntime "C"
            [i|
              contract C {
                mapping (uint => mapping (uint => uint)) maps;

                  function f(uint x, uint y) public view {
                  assert(maps[y][0] == maps[x][0]);
                }
              }
            |]

          -- should find a counterexample
          [Cex _] <- withSolvers Z3 1 Nothing $ \s -> checkAssert s defaultPanicCodes c (Just ("f(uint256,uint256)", [AbiUIntType 256, AbiUIntType 256])) [] defaultVeriOpts
          putStrLn "expected counterexample found"
        ,
        testCase "multiple-contracts" $ do
          let code' =
                [i|
                  contract C {
                    uint x;
                    A constant a = A(0x35D1b3F3D7966A1DFe207aa4514C12a259A0492B);

                    function call_A() public view {
                      // should fail since a.x() can be anything
                      assert(a.x() == x);
                    }
                  }
                  contract A {
                    uint public x;
                  }
                |]
              aAddr = Addr 0x35D1b3F3D7966A1DFe207aa4514C12a259A0492B
          Just c <- solcRuntime "C" code'
          Just a <- solcRuntime "A" code'
          [Cex _] <- withSolvers Z3 1 Nothing $ \s -> do
            let vm0 = abstractVM (Just ("call_A()", [])) [] c Nothing SymbolicS
            let vm = vm0
                  & set (state . callvalue) (Lit 0)
                  & over (env . contracts)
                       (Map.insert aAddr (initialContract (RuntimeCode (fromJust $ Expr.toList $ ConcreteBuf a))))
                  -- NOTE: this used to as follows, but there is no _storage field in Contract record
                  -- (Map.insert aAddr (initialContract (RuntimeCode $ ConcreteBuffer a) &
                  --                     set EVM.storage (EVM.Symbolic [] store)))
            verify s defaultVeriOpts vm Nothing (Just $ checkAssertions defaultPanicCodes)
          putStrLn "found counterexample:"
        ,
        expectFail $ testCase "calling unique contracts (read from storage)" $ do
          Just c <- solcRuntime "C"
            [i|
              contract C {
                uint x;
                A a;

                function call_A() public {
                  a = new A();
                  // should fail since x can be anything
                  assert(a.x() == x);
                }
              }
              contract A {
                uint public x;
              }
            |]
          [Cex _] <- withSolvers Z3 1 Nothing $ \s -> checkAssert s defaultPanicCodes c (Just ("call_A()", [])) [] defaultVeriOpts
          putStrLn "expected counterexample found"
        ,
<<<<<<< HEAD
        testCase "keccak concrete and sym agree" $ do
=======
        testCase "symb-vs-concrete-test" $ do
          Just c <- solcRuntime "C"
            [i|
            contract C {
              function fun(uint256 deposit_count) external pure {
                return 2*deposit_count;
              }
             }
            |]
          [Cex _] <- withSolvers Z3 1 Nothing $ \s -> checkAssert s defaultPanicCodes c (Just ("fun(uint256)",  [AbiUIntType 256])) ["4"] debugVeriOpts
          putStrLn "expected counterexample found"
        ,
        expectFail $ testCase "keccak concrete and sym agree" $ do
>>>>>>> d6a32fc3
          Just c <- solcRuntime "C"
            [i|
              contract C {
                function kecc(uint x) public pure {
                  if (x == 0) {
                    assert(keccak256(abi.encode(x)) == keccak256(abi.encode(0)));
                  }
                }
              }
            |]
          [Qed res] <- withSolvers Z3 1 Nothing $ \s -> checkAssert s defaultPanicCodes c (Just ("kecc(uint256)", [AbiUIntType 256])) [] defaultVeriOpts
          putStrLn $ "successfully explored: " <> show (Expr.numBranches res) <> " paths"
        ,
        testCase "keccak concrete and sym injectivity" $ do
          Just c <- solcRuntime "A"
            [i|
              contract A {
                function f(uint x) public pure {
                  if (x !=3) assert(keccak256(abi.encode(x)) != keccak256(abi.encode(3)));
                }
              }
            |]
          [Qed res] <- withSolvers Z3 1 Nothing $ \s -> checkAssert s defaultPanicCodes c (Just ("f(uint256)", [AbiUIntType 256])) [] defaultVeriOpts
          putStrLn $ "successfully explored: " <> show (Expr.numBranches res) <> " paths"
        ,
        ignoreTest $ testCase "safemath distributivity (yul)" $ do
          let yulsafeDistributivity = hex "6355a79a6260003560e01c14156016576015601f565b5b60006000fd60a1565b603d602d604435600435607c565b6039602435600435607c565b605d565b6052604b604435602435605d565b600435607c565b141515605a57fe5b5b565b6000828201821115151560705760006000fd5b82820190505b92915050565b6000818384048302146000841417151560955760006000fd5b82820290505b92915050565b"
          let vm =  abstractVM (Just ("distributivity(uint256,uint256,uint256)", [AbiUIntType 256, AbiUIntType 256, AbiUIntType 256])) [] yulsafeDistributivity Nothing SymbolicS
          [Qed _] <-  withSolvers Z3 1 Nothing $ \s -> verify s defaultVeriOpts vm Nothing (Just $ checkAssertions defaultPanicCodes)
          putStrLn "Proven"
        ,
        testCase "safemath distributivity (sol)" $ do
          Just c <- solcRuntime "C"
            [i|
              contract C {
                function distributivity(uint x, uint y, uint z) public {
                  assert(mul(x, add(y, z)) == add(mul(x, y), mul(x, z)));
                }

                function add(uint x, uint y) internal pure returns (uint z) {
                  unchecked {
                    require((z = x + y) >= x, "ds-math-add-overflow");
                    }
                }

                function mul(uint x, uint y) internal pure returns (uint z) {
                  unchecked {
                    require(y == 0 || (z = x * y) / y == x, "ds-math-mul-overflow");
                  }
                }
              }
            |]

          [Qed _] <- withSolvers Z3 1 Nothing $ \s -> checkAssert s defaultPanicCodes c (Just ("distributivity(uint256,uint256,uint256)", [AbiUIntType 256, AbiUIntType 256, AbiUIntType 256])) [] defaultVeriOpts
          putStrLn "Proven"
 ]
  , testGroup "Equivalence checking"
    [
      testCase "eq-yul-simple-cex" $ do
        -- These yul programs are not equivalent: (try --calldata $(seth --to-uint256 2) for example)
        Just aPrgm <- yul ""
          [i|
          {
            calldatacopy(0, 0, 32)
            switch mload(0)
            case 0 { }
            case 1 { }
            default { invalid() }
          }
          |]
        Just bPrgm <- yul ""
          [i|
          {
            calldatacopy(0, 0, 32)
            switch mload(0)
            case 0 { }
            case 2 { }
            default { invalid() }
          }
          |]
        withSolvers Z3 3 Nothing $ \s -> do
          a <- equivalenceCheck s aPrgm bPrgm defaultVeriOpts Nothing
          assertBool "Must have a difference" (not (null a))
      ,
      testCase "eq-sol-exp-qed" $ do
        -- These yul programs are not equivalent: (try --calldata $(seth --to-uint256 2) for example)
        Just aPrgm <- solcRuntime "C"
            [i|
              contract C {
                function a(uint8 x) public returns (uint8 b) {
                  unchecked {
                    b = x*2;
                  }
                }
              }
            |]
        Just bPrgm <- solcRuntime "C"
          [i|
              contract C {
                function a(uint8 x) public returns (uint8 b) {
                  unchecked {
                    b =  x<<1;
                  }
                }
              }
          |]
        withSolvers Z3 3 Nothing $ \s -> do
          a <- equivalenceCheck s aPrgm bPrgm defaultVeriOpts Nothing
          assertEqual "Must have no difference" [] a
          return ()
      ,
      testCase "eq-sol-exp-cex" $ do
        -- These yul programs are not equivalent: (try --calldata $(seth --to-uint256 2) for example)
        Just aPrgm <- solcRuntime "C"
            [i|
              contract C {
                function a(uint8 x) public returns (uint8 b) {
                  unchecked {
                    b = x*2+1;
                  }
                }
              }
            |]
        Just bPrgm <- solcRuntime "C"
          [i|
              contract C {
                function a(uint8 x) public returns (uint8 b) {
                  unchecked {
                    b =  x<<1;
                  }
                }
              }
          |]
        withSolvers Z3 3 Nothing $ \s -> do
          let myVeriOpts = VeriOpts{ simp = True, debug = False, maxIter = Just 2, askSmtIters = Just 2 }
          a <- equivalenceCheck s aPrgm bPrgm myVeriOpts Nothing
          assertEqual "Must be different" (containsA (Cex ()) a) True
          return ()
      , testCase "eq-all-yul-optimization-tests" $ do
        let myVeriOpts = VeriOpts{ simp = True, debug = False, maxIter = Just 5, askSmtIters = Just 20 }
            ignoredTests = [
                      "controlFlowSimplifier/terminating_for_nested.yul"
                    , "controlFlowSimplifier/terminating_for_nested_reversed.yul"

                    -- unbounded loop --
                    , "commonSubexpressionEliminator/branches_for.yul"
                    , "commonSubexpressionEliminator/loop.yul"
                    , "conditionalSimplifier/clear_after_if_continue.yul"
                    , "conditionalSimplifier/no_opt_if_break_is_not_last.yul"
                    , "conditionalUnsimplifier/clear_after_if_continue.yul"
                    , "conditionalUnsimplifier/no_opt_if_break_is_not_last.yul"
                    , "expressionSimplifier/inside_for.yul"
                    , "forLoopConditionIntoBody/cond_types.yul"
                    , "forLoopConditionIntoBody/simple.yul"
                    , "fullSimplify/inside_for.yul"
                    , "fullSuite/devcon_example.yul"
                    , "fullSuite/loopInvariantCodeMotion.yul"
                    , "fullSuite/no_move_loop_orig.yul"
                    , "loadResolver/loop.yul"
                    , "loopInvariantCodeMotion/multi.yul"
                    , "loopInvariantCodeMotion/recursive.yul"
                    , "loopInvariantCodeMotion/simple.yul"
                    , "redundantAssignEliminator/for_branch.yul"
                    , "redundantAssignEliminator/for_break.yul"
                    , "redundantAssignEliminator/for_continue.yul"
                    , "redundantAssignEliminator/for_decl_inside_break_continue.yul"
                    , "redundantAssignEliminator/for_deep_noremove.yul"
                    , "redundantAssignEliminator/for_deep_simple.yul"
                    , "redundantAssignEliminator/for_multi_break.yul"
                    , "redundantAssignEliminator/for_nested.yul"
                    , "redundantAssignEliminator/for_rerun.yul"
                    , "redundantAssignEliminator/for_stmnts_after_break_continue.yul"
                    , "rematerialiser/branches_for1.yul"
                    , "rematerialiser/branches_for2.yul"
                    , "rematerialiser/for_break.yul"
                    , "rematerialiser/for_continue.yul"
                    , "rematerialiser/for_continue_2.yul"
                    , "rematerialiser/for_continue_with_assignment_in_post.yul"
                    , "rematerialiser/no_remat_in_loop.yul"
                    , "ssaTransform/for_reassign_body.yul"
                    , "ssaTransform/for_reassign_init.yul"
                    , "ssaTransform/for_reassign_post.yul"
                    , "ssaTransform/for_simple.yul"
                    , "loopInvariantCodeMotion/nonMovable.yul"
                    , "unusedAssignEliminator/for_rerun.yul"
                    , "unusedAssignEliminator/for_continue_3.yul"
                    , "unusedAssignEliminator/for_deep_simple.yul"
                    , "ssaTransform/for_def_in_init.yul"
                    , "rematerialiser/many_refs_small_cost_loop.yul"
                    , "loopInvariantCodeMotion/no_move_state_loop.yul"
                    , "loopInvariantCodeMotion/dependOnVarInLoop.yul"
                    , "forLoopInitRewriter/empty_pre.yul"
                    , "loadResolver/keccak_crash.yul"
                    , "blockFlattener/for_stmt.yul" -- symb input can loop it forever
                    , "unusedAssignEliminator/for.yul" -- not infinite, just 2**256-3
                    , "loopInvariantCodeMotion/no_move_state.yul" -- not infinite, but rollaround on a large int
                    , "loopInvariantCodeMotion/non-ssavar.yul" -- same as above
                    , "forLoopInitRewriter/complex_pre.yul"
                    , "rematerialiser/some_refs_small_cost_loop.yul" -- not infinite but 100 long
                    , "forLoopInitRewriter/simple.yul"
                    , "loopInvariantCodeMotion/no_move_loop.yul"

                    -- unexpected symbolic arg --

                    -- OpCreate2
                    , "expressionSimplifier/create2_and_mask.yul"

                    -- OpCreate
                    , "expressionSimplifier/create_and_mask.yul"
                    , "expressionSimplifier/large_byte_access.yul"

                    -- OpMload
                    , "yulOptimizerTests/expressionSplitter/inside_function.yul"
                    , "fullInliner/double_inline.yul"
                    , "fullInliner/inside_condition.yul"
                    , "fullInliner/large_function_multi_use.yul"
                    , "fullInliner/large_function_single_use.yul"
                    , "fullInliner/no_inline_into_big_global_context.yul"
                    , "fullSimplify/invariant.yul"
                    , "fullSuite/abi_example1.yul"
                    , "ssaAndBack/for_loop.yul"
                    , "ssaAndBack/multi_assign_multi_var_if.yul"
                    , "ssaAndBack/multi_assign_multi_var_switch.yul"
                    , "ssaAndBack/two_vars.yul"
                    , "ssaTransform/multi_assign.yul"
                    , "ssaTransform/multi_decl.yul"
                    , "expressionSplitter/inside_function.yul"
                    , "fullSuite/ssaReverseComplex.yul"

                    -- OpMstore
                    , "commonSubexpressionEliminator/function_scopes.yul"
                    , "commonSubexpressionEliminator/variable_for_variable.yul"
                    , "expressionSplitter/trivial.yul"
                    , "fullInliner/multi_return.yul"
                    , "fullSimplify/constant_propagation.yul"
                    , "fullSimplify/identity_rules_complex.yul"
                    , "fullSuite/medium.yul"
                    , "loadResolver/memory_with_msize.yul"
                    , "loadResolver/merge_known_write.yul"
                    , "loadResolver/merge_known_write_with_distance.yul"
                    , "loadResolver/merge_unknown_write.yul"
                    , "loadResolver/reassign_value_expression.yul"
                    , "loadResolver/second_mstore_with_delta.yul"
                    , "loadResolver/second_store_with_delta.yul"
                    , "loadResolver/simple.yul"
                    , "loadResolver/simple_memory.yul"
                    , "fullSuite/ssaReverse.yul"
                    , "rematerialiser/cheap_caller.yul"
                    , "rematerialiser/non_movable_instruction.yul"
                    , "ssaAndBack/multi_assign.yul"
                    , "ssaAndBack/multi_assign_if.yul"
                    , "ssaAndBack/multi_assign_switch.yul"
                    , "ssaAndBack/simple.yul"
                    , "ssaReverser/simple.yul"

                    -- OpMstore8
                    , "loadResolver/memory_with_different_kinds_of_invalidation.yul"

                    -- OpRevert
                    , "ssaAndBack/ssaReverse.yul"
                    , "redundantAssignEliminator/for_continue_3.yul"
                    , "controlFlowSimplifier/terminating_for_revert.yul"

                    -- invalid test --
                    -- https://github.com/ethereum/solidity/issues/9500
                    , "commonSubexpressionEliminator/object_access.yul"
                    , "expressionSplitter/object_access.yul"
                    , "fullSuite/stack_compressor_msize.yul"
                    , "varNameCleaner/function_names.yul"

                    -- stack too deep --
                    , "fullSuite/abi2.yul"
                    , "fullSuite/aztec.yul"
                    , "stackCompressor/inlineInBlock.yul"
                    , "stackCompressor/inlineInFunction.yul"
                    , "stackCompressor/unusedPrunerWithMSize.yul"
                    , "wordSizeTransform/function_call.yul"
                    , "fullInliner/no_inline_into_big_function.yul"
                    , "controlFlowSimplifier/switch_only_default.yul"
                    , "stackLimitEvader" -- all that are in this subdirectory

                    -- wrong number of args --
                    , "wordSizeTransform/functional_instruction.yul"
                    , "wordSizeTransform/if.yul"
                    , "wordSizeTransform/or_bool_renamed.yul"
                    , "wordSizeTransform/switch_1.yul"
                    , "wordSizeTransform/switch_2.yul"
                    , "wordSizeTransform/switch_3.yul"
                    , "wordSizeTransform/switch_4.yul"
                    , "wordSizeTransform/switch_5.yul"
                    , "unusedFunctionParameterPruner/too_many_arguments.yul"

                    -- typed yul --
                    , "conditionalSimplifier/add_correct_type_wasm.yul"
                    , "conditionalSimplifier/add_correct_type.yul"
                    , "disambiguator/for_statement.yul"
                    , "disambiguator/funtion_call.yul"
                    , "disambiguator/if_statement.yul"
                    , "disambiguator/long_names.yul"
                    , "disambiguator/switch_statement.yul"
                    , "disambiguator/variables_clash.yul"
                    , "disambiguator/variables_inside_functions.yul"
                    , "disambiguator/variables.yul"
                    , "expressionInliner/simple.yul"
                    , "expressionInliner/with_args.yul"
                    , "expressionSplitter/typed.yul"
                    , "fullInliner/multi_return_typed.yul"
                    , "functionGrouper/empty_block.yul"
                    , "functionGrouper/multi_fun_mixed.yul"
                    , "functionGrouper/nested_fun.yul"
                    , "functionGrouper/single_fun.yul"
                    , "functionHoister/empty_block.yul"
                    , "functionHoister/multi_mixed.yul"
                    , "functionHoister/nested.yul"
                    , "functionHoister/single.yul"
                    , "mainFunction/empty_block.yul"
                    , "mainFunction/multi_fun_mixed.yul"
                    , "mainFunction/nested_fun.yul"
                    , "mainFunction/single_fun.yul"
                    , "ssaTransform/typed_for.yul"
                    , "ssaTransform/typed_switch.yul"
                    , "ssaTransform/typed.yul"
                    , "varDeclInitializer/typed.yul"

                    -- New: symbolic index on MSTORE/MLOAD/CopySlice/CallDataCopy/ExtCodeCopy/Revert,
                    --      or exponent is symbolic (requires symbolic gas)
                    --      or SHA3 offset symbolic
                    , "blockFlattener/basic.yul"
                    , "commonSubexpressionEliminator/case2.yul"
                    , "equalStoreEliminator/indirect_inferrence.yul"
                    , "expressionJoiner/reassignment.yul"
                    , "expressionSimplifier/exp_simplifications.yul"
                    , "expressionSimplifier/zero_length_read.yul"
                    , "fullSuite/create_and_mask.yul"
                    , "fullSuite/unusedFunctionParameterPruner_return.yul"
                    , "fullSuite/unusedFunctionParameterPruner_simple.yul"
                    , "fullSuite/unusedFunctionParameterPruner.yul"
                    , "loadResolver/double_mload_with_other_reassignment.yul"
                    , "loadResolver/double_mload_with_reassignment.yul"
                    , "loadResolver/double_mload.yul"
                    , "loadResolver/keccak_reuse_basic.yul"
                    , "loadResolver/keccak_reuse_expr_mstore.yul"
                    , "loadResolver/keccak_reuse_msize.yul"
                    , "loadResolver/keccak_reuse_mstore.yul"
                    , "loadResolver/keccak_reuse_reassigned_branch.yul"
                    , "loadResolver/keccak_reuse_reassigned_value.yul"
                    , "loadResolver/keccak_symbolic_memory.yul"
                    , "loadResolver/merge_mload_with_known_distance.yul"
                    , "loadResolver/mload_self.yul"
                    , "loadResolver/keccak_reuse_in_expression.yul"
                    , "loopInvariantCodeMotion/complex_move.yul"
                    , "loopInvariantCodeMotion/move_memory_function.yul"
                    , "loopInvariantCodeMotion/move_state_function.yul"
                    , "loopInvariantCodeMotion/no_move_memory.yul"
                    , "loopInvariantCodeMotion/no_move_storage.yul"
                    , "loopInvariantCodeMotion/not_first.yul"
                    , "ssaAndBack/single_assign_if.yul"
                    , "ssaAndBack/single_assign_switch.yul"
                    , "structuralSimplifier/switch_inline_no_match.yul"
                    , "unusedFunctionParameterPruner/simple.yul"
                    , "unusedStoreEliminator/covering_calldatacopy.yul"
                    , "unusedStoreEliminator/remove_before_revert.yul"
                    , "unusedStoreEliminator/unknown_length2.yul"
                    , "unusedStoreEliminator/unrelated_relative.yul"

                    -- Takes too long, would timeout on most test setups.
                    -- We could probably fix these by "bunching together" queries
                    , "fullSuite/clear_after_if_continue.yul"
                    , "reasoningBasedSimplifier/smod.yul"
                    , "reasoningBasedSimplifier/mulmod.yul"

                    -- TODO check what's wrong with these!
                    , "unusedStoreEliminator/create_inside_function.yul"
                    , "fullSimplify/not_applied_removes_non_constant_and_not_movable.yul" -- create bug?
                    , "unusedStoreEliminator/create.yul" -- create bug?
                    , "fullSuite/extcodelength.yul" -- extcodecopy bug?
                    , "loadResolver/keccak_short.yul" -- keccak bug
                    , "reasoningBasedSimplifier/signed_division.yul" -- ACTUAL bug, SDIV I think?
                    ]

        let dir = "solidity/test/libyul/yulOptimizerTests"
        dircontents <- System.Directory.listDirectory dir
        let
          fullpaths = map ((dir ++ "/") ++) dircontents
          recursiveList :: [FilePath] -> [FilePath] -> IO [FilePath]
          recursiveList (a:ax) b =  do
              isdir <- doesDirectoryExist a
              case isdir of
                True  -> do
                    fs <- System.Directory.listDirectory a
                    let fs2 = map ((a ++ "/") ++) fs
                    recursiveList (ax++fs2) b
                False -> recursiveList ax (a:b)
          recursiveList [] b = pure b
        files <- recursiveList fullpaths []
        --
        let filesFiltered = filter (\file -> not $ any (\filt -> Data.List.isSubsequenceOf filt file) ignoredTests) files
        --
        -- Takes one file which follows the Solidity Yul optimizer unit tests format,
        -- extracts both the nonoptimized and the optimized versions, and checks equivalence.
        forM_ filesFiltered (\f-> do
          origcont <- readFile f
          let
            onlyAfter pattern (a:ax) = if a =~ pattern then (a:ax) else onlyAfter pattern ax
            onlyAfter _ [] = []
            replaceOnce pat repl inp = go inp [] where
              go (a:ax) b = if a =~ pat then let a2 = replaceAll repl $ a *=~ pat in b ++ a2:ax
                                        else go ax (b ++ [a])
              go [] b = b

            -- takes a yul program and ensures memory is symbolic by prepending
            -- `calldatacopy(0,0,1024)`. (calldata is symbolic, but memory starts empty).
            -- This forces the exploration of more branches, and makes the test vectors a
            -- little more thorough.
            symbolicMem (a:ax) = if a =~ [re|"^ *object"|] then
                                      let a2 = replaceAll "a calldatacopy(0,0,1024)" $ a *=~ [re|code {|]
                                      in (a2:ax)
                                    else replaceOnce [re|^ *{|] "{\ncalldatacopy(0,0,1024)" $ onlyAfter [re|^ *{|] (a:ax)
            symbolicMem _ = error "Program too short"

            unfiltered = lines origcont
            filteredASym = symbolicMem [ x | x <- unfiltered, (not $ x =~ [re|^//|]) && (not $ x =~ [re|^$|]) ]
            filteredBSym = symbolicMem [ replaceAll "" $ x *=~[re|^//|] | x <- onlyAfter [re|^// step:|] unfiltered, not $ x =~ [re|^$|] ]
          start <- getCurrentTime
          putStrLn $ "Checking file: " <> f
          when (debug myVeriOpts) $ do
            putStrLn "-------------Original Below-----------------"
            mapM_ putStrLn unfiltered
            putStrLn "------------- Filtered A + Symb below-----------------"
            mapM_ putStrLn filteredASym
            putStrLn "------------- Filtered B + Symb below-----------------"
            mapM_ putStrLn filteredBSym
            putStrLn "------------- END -----------------"
          Just aPrgm <- yul "" $ Data.Text.pack $ unlines filteredASym
          Just bPrgm <- yul "" $ Data.Text.pack $ unlines filteredBSym
          withSolvers CVC5 6 (Just 3) $ \s -> do
          res <- equivalenceCheck s aPrgm bPrgm myVeriOpts Nothing
          end <- getCurrentTime
          case containsA (Cex()) res of
            False -> do
              print $ "OK. Took " <> (show $ diffUTCTime end start) <> " seconds"
              let timeouts = filter (\(_, _, c) -> c == EVM.SymExec.Timeout()) res
              unless (null timeouts) $ putStrLn $ "But " <> (show $ length timeouts) <> " timeout(s) occurred"
            True -> do
              putStrLn $ "Not OK: " <> show f <> " Got: " <> show res
              error "Was NOT equivalent, error"
         )
    -- TODO run, or see how to run https://github.com/ethereum/hevm/blob/main/nix/hevm-tests/yul-equivalence.nix
    -- convert from nix to Haskell
    ]
  ]
  where
    (===>) = assertSolidityComputation


checkEquiv :: (Typeable a) => Expr a -> Expr a -> IO Bool
checkEquiv l r = withSolvers Z3 1 (Just 100) $ \solvers -> do
  if l == r
     then do
       putStrLn "skip"
       pure True
     else do
       let smt = assertProps [l ./= r]
       res <- checkSat solvers smt
       print res
       pure $ case res of
         Unsat -> True
         EVM.SMT.Unknown -> True
         Sat _ -> False
         Error _ -> False


runSimpleVM :: ByteString -> ByteString -> Maybe ByteString
runSimpleVM x ins = case loadVM x of
                      Nothing -> Nothing
                      Just vm -> let calldata' = (ConcreteBuf ins)
                       in case runState (assign (state.calldata) calldata' >> exec) vm of
                            (VMSuccess (ConcreteBuf bs), _) -> Just bs
                            _ -> Nothing

loadVM :: ByteString -> Maybe VM
loadVM x =
    case runState exec (vmForEthrunCreation x) of
       (VMSuccess (ConcreteBuf targetCode), vm1) -> do
         let target = view (state . contract) vm1
             vm2 = execState (replaceCodeOfSelf (RuntimeCode (fromJust $ Expr.toList $ ConcreteBuf targetCode))) vm1
         return $ snd $ flip runState vm2
                (do resetState
                    assign (state . gas) 0xffffffffffffffff -- kludge
                    loadContract target)
       _ -> Nothing

hex :: ByteString -> ByteString
hex s =
  case Hex.decode s of
    Right x -> x
    Left e -> error e

singleContract :: Text -> Text -> IO (Maybe ByteString)
singleContract x s =
  solidity x [i|
    pragma experimental ABIEncoderV2;
    contract ${x} { ${s} }
  |]

defaultDataLocation :: AbiType -> Text
defaultDataLocation t =
  if (case t of
        AbiBytesDynamicType -> True
        AbiStringType -> True
        AbiArrayDynamicType _ -> True
        AbiArrayType _ _ -> True
        _ -> False)
  then "memory"
  else ""

runFunction :: Text -> ByteString -> IO (Maybe ByteString)
runFunction c input = do
  Just x <- singleContract "X" c
  return $ runSimpleVM x input

runStatements
  :: Text -> [AbiValue] -> AbiType
  -> IO (Maybe ByteString)
runStatements stmts args t = do
  let params =
        T.intercalate ", "
          (map (\(x, c) -> abiTypeSolidity (abiValueType x)
                             <> " " <> defaultDataLocation (abiValueType x)
                             <> " " <> T.pack [c])
            (zip args "abcdefg"))
      s =
        "foo(" <> T.intercalate ","
                    (map (abiTypeSolidity . abiValueType) args) <> ")"

  runFunction [i|
    function foo(${params}) public pure returns (${abiTypeSolidity t} ${defaultDataLocation t} x) {
      ${stmts}
    }
  |] (abiMethod s (AbiTuple $ Vector.fromList args))

getStaticAbiArgs :: Int -> VM -> [Expr EWord]
getStaticAbiArgs n vm =
  let cd = view (state . calldata) vm
  in decodeStaticArgs 4 n cd

-- includes shaving off 4 byte function sig
decodeAbiValues :: [AbiType] -> ByteString -> [AbiValue]
decodeAbiValues types bs =
  let AbiTuple xy = decodeAbiValue (AbiTupleType $ Vector.fromList types) (BS.fromStrict (BS.drop 4 bs))
  in Vector.toList xy

newtype Bytes = Bytes ByteString
  deriving Eq

instance Show Bytes where
  showsPrec _ (Bytes x) _ = show (BS.unpack x)

instance Arbitrary Bytes where
  arbitrary = fmap (Bytes . BS.pack) arbitrary

newtype RLPData = RLPData RLP
  deriving (Eq, Show)

-- bias towards bytestring to try to avoid infinite recursion
instance Arbitrary RLPData where
  arbitrary = frequency
   [(5, do
           Bytes bytes <- arbitrary
           return $ RLPData $ BS bytes)
   , (1, do
         k <- choose (0,10)
         ls <- vectorOf k arbitrary
         return $ RLPData $ List [r | RLPData r <- ls])
   ]

instance Arbitrary Word128 where
  arbitrary = liftM2 fromHiAndLo arbitrary arbitrary

instance Arbitrary Word256 where
  arbitrary = liftM2 fromHiAndLo arbitrary arbitrary

instance Arbitrary W256 where
  arbitrary = fmap W256 arbitrary

instance Arbitrary (Expr Storage) where
  arbitrary = sized genStorage

instance Arbitrary (Expr EWord) where
  arbitrary = sized defaultWord

instance Arbitrary (Expr Byte) where
  arbitrary = sized genByte

instance Arbitrary (Expr Buf) where
  arbitrary = sized defaultBuf

instance Arbitrary (Expr End) where
  arbitrary = sized genEnd

newtype LitOnly a = LitOnly a
  deriving (Show, Eq)

instance Arbitrary (LitOnly (Expr Byte)) where
  arbitrary = LitOnly . LitByte <$> arbitrary

instance Arbitrary (LitOnly (Expr EWord)) where
  arbitrary = LitOnly . Lit <$> arbitrary

instance Arbitrary (LitOnly (Expr Buf)) where
  arbitrary = LitOnly . ConcreteBuf <$> arbitrary

genByte :: Int -> Gen (Expr Byte)
genByte 0 = fmap LitByte arbitrary
genByte sz = oneof
  [ liftM2 IndexWord subWord subWord
  , liftM2 ReadByte subWord subBuf
  ]
  where
    subWord = defaultWord (sz `div` 10)
    subBuf = defaultBuf (sz `div` 10)

genLit :: W256 -> Gen (Expr EWord)
genLit bound = do
  w <- arbitrary
  pure $ Lit (w `mod` bound)

genNat :: Gen Int
genNat = fmap fromIntegral (arbitrary :: Gen Natural)

genName :: Gen Text
genName = fmap T.pack $ listOf1 (oneof . (fmap pure) $ ['a'..'z'] <> ['A'..'Z'])

genEnd :: Int -> Gen (Expr End)
genEnd 0 = oneof
 [ pure $ Invalid []
 , pure $ EVM.Types.IllegalOverflow []
 , pure $ SelfDestruct []
 ]
genEnd sz = oneof
 [ liftM2 EVM.Types.Revert (return []) subBuf
 , liftM3 Return (return []) subBuf subStore
 , liftM3 ITE subWord subEnd subEnd
 ]
 where
   subBuf = defaultBuf (sz `div` 2)
   subStore = genStorage (sz `div` 2)
   subWord = defaultWord (sz `div` 2)
   subEnd = genEnd (sz `div` 2)

genWord :: Int -> Int -> Gen (Expr EWord)
genWord litFreq 0 = frequency
  [ (litFreq, do
      val <- frequency
       [ (10, fmap (`mod` 100) arbitrary)
       , (1, arbitrary)
       ]
      pure $ Lit val
    )
  , (1, oneof
      [ pure Origin
      , pure Coinbase
      , pure Timestamp
      , pure BlockNumber
      , pure Difficulty
      , pure GasLimit
      , pure ChainId
      , pure BaseFee
      , fmap CallValue genNat
      , fmap Caller genNat
      , fmap Address genNat
      --, liftM2 SelfBalance arbitrary arbitrary
      --, liftM2 Gas arbitrary arbitrary
      , fmap Lit arbitrary
      , fmap Var genName
      ]
    )
  ]
genWord litFreq sz = frequency
  [ (litFreq, do
      val <- frequency
       [ (10, fmap (`mod` 100) arbitrary)
       , (1, arbitrary)
       ]
      pure $ Lit val
    )
  , (1, oneof
    [ liftM2 Add subWord subWord
    , liftM2 Sub subWord subWord
    , liftM2 Mul subWord subWord
    , liftM2 Div subWord subWord
    , liftM2 SDiv subWord subWord
    , liftM2 Mod subWord subWord
    , liftM2 SMod subWord subWord
    -- , liftM3 AddMod subWord subWord subWord
    , liftM3 MulMod subWord subWord subWord
    --, liftM2 Exp subWord litWord
    , liftM2 SEx subWord subWord
    , liftM2 Min subWord subWord
    , liftM2 LT subWord subWord
    , liftM2 GT subWord subWord
    , liftM2 LEq subWord subWord
    , liftM2 GEq subWord subWord
    , liftM2 SLT subWord subWord
    --, liftM2 SGT subWord subWord
    , liftM2 Eq subWord subWord
    , fmap IsZero subWord
    , liftM2 And subWord subWord
    , liftM2 Or subWord subWord
    , liftM2 Xor subWord subWord
    , fmap Not subWord
    , liftM2 SHL subWord subWord
    , liftM2 SHR subWord subWord
    , liftM2 SAR subWord subWord
    , fmap BlockHash subWord
    --, liftM3 Balance arbitrary arbitrary subWord
    --, fmap CodeSize subWord
    --, fmap ExtCodeHash subWord
    , fmap Keccak subBuf
    , fmap SHA256 subBuf
    , liftM3 SLoad subWord subWord subStore
    , liftM2 ReadWord subWord subBuf
    , fmap BufLength subBuf
    , do
      one <- subByte
      two <- subByte
      three <- subByte
      four <- subByte
      five <- subByte
      six <- subByte
      seven <- subByte
      eight <- subByte
      nine <- subByte
      ten <- subByte
      eleven <- subByte
      twelve <- subByte
      thirteen <- subByte
      fourteen <- subByte
      fifteen <- subByte
      sixteen <- subByte
      seventeen <- subByte
      eighteen <- subByte
      nineteen <- subByte
      twenty <- subByte
      twentyone <- subByte
      twentytwo <- subByte
      twentythree <- subByte
      twentyfour <- subByte
      twentyfive <- subByte
      twentysix <- subByte
      twentyseven <- subByte
      twentyeight <- subByte
      twentynine <- subByte
      thirty <- subByte
      thirtyone <- subByte
      thirtytwo <- subByte
      pure $ JoinBytes
        one two three four five six seven eight nine ten
        eleven twelve thirteen fourteen fifteen sixteen
        seventeen eighteen nineteen twenty twentyone
        twentytwo twentythree twentyfour twentyfive
        twentysix twentyseven twentyeight twentynine
        thirty thirtyone thirtytwo
    ])
  ]
 where
   subWord = genWord litFreq (sz `div` 5)
   subBuf = defaultBuf (sz `div` 10)
   subStore = genStorage (sz `div` 10)
   subByte = genByte (sz `div` 10)

defaultBuf :: Int -> Gen (Expr Buf)
defaultBuf = genBuf (4_000_000)

defaultWord :: Int -> Gen (Expr EWord)
defaultWord = genWord 10

maybeBoundedLit :: W256 -> Gen (Expr EWord)
maybeBoundedLit bound = do
  o <- (arbitrary :: Gen (Expr EWord))
  pure $ case o of
        Lit w -> Lit $ w `mod` bound
        _ -> o

genBuf :: W256 -> Int -> Gen (Expr Buf)
genBuf _ 0 = oneof
  [ fmap AbstractBuf genName
  , fmap ConcreteBuf arbitrary
  ]
genBuf bound sz = oneof
  [ liftM3 WriteWord (maybeBoundedLit bound) subWord subBuf
  , liftM3 WriteByte (maybeBoundedLit bound) subByte subBuf
  -- we don't generate copyslice instances where:
  --   - size is abstract
  --   - size > 100 (due to unrolling in SMT.hs)
  --   - literal dstOffsets are > 4,000,000 (due to unrolling in SMT.hs)
  -- n.b. that 4,000,000 is the theoretical maximum memory size given a 30,000,000 block gas limit
  , liftM5 CopySlice subWord (maybeBoundedLit bound) smolLitWord subBuf subBuf
  ]
  where
    -- copySlice gets unrolled in the generated SMT so we can't go too crazy here
    smolLitWord = do
      w <- arbitrary
      pure $ Lit (w `mod` 100)
    subWord = defaultWord (sz `div` 5)
    subByte = genByte (sz `div` 10)
    subBuf = genBuf bound (sz `div` 10)

genStorage :: Int -> Gen (Expr Storage)
genStorage 0 = oneof
  [ pure AbstractStore
  , pure EmptyStore
  --, fmap ConcreteStore arbitrary
  ]
genStorage sz = liftM4 SStore subWord subWord subWord subStore
  where
    subStore = genStorage (sz `div` 10)
    subWord = defaultWord (sz `div` 5)

data Invocation
  = SolidityCall Text [AbiValue]
  deriving Show

getArgInteger :: EVM.SMT.SMTCex -> String -> Integer
getArgInteger a name = getIntegerFromSCHex $ getScHexa a
  where
    getScHexa :: EVM.SMT.SMTCex -> Language.SMT2.Syntax.SpecConstant
    getScHexa tmp = fromJust . Data.Map.lookup (Data.Text.pack name) $ smtcex tmp
    smtcex :: EVM.SMT.SMTCex -> Map Text Language.SMT2.Syntax.SpecConstant
    smtcex (EVM.SMT.SMTCex x _ _ _) = x

assertSolidityComputation :: Invocation -> AbiValue -> IO ()
assertSolidityComputation (SolidityCall s args) x =
  do y <- runStatements s args (abiValueType x)
     assertEqual (T.unpack s)
       (fmap Bytes (Just (encodeAbiValue x)))
       (fmap Bytes y)

bothM :: (Monad m) => (a -> m b) -> (a, a) -> m (b, b)
bothM f (a, a') = do
  b  <- f a
  b' <- f a'
  return (b, b')

applyPattern :: String -> TestTree  -> TestTree
applyPattern p = localOption (TestPattern (parseExpr p))

runDappTest :: FilePath -> Text -> IO Bool
runDappTest testFile match = do
  root <- Paths.getDataDir
  (json, _) <- compileWithDSTest testFile
  --TIO.writeFile "output.json" json
  withCurrentDirectory root $ do
    withSystemTempFile "output.json" $ \file handle -> do
      hClose handle
      TIO.writeFile file json
      withSolvers Z3 1 Nothing $ \solvers -> do
        opts <- testOpts solvers root json match
        dappTest opts solvers file Nothing

debugDappTest :: FilePath -> IO ()
debugDappTest testFile = do
  root <- Paths.getDataDir
  (json, _) <- compileWithDSTest testFile
  --TIO.writeFile "output.json" json
  withCurrentDirectory root $ do
    withSystemTempFile "output.json" $ \file handle -> do
      hClose handle
      TIO.writeFile file json
      withSolvers Z3 1 Nothing $ \solvers -> do
        opts <- testOpts solvers root json ".*"
        TTY.main opts root file


testOpts :: SolverGroup -> FilePath -> Text -> Text -> IO UnitTestOptions
testOpts solvers root solcJson match = do
  srcInfo <- case readJSON solcJson of
               Nothing -> error "Could not read solc json"
               Just (contractMap, asts, sources) -> do
                 sourceCache <- makeSourceCache sources asts
                 pure $ dappInfo root contractMap sourceCache

  params <- getParametersFromEnvironmentVariables Nothing

  pure EVM.UnitTest.UnitTestOptions
    { EVM.UnitTest.oracle = Fetch.oracle solvers Nothing
    , EVM.UnitTest.maxIter = Nothing
    , EVM.UnitTest.askSmtIters = Nothing
    , EVM.UnitTest.smtTimeout = Nothing
    , EVM.UnitTest.solver = Nothing
    , EVM.UnitTest.covMatch = Nothing
    , EVM.UnitTest.verbose = Nothing
    , EVM.UnitTest.match = match
    , EVM.UnitTest.maxDepth = Nothing
    , EVM.UnitTest.fuzzRuns = 100
    , EVM.UnitTest.replay = Nothing
    , EVM.UnitTest.vmModifier = id
    , EVM.UnitTest.testParams = params
    , EVM.UnitTest.dapp = srcInfo
    , EVM.UnitTest.ffiAllowed = True
    }

compileWithDSTest :: FilePath -> IO (Text, Text)
compileWithDSTest src =
  withSystemTempFile "input.json" $ \file handle -> do
    hClose handle
    dsTest <- readFile =<< Paths.getDataFileName "test/contracts/lib/test.sol"
    erc20 <- readFile =<< Paths.getDataFileName "test/contracts/lib/erc20.sol"
    testFilePath <- Paths.getDataFileName src
    testFile <- readFile testFilePath
    TIO.writeFile file
      [i|
      {
        "language": "Solidity",
        "sources": {
          "ds-test/test.sol": {
            "content": ${dsTest}
          },
          "lib/erc20.sol": {
            "content": ${erc20}
          },
          "test.sol": {
            "content": ${testFile}
          }
        },
        "settings": {
          "metadata": {
            "useLiteralContent": true
          },
          "outputSelection": {
            "*": {
              "*": [
                "metadata",
                "evm.bytecode",
                "evm.deployedBytecode",
                "abi",
                "storageLayout",
                "evm.bytecode.sourceMap",
                "evm.bytecode.linkReferences",
                "evm.bytecode.generatedSources",
                "evm.deployedBytecode.sourceMap",
                "evm.deployedBytecode.linkReferences",
                "evm.deployedBytecode.generatedSources"
              ],
              "": [
                "ast"
              ]
            }
          }
        }
      }
      |]
    x <- T.pack <$>
      readProcess
        "solc"
        ["--allow-paths", file, "--standard-json", file]
        ""
    return (x, T.pack testFilePath)<|MERGE_RESOLUTION|>--- conflicted
+++ resolved
@@ -1607,23 +1607,7 @@
           [Cex _] <- withSolvers Z3 1 Nothing $ \s -> checkAssert s defaultPanicCodes c (Just ("call_A()", [])) [] defaultVeriOpts
           putStrLn "expected counterexample found"
         ,
-<<<<<<< HEAD
         testCase "keccak concrete and sym agree" $ do
-=======
-        testCase "symb-vs-concrete-test" $ do
-          Just c <- solcRuntime "C"
-            [i|
-            contract C {
-              function fun(uint256 deposit_count) external pure {
-                return 2*deposit_count;
-              }
-             }
-            |]
-          [Cex _] <- withSolvers Z3 1 Nothing $ \s -> checkAssert s defaultPanicCodes c (Just ("fun(uint256)",  [AbiUIntType 256])) ["4"] debugVeriOpts
-          putStrLn "expected counterexample found"
-        ,
-        expectFail $ testCase "keccak concrete and sym agree" $ do
->>>>>>> d6a32fc3
           Just c <- solcRuntime "C"
             [i|
               contract C {
