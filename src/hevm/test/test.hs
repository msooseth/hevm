--- conflicted
+++ resolved
@@ -79,21 +79,6 @@
 tests :: TestTree
 tests = testGroup "hevm"
   [ testGroup "StorageTests"
-<<<<<<< HEAD
-    [ testProperty "readStorage-equivalance" $ \(store, addr, slot) ->
-        -- we use the SMT solver to compare the result of readStorage, to the unsimplified result
-        ioProperty $ withSolvers Z3 1 (Just 100) $ \solvers -> do
-          let simplified = Expr.readStorage' addr slot store
-              full = SLoad addr slot store
-          res <- checkSat solvers (assertProps [simplified ./= full])
-          pure $ res == Unsat
-    ]
-  , testGroup "SimplifierTests"
-    [ testProperty "buffer-simplification" $ \(expr :: Expr Buf) -> runSimplifyTest expr
-    , testProperty "store-simplification" $ \(expr :: Expr Storage) -> runSimplifyTest expr
-    , testProperty "byte-simplification" $ \(expr :: Expr Byte) -> runSimplifyTest expr
-    , testProperty "word-simplification" $ \(expr :: Expr EWord) -> runSimplifyTest expr
-=======
     [ testCase "read-from-sstore" $ assertEqual ""
         (Lit 0xab)
         (Expr.readStorage' (Lit 0x0) (Lit 0x0) (SStore (Lit 0x0) (Lit 0x0) (Lit 0xab) AbstractStore))
@@ -111,7 +96,19 @@
         (SLoad (Lit 0x0) (Lit 0x0) (SStore (Var "1312") (Lit 0x0) (Lit 0x0) (ConcreteStore $ Map.fromList [(0x0, Map.fromList [(0x0, 0xab)])])))
         (Expr.readStorage' (Lit 0x0) (Lit 0x0)
           (SStore (Lit 0xacab) (Lit 0xdead) (Lit 0x0) (SStore (Var "1312") (Lit 0x0) (Lit 0x0) (ConcreteStore $ Map.fromList [(0x0, Map.fromList [(0x0, 0xab)])]))))
->>>>>>> d967056a
+    , testProperty "readStorage-equivalance" $ \(store, addr, slot) ->
+        -- we use the SMT solver to compare the result of readStorage, to the unsimplified result
+        ioProperty $ withSolvers Z3 1 (Just 100) $ \solvers -> do
+          let simplified = Expr.readStorage' addr slot store
+              full = SLoad addr slot store
+          res <- checkSat solvers (assertProps [simplified ./= full])
+          pure $ res == Unsat
+    ]
+  , testGroup "SimplifierTests"
+    [ testProperty "buffer-simplification" $ \(expr :: Expr Buf) -> runSimplifyTest expr
+    , testProperty "store-simplification" $ \(expr :: Expr Storage) -> runSimplifyTest expr
+    , testProperty "byte-simplification" $ \(expr :: Expr Byte) -> runSimplifyTest expr
+    , testProperty "word-simplification" $ \(expr :: Expr EWord) -> runSimplifyTest expr
     ]
   , testGroup "MemoryTests"
     [ testCase "read-write-same-byte"  $ assertEqual ""
