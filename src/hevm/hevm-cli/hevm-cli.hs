-- Main file of the hevm CLI program

{-# Language CPP #-}
{-# Language DataKinds #-}
{-# Language DeriveAnyClass #-}
{-# Language GADTs #-}

module Main where

import EVM (StorageModel(..))
import qualified EVM
import EVM.Concrete (createAddress)
import qualified EVM.FeeSchedule as FeeSchedule
import qualified EVM.Fetch
import qualified EVM.Stepper


import qualified EVM.VMTest as VMTest


import EVM.SymExec
import EVM.Debug
import EVM.ABI
import qualified EVM.Expr as Expr
import EVM.SMT
import qualified EVM.TTY as TTY
import EVM.Solidity
import EVM.Expr (litAddr)
import EVM.Types hiding (word)
import EVM.UnitTest (UnitTestOptions, coverageReport, coverageForUnitTestContract, getParametersFromEnvironmentVariables, testNumber, dappTest)
import EVM.Dapp (findUnitTests, dappInfo, DappInfo, emptyDapp)
import GHC.Natural
import EVM.Format (showTraceTree, formatExpr)
import qualified EVM.Patricia as Patricia
import Data.Map (Map)
import Data.Word (Word64)

import qualified EVM.Facts     as Facts
import qualified EVM.Facts.Git as Git
import qualified EVM.UnitTest

import GHC.Stack
import GHC.Conc
import Control.Concurrent.Async   (async, waitCatch)
import Control.Lens hiding (pre, passing)
import Control.Monad              (void, when, forM_, unless)
import Control.Monad.State.Strict (execStateT, liftIO)
import Data.ByteString            (ByteString)
import Data.List                  (intercalate, isSuffixOf)
import Data.Text                  (unpack, pack)
import Data.Text.Encoding         (encodeUtf8)
import Data.Maybe                 (fromMaybe, fromJust, mapMaybe)
import Data.Version               (showVersion)
import Data.DoubleWord            (Word256)
import System.IO                  (hFlush, stdout, stderr)
import System.Directory           (withCurrentDirectory, listDirectory)
import System.Exit                (exitFailure, exitWith, ExitCode(..))
import System.Process             (callProcess)
import qualified Data.Aeson        as JSON
import qualified Data.Aeson.Types  as JSON
import Data.Aeson (FromJSON (..), (.:))
import Data.Aeson.Lens hiding (values)
import qualified Data.Vector as V
import qualified Data.ByteString.Lazy  as Lazy

import qualified Data.ByteString        as ByteString
import qualified Data.ByteString.Char8  as Char8
import qualified Data.ByteString.Lazy   as LazyByteString
import qualified Data.Map               as Map
import qualified Data.Text              as T
import qualified Data.Text.IO           as T
import qualified System.Timeout         as Timeout

import qualified Paths_hevm      as Paths

import Options.Generic as Options

-- This record defines the program's command-line options
-- automatically via the `optparse-generic` package.
data Command w
  = Symbolic -- Symbolically explore an abstract program, or specialized with specified env & calldata
  -- vm opts
      { code          :: w ::: Maybe ByteString <?> "Program bytecode"
      , calldata      :: w ::: Maybe ByteString <?> "Tx: calldata"
      , address       :: w ::: Maybe Addr       <?> "Tx: address"
      , caller        :: w ::: Maybe Addr       <?> "Tx: caller"
      , origin        :: w ::: Maybe Addr       <?> "Tx: origin"
      , coinbase      :: w ::: Maybe Addr       <?> "Block: coinbase"
      , value         :: w ::: Maybe W256       <?> "Tx: Eth amount"
      , nonce         :: w ::: Maybe W256       <?> "Nonce of origin"
      , gas           :: w ::: Maybe Word64     <?> "Tx: gas amount"
      , number        :: w ::: Maybe W256       <?> "Block: number"
      , timestamp     :: w ::: Maybe W256       <?> "Block: timestamp"
      , basefee       :: w ::: Maybe W256       <?> "Block: base fee"
      , priorityFee   :: w ::: Maybe W256       <?> "Tx: priority fee"
      , gaslimit      :: w ::: Maybe Word64     <?> "Tx: gas limit"
      , gasprice      :: w ::: Maybe W256       <?> "Tx: gas price"
      , create        :: w ::: Bool             <?> "Tx: creation"
      , maxcodesize   :: w ::: Maybe W256       <?> "Block: max code size"
      , prevRandao    :: w ::: Maybe W256       <?> "Block: prevRandao"
      , chainid       :: w ::: Maybe W256       <?> "Env: chainId"
  -- remote state opts
      , rpc           :: w ::: Maybe URL        <?> "Fetch state from a remote node"
      , block         :: w ::: Maybe W256       <?> "Block state is be fetched from"
      , state         :: w ::: Maybe String     <?> "Path to state repository"
      , cache         :: w ::: Maybe String     <?> "Path to rpc cache repository"

  -- symbolic execution opts
      , jsonFile      :: w ::: Maybe String       <?> "Filename or path to dapp build output (default: out/*.solc.json)"
      , dappRoot      :: w ::: Maybe String       <?> "Path to dapp project root directory (default: . )"
      , storageModel  :: w ::: Maybe StorageModel <?> "Select storage model: ConcreteS, SymbolicS (default) or InitialS"
      , sig           :: w ::: Maybe Text         <?> "Signature of types to decode / encode"
      , arg           :: w ::: [String]           <?> "Values to encode"
      , debug         :: w ::: Bool               <?> "Run interactively"
      , getModels     :: w ::: Bool               <?> "Print example testcase for each execution path"
      , showTree      :: w ::: Bool               <?> "Print branches explored in tree view"
      , showReachableTree :: w ::: Bool           <?> "Print only reachable branches explored in tree view"
      , smttimeout    :: w ::: Maybe Natural      <?> "Timeout given to SMT solver in milliseconds (default: 60000)"
      , maxIterations :: w ::: Maybe Integer      <?> "Number of times we may revisit a particular branching point"
      , solver        :: w ::: Maybe Text         <?> "Used SMT solver: z3 (default) or cvc5"
      , smtdebug      :: w ::: Bool               <?> "Print smt queries sent to the solver"
      , assertions    :: w ::: Maybe [Word256]    <?> "Comma seperated list of solc panic codes to check for (default: everything except arithmetic overflow)"
      , askSmtIterations :: w ::: Maybe Integer   <?> "Number of times we may revisit a particular branching point before we consult the smt solver to check reachability (default: 5)"
      , numSolvers    :: w ::: Maybe Natural      <?> "Number of solver instances to use (default: number of cpu cores)"
      }
  | Equivalence -- prove equivalence between two programs
      { codeA         :: w ::: ByteString       <?> "Bytecode of the first program"
      , codeB         :: w ::: ByteString       <?> "Bytecode of the second program"
      , sig           :: w ::: Maybe Text       <?> "Signature of types to decode / encode"
      , smttimeout    :: w ::: Maybe Natural    <?> "Timeout given to SMT solver in milliseconds (default: 60000)"
      , maxIterations :: w ::: Maybe Integer    <?> "Number of times we may revisit a particular branching point"
      , solver        :: w ::: Maybe Text       <?> "Used SMT solver: z3 (default) or cvc5"
      , smtoutput     :: w ::: Bool             <?> "Print verbose smt output"
      , smtdebug      :: w ::: Bool             <?> "Print smt queries sent to the solver"
      , askSmtIterations :: w ::: Maybe Integer <?> "Number of times we may revisit a particular branching point before we consult the smt solver to check reachability (default: 5)"
      }
  | Exec -- Execute a given program with specified env & calldata
      { code        :: w ::: Maybe ByteString <?> "Program bytecode"
      , calldata    :: w ::: Maybe ByteString <?> "Tx: calldata"
      , address     :: w ::: Maybe Addr       <?> "Tx: address"
      , caller      :: w ::: Maybe Addr       <?> "Tx: caller"
      , origin      :: w ::: Maybe Addr       <?> "Tx: origin"
      , coinbase    :: w ::: Maybe Addr       <?> "Block: coinbase"
      , value       :: w ::: Maybe W256       <?> "Tx: Eth amount"
      , nonce       :: w ::: Maybe W256       <?> "Nonce of origin"
      , gas         :: w ::: Maybe Word64     <?> "Tx: gas amount"
      , number      :: w ::: Maybe W256       <?> "Block: number"
      , timestamp   :: w ::: Maybe W256       <?> "Block: timestamp"
      , basefee     :: w ::: Maybe W256       <?> "Block: base fee"
      , priorityFee :: w ::: Maybe W256       <?> "Tx: priority fee"
      , gaslimit    :: w ::: Maybe Word64     <?> "Tx: gas limit"
      , gasprice    :: w ::: Maybe W256       <?> "Tx: gas price"
      , create      :: w ::: Bool             <?> "Tx: creation"
      , maxcodesize :: w ::: Maybe W256       <?> "Block: max code size"
      , prevRandao  :: w ::: Maybe W256       <?> "Block: prevRandao"
      , chainid     :: w ::: Maybe W256       <?> "Env: chainId"
      , debug       :: w ::: Bool             <?> "Run interactively"
      , jsontrace   :: w ::: Bool             <?> "Print json trace output at every step"
      , trace       :: w ::: Bool             <?> "Dump trace"
      , state       :: w ::: Maybe String     <?> "Path to state repository"
      , cache       :: w ::: Maybe String     <?> "Path to rpc cache repository"
      , rpc         :: w ::: Maybe URL        <?> "Fetch state from a remote node"
      , block       :: w ::: Maybe W256       <?> "Block state is be fetched from"
      , jsonFile    :: w ::: Maybe String     <?> "Filename or path to dapp build output (default: out/*.solc.json)"
      , dappRoot    :: w ::: Maybe String     <?> "Path to dapp project root directory (default: . )"
      }
  | DappTest -- Run DSTest unit tests
      { jsonFile      :: w ::: Maybe String             <?> "Filename or path to dapp build output (default: out/*.solc.json)"
      , dappRoot      :: w ::: Maybe String             <?> "Path to dapp project root directory (default: . )"
      , debug         :: w ::: Bool                     <?> "Run interactively"
      , jsontrace     :: w ::: Bool                     <?> "Print json trace output at every step"
      , fuzzRuns      :: w ::: Maybe Int                <?> "Number of times to run fuzz tests"
      , depth         :: w ::: Maybe Int                <?> "Number of transactions to explore"
      , replay        :: w ::: Maybe (Text, ByteString) <?> "Custom fuzz case to run/debug"
      , rpc           :: w ::: Maybe URL                <?> "Fetch state from a remote node"
      , verbose       :: w ::: Maybe Int                <?> "Append call trace: {1} failures {2} all"
      , coverage      :: w ::: Bool                     <?> "Coverage analysis"
      , state         :: w ::: Maybe String             <?> "Path to state repository"
      , cache         :: w ::: Maybe String             <?> "Path to rpc cache repository"
      , match         :: w ::: Maybe String             <?> "Test case filter - only run methods matching regex"
      , covMatch      :: w ::: Maybe String             <?> "Coverage filter - only print coverage for files matching regex"
      , solver        :: w ::: Maybe Text               <?> "Used SMT solver: z3 (default) or cvc5"
      , smtdebug      :: w ::: Bool                     <?> "Print smt queries sent to the solver"
      , ffi           :: w ::: Bool                     <?> "Allow the usage of the hevm.ffi() cheatcode (WARNING: this allows test authors to execute arbitrary code on your machine)"
      , smttimeout    :: w ::: Maybe Natural            <?> "Timeout given to SMT solver in milliseconds (default: 60000)"
      , maxIterations :: w ::: Maybe Integer            <?> "Number of times we may revisit a particular branching point"
      , askSmtIterations :: w ::: Maybe Integer         <?> "Number of times we may revisit a particular branching point before we consult the smt solver to check reachability (default: 5)"
      }
  | BcTest -- Run an Ethereum Blockchain/GeneralState test
      { file      :: w ::: String    <?> "Path to .json test file"
      , test      :: w ::: [String]  <?> "Test case filter - only run specified test method(s)"
      , debug     :: w ::: Bool      <?> "Run interactively"
      , jsontrace :: w ::: Bool      <?> "Print json trace output at every step"
      , diff      :: w ::: Bool      <?> "Print expected vs. actual state on failure"
      , timeout   :: w ::: Maybe Int <?> "Execution timeout (default: 10 sec.)"
      }
  | Compliance -- Run Ethereum Blockchain compliance report
      { tests   :: w ::: String       <?> "Path to Ethereum Tests directory"
      , group   :: w ::: Maybe String <?> "Report group to run: VM or Blockchain (default: Blockchain)"
      , match   :: w ::: Maybe String <?> "Test case filter - only run methods matching regex"
      , skip    :: w ::: Maybe String <?> "Test case filter - skip tests containing string"
      , html    :: w ::: Bool         <?> "Output html report"
      , timeout :: w ::: Maybe Int    <?> "Execution timeout (default: 10 sec.)"
      }
  | MerkleTest -- Insert a set of key values and check against the given root
      { file :: w ::: String <?> "Path to .json test file"
      }
  | Version

  deriving (Options.Generic)

type URL = Text


-- For some reason haskell can't derive a
-- parseField instance for (Text, ByteString)
instance Options.ParseField (Text, ByteString)

deriving instance Options.ParseField Word256
deriving instance Options.ParseField [Word256]

instance Options.ParseRecord (Command Options.Wrapped) where
  parseRecord =
    Options.parseRecordWithModifiers Options.lispCaseModifiers

optsMode :: Command Options.Unwrapped -> Mode
optsMode x
  | Main.debug x = Debug
  | jsontrace x = JsonTrace
  | otherwise = Run

applyCache :: (Maybe String, Maybe String) -> IO (EVM.VM -> EVM.VM)
applyCache (state, cache) =
  let applyState = flip Facts.apply
      applyCache' = flip Facts.applyCache
  in case (state, cache) of
    (Nothing, Nothing) -> do
      pure id
    (Nothing, Just cachePath) -> do
      facts <- Git.loadFacts (Git.RepoAt cachePath)
      pure $ applyCache' facts
    (Just statePath, Nothing) -> do
      facts <- Git.loadFacts (Git.RepoAt statePath)
      pure $ applyState facts
    (Just statePath, Just cachePath) -> do
      cacheFacts <- Git.loadFacts (Git.RepoAt cachePath)
      stateFacts <- Git.loadFacts (Git.RepoAt statePath)
      pure $ (applyState stateFacts) . (applyCache' cacheFacts)

unitTestOptions :: Command Options.Unwrapped -> SolverGroup -> String -> IO UnitTestOptions
unitTestOptions cmd solvers testFile = do
  let root = fromMaybe "." (dappRoot cmd)
  srcInfo <- readSolc testFile >>= \case
    Nothing -> error "Could not read .sol.json file"
    Just (contractMap, sourceCache) ->
      pure $ dappInfo root contractMap sourceCache

  vmModifier <- applyCache (state cmd, cache cmd)

  params <- getParametersFromEnvironmentVariables (rpc cmd)

  let
    testn = testNumber params
    block' = if 0 == testn
       then EVM.Fetch.Latest
       else EVM.Fetch.BlockNumber testn

  pure EVM.UnitTest.UnitTestOptions
    { EVM.UnitTest.solvers = solvers
    , EVM.UnitTest.rpcInfo = case rpc cmd of
         Just url -> Just (block', url)
         Nothing  -> Nothing
    , EVM.UnitTest.maxIter = maxIterations cmd
    , EVM.UnitTest.askSmtIters = askSmtIterations cmd
    , EVM.UnitTest.smtDebug = smtdebug cmd
    , EVM.UnitTest.smtTimeout = smttimeout cmd
    , EVM.UnitTest.solver = solver cmd
    , EVM.UnitTest.covMatch = pack <$> covMatch cmd
    , EVM.UnitTest.verbose = verbose cmd
    , EVM.UnitTest.match = pack $ fromMaybe ".*" (match cmd)
    , EVM.UnitTest.maxDepth = depth cmd
    , EVM.UnitTest.fuzzRuns = fromMaybe 100 (fuzzRuns cmd)
    , EVM.UnitTest.replay = do
        arg' <- replay cmd
        return (fst arg', LazyByteString.fromStrict (hexByteString "--replay" $ strip0x $ snd arg'))
    , EVM.UnitTest.vmModifier = vmModifier
    , EVM.UnitTest.testParams = params
    , EVM.UnitTest.dapp = srcInfo
    , EVM.UnitTest.ffiAllowed = ffi cmd
    }

main :: IO ()
main = do
  cmd <- Options.unwrapRecord "hevm -- Ethereum evaluator"
  let
    root = fromMaybe "." (dappRoot cmd)
  case cmd of
    Version {} -> putStrLn (showVersion Paths.version)
    Symbolic {} -> withCurrentDirectory root $ assert cmd
    Equivalence {} -> equivalence cmd
    Exec {} ->
      launchExec cmd
    BcTest {} ->
      launchTest cmd
    DappTest {} ->
      withCurrentDirectory root $ do
        cores <- num <$> getNumProcessors
        withSolvers Z3 cores (smttimeout cmd) $ \solvers -> do
          testFile <- findJsonFile (jsonFile cmd)
          testOpts <- unitTestOptions cmd solvers testFile
          case (coverage cmd, optsMode cmd) of
            (False, Run) -> do
              res <- dappTest testOpts testFile (cache cmd)
              unless res exitFailure
            (False, Debug) -> liftIO $ TTY.main testOpts root testFile
            (False, JsonTrace) -> error "json traces not implemented for dappTest"
            (True, _) -> liftIO $ dappCoverage testOpts (optsMode cmd) testFile
    Compliance {} ->
      case (group cmd) of
        Just "Blockchain" -> launchScript "/run-blockchain-tests" cmd
        Just "VM" -> launchScript "/run-consensus-tests" cmd
        _ -> launchScript "/run-blockchain-tests" cmd
    MerkleTest {} -> merkleTest cmd

launchScript :: String -> Command Options.Unwrapped -> IO ()
launchScript script cmd =
  withCurrentDirectory (tests cmd) $ do
    dataDir <- Paths.getDataDir
    callProcess "bash"
      [ dataDir ++ script
      , "."
      , show (html cmd)
      , fromMaybe "" (match cmd)
      , fromMaybe "" (skip cmd)
      , show $ fromMaybe 10 (timeout cmd)
      ]

findJsonFile :: Maybe String -> IO String
findJsonFile (Just s) = pure s
findJsonFile Nothing = do
  outFiles <- listDirectory "out"
  case filter (isSuffixOf ".sol.json") outFiles of
    [x] -> pure ("out/" ++ x)
    [] ->
      error $ concat
        [ "No `*.sol.json' file found in `./out'.\n"
        , "Maybe you need to run `dapp build'.\n"
        , "You can specify a file with `--json-file'."
        ]
    xs ->
      error $ concat
        [ "Multiple `*.sol.json' files found in `./out'.\n"
        , "Specify one using `--json-file'.\n"
        , "Files found: "
        , intercalate ", " xs
        ]

equivalence :: Command Options.Unwrapped -> IO ()
equivalence cmd = do
  let bytecodeA = hexByteString "--code" . strip0x $ codeA cmd
      bytecodeB = hexByteString "--code" . strip0x $ codeB cmd
      veriOpts = VeriOpts { simp = True
                          , debug = False
                          , maxIter = maxIterations cmd
                          , askSmtIters = askSmtIterations cmd
<<<<<<< HEAD
=======
                          , rpcInfo = Nothing
>>>>>>> be41d71d
                          }

  withSolvers Z3 3 Nothing $ \s -> do
    res <- equivalenceCheck s bytecodeA bytecodeB veriOpts Nothing
    case not (any isCex res) of
      False -> do
        putStrLn "No discrepancies found"
        when (any isTimeout res) $ do
          putStrLn "But timeout(s) occurred"
          exitFailure
      True -> do
        putStrLn $ "Not equivalent. Counterexample(s):" <> show res
        exitFailure

checkForVMErrors :: [EVM.VM] -> [String]
checkForVMErrors [] = []
checkForVMErrors (vm:vms) =
  case view EVM.result vm of
    Just (EVM.VMFailure (EVM.UnexpectedSymbolicArg pc msg _)) ->
      ("Unexpected symbolic argument at opcode: "
      <> show pc
      <> ". "
      <> msg
      ) : checkForVMErrors vms
    _ ->
      checkForVMErrors vms

getSrcInfo :: Command Options.Unwrapped -> IO DappInfo
getSrcInfo cmd =
  let root = fromMaybe "." (dappRoot cmd)
  in case (jsonFile cmd) of
    Nothing ->
      pure emptyDapp
    Just json -> readSolc json >>= \case
      Nothing ->
        pure emptyDapp
      Just (contractMap, sourceCache) ->
        pure $ dappInfo root contractMap sourceCache

-- Although it is tempting to fully abstract calldata and give any hints about
-- the nature of the signature doing so results in significant time spent in
-- consulting z3 about rather trivial matters. But with cvc5 it is quite
-- pleasant!

-- If function signatures are known, they should always be given for best results.
assert :: Command Options.Unwrapped -> IO ()
assert cmd = do
  let block'  = maybe EVM.Fetch.Latest EVM.Fetch.BlockNumber (block cmd)
      rpcinfo = (,) block' <$> rpc cmd
      decipher = hexByteString "bytes" . strip0x
  calldata' <- case (Main.calldata cmd, sig cmd) of
    -- fully abstract calldata
    (Nothing, Nothing) -> pure
      ( AbstractBuf "txdata"
      -- assert that the length of the calldata is never more than 2^64
      -- this is way larger than would ever be allowed by the gas limit
      -- and avoids spurious counterexamples during abi decoding
      -- TODO: can we encode calldata as an array with a smaller length?
      , [Expr.bufLength (AbstractBuf "txtdata") .< (Lit (2 ^ (64 :: Integer)))]
      )

    -- fully concrete calldata
    (Just c, Nothing) -> pure (ConcreteBuf (decipher c), [])
    -- calldata according to given abi with possible specializations from the `arg` list
    (Nothing, Just sig') -> do
      method' <- functionAbi sig'
      let typs = snd <$> view methodInputs method'
      pure $ symCalldata (view methodSignature method') typs (arg cmd) mempty
    _ -> error "incompatible options: calldata and abi"

  preState <- symvmFromCommand cmd calldata'
  let errCodes = fromMaybe defaultPanicCodes (assertions cmd)
  cores <- num <$> getNumProcessors
  let solverCount = fromMaybe cores (numSolvers cmd)
  withSolvers EVM.SMT.Z3 solverCount (smttimeout cmd) $ \solvers -> do
    if Main.debug cmd then do
      srcInfo <- getSrcInfo cmd
      void $ TTY.runFromVM
        solvers
        rpcinfo
        (maxIterations cmd)
        srcInfo
        preState
    else do
      let opts = VeriOpts { simp = True, debug = smtdebug cmd, maxIter = maxIterations cmd, askSmtIters = askSmtIterations cmd, rpcInfo = rpcinfo}
      (expr, res) <- verify solvers opts preState (Just $ checkAssertions errCodes)
      case res of
        [Qed _] -> putStrLn "\nQED: No reachable property violations discovered\n"
        cexs -> do
          let counterexamples
                | null (getCexs cexs) = []
                | otherwise =
                   [ ""
                   , "Discovered the following counterexamples:"
                   , ""
                   ] <> fmap (formatCex (fst calldata')) (getCexs cexs)
              unknowns
                | null (getTimeouts cexs) = []
                | otherwise =
                   [ ""
                   , "Could not determine reachability of the following end states:"
                   , ""
                   ] <> fmap (formatExpr) (getTimeouts cexs)
          T.putStrLn $ T.unlines (counterexamples <> unknowns)
      when (showTree cmd) $ do
        putStrLn "=== Expression ===\n"
        T.putStrLn $ formatExpr expr
        putStrLn ""
      when (showReachableTree cmd) $ do
        reached <- reachable solvers expr
        putStrLn "=== Reachable Expression ===\n"
        T.putStrLn (formatExpr . snd $ reached)
        putStrLn ""
      when (getModels cmd) $ do
        putStrLn $ "=== Models for " <> show (Expr.numBranches expr) <> " branches ===\n"
        ms <- produceModels solvers expr
        forM_ ms (showModel (fst calldata'))

getCexs :: [VerifyResult] -> [SMTCex]
getCexs = mapMaybe go
  where
    go (Cex cex) = Just $ snd cex
    go _ = Nothing

getTimeouts :: [VerifyResult] -> [Expr End]
getTimeouts = mapMaybe go
  where
    go (Timeout leaf) = Just leaf
    go _ = Nothing

dappCoverage :: UnitTestOptions -> Mode -> String -> IO ()
dappCoverage opts _ solcFile =
  readSolc solcFile >>=
    \case
      Just (contractMap, sourceCache) -> do
        let unitTests = findUnitTests (EVM.UnitTest.match opts) $ Map.elems contractMap
        covs <- mconcat <$> mapM
          (coverageForUnitTestContract opts contractMap sourceCache) unitTests
        let
          dapp = dappInfo "." contractMap sourceCache
          f (k, vs) = do
            when (shouldPrintCoverage (EVM.UnitTest.covMatch opts) k) $ do
              putStr ("\x1b[0m" ++ "————— hevm coverage for ") -- Prefixed with color reset
              putStrLn (unpack k ++ " —————")
              putStrLn ""
              forM_ vs $ \(n, bs) -> do
                case ByteString.find (\x -> x /= 0x9 && x /= 0x20 && x /= 0x7d) bs of
                  Nothing -> putStr "\x1b[38;5;240m" -- Gray (Coverage status isn't relevant)
                  Just _ ->
                    case n of
                      -1 -> putStr "\x1b[38;5;240m" -- Gray (Coverage status isn't relevant)
                      0  -> putStr "\x1b[31m" -- Red (Uncovered)
                      _  -> putStr "\x1b[32m" -- Green (Covered)
                Char8.putStrLn bs
              putStrLn ""
        mapM_ f (Map.toList (coverageReport dapp covs))
      Nothing ->
        error ("Failed to read Solidity JSON for `" ++ solcFile ++ "'")

shouldPrintCoverage :: Maybe Text -> Text -> Bool
shouldPrintCoverage (Just covMatch) file = regexMatches covMatch file
shouldPrintCoverage Nothing file = not (isTestOrLib file)

isTestOrLib :: Text -> Bool
isTestOrLib file = T.isSuffixOf ".t.sol" file || areAnyPrefixOf ["src/test/", "src/tests/", "lib/"] file

areAnyPrefixOf :: [Text] -> Text -> Bool
areAnyPrefixOf prefixes t = any (flip T.isPrefixOf t) prefixes

launchExec :: Command Options.Unwrapped -> IO ()
launchExec cmd = do
  dapp <- getSrcInfo cmd
  vm <- vmFromCommand cmd
  -- TODO: we shouldn't need solvers to execute this code
  withSolvers Z3 0 Nothing $ \solvers -> do
    case optsMode cmd of
      Run -> do
        vm' <- execStateT (EVM.Stepper.interpret (EVM.Fetch.oracle solvers rpcinfo) . void $ EVM.Stepper.execFully) vm
        when (trace cmd) $ T.hPutStr stderr (showTraceTree dapp vm')
        case view EVM.result vm' of
          Nothing ->
            error "internal error; no EVM result"
          Just (EVM.VMFailure (EVM.Revert msg)) -> do
            let res = case msg of
                        ConcreteBuf bs -> bs
                        _ -> "<symbolic>"
            print $ ByteStringS res
            exitWith (ExitFailure 2)
          Just (EVM.VMFailure err) -> do
            print err
            exitWith (ExitFailure 2)
          Just (EVM.VMSuccess buf) -> do
            let msg = case buf of
                  ConcreteBuf msg' -> msg'
                  _ -> "<symbolic>"
            print $ ByteStringS msg
            case state cmd of
              Nothing -> pure ()
              Just path ->
                Git.saveFacts (Git.RepoAt path) (Facts.vmFacts vm')
            case cache cmd of
              Nothing -> pure ()
              Just path ->
                Git.saveFacts (Git.RepoAt path) (Facts.cacheFacts (view EVM.cache vm'))

      Debug -> void $ TTY.runFromVM solvers rpcinfo Nothing dapp vm
      --JsonTrace -> void $ execStateT (interpretWithTrace fetcher EVM.Stepper.runFully) vm
      _ -> error "TODO"
     where block' = maybe EVM.Fetch.Latest EVM.Fetch.BlockNumber (block cmd)
           rpcinfo = (,) block' <$> rpc cmd

data Testcase = Testcase {
  _entries :: [(Text, Maybe Text)],
  _root :: Text
} deriving Show

parseTups :: JSON.Value -> JSON.Parser [(Text, Maybe Text)]
parseTups (JSON.Array arr) = do
  tupList <- mapM parseJSON (V.toList arr)
  mapM (\[k, v] -> do
                  rhs <- parseJSON v
                  lhs <- parseJSON k
                  return (lhs, rhs))
         tupList
parseTups invalid = JSON.typeMismatch "Malformed array" invalid


parseTrieTest :: JSON.Object -> JSON.Parser Testcase
parseTrieTest p = do
  kvlist <- p .: "in"
  entries <- parseTups kvlist
  root <- p .: "root"
  return $ Testcase entries root

instance FromJSON Testcase where
  parseJSON (JSON.Object p) = parseTrieTest p
  parseJSON invalid = JSON.typeMismatch "Merkle test case" invalid

parseTrieTests :: Lazy.ByteString -> Either String (Map String Testcase)
parseTrieTests = JSON.eitherDecode'

merkleTest :: Command Options.Unwrapped -> IO ()
merkleTest cmd = do
  parsed <- parseTrieTests <$> LazyByteString.readFile (file cmd)
  case parsed of
    Left err -> print err
    Right testcases -> mapM_ runMerkleTest testcases

runMerkleTest :: Testcase -> IO ()
runMerkleTest (Testcase entries root) =
  case Patricia.calcRoot entries' of
    Nothing ->
      error "Test case failed"
    Just n ->
      case n == strip0x (hexText root) of
        True ->
          putStrLn "Test case success"
        False ->
          error ("Test case failure; expected " <> show root
                 <> " but got " <> show (ByteStringS n))
  where entries' = fmap (\(k, v) ->
                           (tohexOrText k,
                            tohexOrText (fromMaybe mempty v)))
                   entries

tohexOrText :: Text -> ByteString
tohexOrText s = case "0x" `Char8.isPrefixOf` encodeUtf8 s of
                  True -> hexText s
                  False -> encodeUtf8 s

-- | Creates a (concrete) VM from command line options
vmFromCommand :: Command Options.Unwrapped -> IO EVM.VM
vmFromCommand cmd = do
  withCache <- applyCache (state cmd, cache cmd)

  (miner,ts,baseFee,blockNum,prevRan) <- case rpc cmd of
    Nothing -> return (0,Lit 0,0,0,0)
    Just url -> EVM.Fetch.fetchBlockFrom block' url >>= \case
      Nothing -> error "Could not fetch block"
      Just EVM.Block{..} -> return (_coinbase
                                   , _timestamp
                                   , _baseFee
                                   , _number
                                   , _prevRandao
                                   )

  contract <- case (rpc cmd, address cmd, code cmd) of
    (Just url, Just addr', Just c) -> do
      EVM.Fetch.fetchContractFrom block' url addr' >>= \case
        Nothing ->
          error $ "contract not found: " <> show address'
        Just contract' ->
          -- if both code and url is given,
          -- fetch the contract and overwrite the code
          return $
            EVM.initialContract  (mkCode $ hexByteString "--code" $ strip0x c)
              & set EVM.balance  (view EVM.balance  contract')
              & set EVM.nonce    (view EVM.nonce    contract')
              & set EVM.external (view EVM.external contract')

    (Just url, Just addr', Nothing) ->
      EVM.Fetch.fetchContractFrom block' url addr' >>= \case
        Nothing ->
          error $ "contract not found: " <> show address'
        Just contract' -> return contract'

    (_, _, Just c)  ->
      return $
        EVM.initialContract (mkCode $ hexByteString "--code" $ strip0x c)

    (_, _, Nothing) ->
      error "must provide at least (rpc + address) or code"

  let ts' = case unlit ts of
        Just t -> t
        Nothing -> error "unexpected symbolic timestamp when executing vm test"

  return $ VMTest.initTx $ withCache (vm0 baseFee miner ts' blockNum prevRan contract)
    where
        block'   = maybe EVM.Fetch.Latest EVM.Fetch.BlockNumber (block cmd)
        value'   = word value 0
        caller'  = addr caller 0
        origin'  = addr origin 0
        calldata' = ConcreteBuf $ bytes Main.calldata ""
        decipher = hexByteString "bytes" . strip0x
        mkCode bs = if create cmd
                    then EVM.InitCode bs mempty
                    else EVM.RuntimeCode (fromJust $ Expr.toList (ConcreteBuf bs))
        address' = if create cmd
              then addr address (createAddress origin' (word nonce 0))
              else addr address 0xacab

        vm0 baseFee miner ts blockNum prevRan c = EVM.makeVm $ EVM.VMOpts
          { EVM.vmoptContract      = c
          , EVM.vmoptCalldata      = (calldata', [])
          , EVM.vmoptValue         = Lit value'
          , EVM.vmoptAddress       = address'
          , EVM.vmoptCaller        = litAddr caller'
          , EVM.vmoptOrigin        = origin'
          , EVM.vmoptGas           = word64 gas 0xffffffffffffffff
          , EVM.vmoptBaseFee       = baseFee
          , EVM.vmoptPriorityFee   = word priorityFee 0
          , EVM.vmoptGaslimit      = word64 gaslimit 0xffffffffffffffff
          , EVM.vmoptCoinbase      = addr coinbase miner
          , EVM.vmoptNumber        = word number blockNum
          , EVM.vmoptTimestamp     = Lit $ word timestamp ts
          , EVM.vmoptBlockGaslimit = word64 gaslimit 0xffffffffffffffff
          , EVM.vmoptGasprice      = word gasprice 0
          , EVM.vmoptMaxCodeSize   = word maxcodesize 0xffffffff
          , EVM.vmoptPrevRandao    = word prevRandao prevRan
          , EVM.vmoptSchedule      = FeeSchedule.berlin
          , EVM.vmoptChainId       = word chainid 1
          , EVM.vmoptCreate        = create cmd
          , EVM.vmoptStorageBase   = EVM.Concrete
          , EVM.vmoptTxAccessList  = mempty -- TODO: support me soon
          , EVM.vmoptAllowFFI      = False
          }
        word f def = fromMaybe def (f cmd)
        word64 f def = fromMaybe def (f cmd)
        addr f def = fromMaybe def (f cmd)
        bytes f def = maybe def decipher (f cmd)

symvmFromCommand :: Command Options.Unwrapped -> (Expr Buf, [Prop]) -> IO (EVM.VM)
symvmFromCommand cmd calldata' = do
  (miner,blockNum,baseFee,prevRan) <- case rpc cmd of
    Nothing -> return (0,0,0,0)
    Just url -> EVM.Fetch.fetchBlockFrom block' url >>= \case
      Nothing -> error "Could not fetch block"
      Just EVM.Block{..} -> return (_coinbase
                                   , _number
                                   , _baseFee
                                   , _prevRandao
                                   )

  let
    caller' = Caller 0
    ts = maybe Timestamp Lit (timestamp cmd)
    callvalue' = maybe (CallValue 0) Lit (value cmd)
  -- TODO: rework this, ConcreteS not needed anymore
  let store = case storageModel cmd of
                -- InitialS and SymbolicS can read and write to symbolic locations
                -- ConcreteS cannot (instead values can be fetched from rpc!)
                -- Initial defaults to 0 for uninitialized storage slots,
                -- whereas the values of SymbolicS are unconstrained.
                Just InitialS  -> EmptyStore
                Just ConcreteS -> ConcreteStore mempty
                Just SymbolicS -> AbstractStore
                Nothing -> if create cmd then EmptyStore else AbstractStore

  withCache <- applyCache (state cmd, cache cmd)

  contract' <- case (rpc cmd, address cmd, code cmd) of
    (Just url, Just addr', _) ->
      EVM.Fetch.fetchContractFrom block' url addr' >>= \case
        Nothing ->
          error "contract not found."
        Just contract' -> return contract''
          where
            contract'' = case code cmd of
              Nothing -> contract'
              -- if both code and url is given,
              -- fetch the contract and overwrite the code
              Just c -> EVM.initialContract (mkCode $ decipher c)
                        -- TODO: fix this
                        -- & set EVM.origStorage (view EVM.origStorage contract')
                        & set EVM.balance     (view EVM.balance contract')
                        & set EVM.nonce       (view EVM.nonce contract')
                        & set EVM.external    (view EVM.external contract')

    (_, _, Just c)  ->
      return (EVM.initialContract . mkCode $ decipher c)
    (_, _, Nothing) ->
      error "must provide at least (rpc + address) or code"

  return $ (VMTest.initTx $ withCache $ vm0 baseFee miner ts blockNum prevRan calldata' callvalue' caller' contract')
    & set (EVM.env . EVM.storage) store

  where
    decipher = hexByteString "bytes" . strip0x
    block'   = maybe EVM.Fetch.Latest EVM.Fetch.BlockNumber (block cmd)
    origin'  = addr origin 0
    mkCode bs = if create cmd
                   then EVM.InitCode bs mempty
                   else EVM.RuntimeCode (fromJust . Expr.toList $ ConcreteBuf bs)
    address' = if create cmd
          then addr address (createAddress origin' (word nonce 0))
          else addr address 0xacab
    vm0 baseFee miner ts blockNum prevRan cd' callvalue' caller' c = EVM.makeVm $ EVM.VMOpts
      { EVM.vmoptContract      = c
      , EVM.vmoptCalldata      = cd'
      , EVM.vmoptValue         = callvalue'
      , EVM.vmoptAddress       = address'
      , EVM.vmoptCaller        = caller'
      , EVM.vmoptOrigin        = origin'
      , EVM.vmoptGas           = word64 gas 0xffffffffffffffff
      , EVM.vmoptGaslimit      = word64 gaslimit 0xffffffffffffffff
      , EVM.vmoptBaseFee       = baseFee
      , EVM.vmoptPriorityFee   = word priorityFee 0
      , EVM.vmoptCoinbase      = addr coinbase miner
      , EVM.vmoptNumber        = word number blockNum
      , EVM.vmoptTimestamp     = ts
      , EVM.vmoptBlockGaslimit = word64 gaslimit 0xffffffffffffffff
      , EVM.vmoptGasprice      = word gasprice 0
      , EVM.vmoptMaxCodeSize   = word maxcodesize 0xffffffff
      , EVM.vmoptPrevRandao    = word prevRandao prevRan
      , EVM.vmoptSchedule      = FeeSchedule.berlin
      , EVM.vmoptChainId       = word chainid 1
      , EVM.vmoptCreate        = create cmd
      , EVM.vmoptStorageBase   = EVM.Symbolic
      , EVM.vmoptTxAccessList  = mempty
      , EVM.vmoptAllowFFI      = False
      }
    word f def = fromMaybe def (f cmd)
    addr f def = fromMaybe def (f cmd)
    word64 f def = fromMaybe def (f cmd)

launchTest :: HasCallStack => Command Options.Unwrapped ->  IO ()
launchTest cmd = do
  parsed <- VMTest.parseBCSuite <$> LazyByteString.readFile (file cmd)
  case parsed of
     Left "No cases to check." -> putStrLn "no-cases ok"
     Left err -> print err
     Right allTests ->
       let testFilter =
             if null (test cmd)
             then id
             else filter (\(x, _) -> elem x (test cmd))
       in
         mapM_ (runVMTest (diff cmd) (optsMode cmd) (timeout cmd)) $
           testFilter (Map.toList allTests)

runVMTest :: HasCallStack => Bool -> Mode -> Maybe Int -> (String, VMTest.Case) -> IO Bool
runVMTest diffmode mode timelimit (name, x) =
 do
  let vm0 = VMTest.vmForCase x
  putStr (name ++ " ")
  hFlush stdout
  result <- do
    action <- async $
      case mode of
        Run ->
          Timeout.timeout (1000000 * (fromMaybe 10 timelimit)) $
            execStateT (EVM.Stepper.interpret (EVM.Fetch.zero 0 (Just 0)) . void $ EVM.Stepper.execFully) vm0
        Debug ->
          withSolvers Z3 0 Nothing $ \solvers -> Just <$> TTY.runFromVM solvers Nothing Nothing emptyDapp vm0
        JsonTrace ->
          error "JsonTrace: implement me"
          -- Just <$> execStateT (EVM.UnitTest.interpretWithCoverage EVM.Fetch.zero EVM.Stepper.runFully) vm0
    waitCatch action
  case result of
    Right (Just vm1) -> do
      ok <- VMTest.checkExpectation diffmode x vm1
      putStrLn (if ok then "ok" else "")
      return ok
    Right Nothing -> do
      putStrLn "timeout"
      return False
    Left e -> do
      putStrLn $ "error: " ++ if diffmode
        then show e
        else (head . lines . show) e
      return False

parseAbi :: (AsValue s) => s -> (Text, [AbiType])
parseAbi abijson =
  (signature abijson, snd
    <$> parseMethodInput
    <$> V.toList
      (fromMaybe (error "Malformed function abi") (abijson ^? key "inputs" . _Array)))

abiencode :: (AsValue s) => Maybe s -> [String] -> ByteString
abiencode Nothing _ = error "missing required argument: abi"
abiencode (Just abijson) args =
  let (sig', declarations) = parseAbi abijson
  in if length declarations == length args
     then abiMethod sig' $ AbiTuple . V.fromList $ zipWith makeAbiValue declarations args
     else error $ "wrong number of arguments:" <> show (length args) <> ": " <> show args<|MERGE_RESOLUTION|>--- conflicted
+++ resolved
@@ -363,10 +363,7 @@
                           , debug = False
                           , maxIter = maxIterations cmd
                           , askSmtIters = askSmtIterations cmd
-<<<<<<< HEAD
-=======
                           , rpcInfo = Nothing
->>>>>>> be41d71d
                           }
 
   withSolvers Z3 3 Nothing $ \s -> do
