{-# Language DataKinds #-}

module EVM.SymExec where

import Prelude hiding (Word)

import Control.Lens hiding (pre)
import EVM hiding (Query, Revert, push)
import qualified EVM
import EVM.Exec
import qualified EVM.Fetch as Fetch
import EVM.ABI
import EVM.SMT
import EVM.Traversals
import qualified EVM.Expr as Expr
import EVM.Stepper (Stepper)
import qualified EVM.Stepper as Stepper
import qualified Control.Monad.Operational as Operational
import Control.Monad.State.Strict hiding (state)
import EVM.Types
import EVM.Concrete (createAddress)
import qualified EVM.FeeSchedule as FeeSchedule
import Data.DoubleWord (Word256)
import Control.Concurrent.Async
import Data.Maybe
import Data.List (foldl', intercalate)
import Data.Tuple (swap)

import Data.ByteString (ByteString)
import qualified Control.Monad.State.Class as State
import Data.Bifunctor (first, second)
import Data.Text (Text)
import Data.Map (Map)
import qualified Data.Map as Map
import qualified Data.Text as T
import qualified Data.Text.IO as T
import qualified Data.Text.Lazy as TL
import qualified Data.Text.Lazy.IO as TL
import EVM.Format (formatExpr, indent, formatBinary)
import Language.SMT2.Syntax (SpecConstant(..))

data ProofResult a b c = Qed a | Cex b | Timeout c
  deriving (Show)
type VerifyResult = ProofResult () (Expr End, SMTCex) (Expr End)
type EquivalenceResult = ProofResult ([VM], [VM]) VM ()

isQed :: ProofResult a b c -> Bool
isQed (Qed _) = True
isQed _ = False

data VeriOpts = VeriOpts
  { simp :: Bool
  , debug :: Bool
  , maxIter :: Maybe Integer
  , askSmtIters :: Maybe Integer
  }
  deriving (Eq, Show)

defaultVeriOpts :: VeriOpts
defaultVeriOpts = VeriOpts { simp = True, debug = False, maxIter = Nothing, askSmtIters = Nothing }

debugVeriOpts :: VeriOpts
debugVeriOpts = VeriOpts { simp = True, debug = True, maxIter = Nothing, askSmtIters = Nothing }

extractCex :: VerifyResult -> Maybe (Expr End, SMTCex)
extractCex (Cex c) = Just c
extractCex _ = Nothing

inRange :: Int -> Expr EWord -> Prop
inRange sz e = PAnd (PGEq e (Lit 0)) (PLEq e (Lit $ 2 ^ sz - 1))

bool :: Expr EWord -> Prop
bool e = POr (PEq e (Lit 1)) (PEq e (Lit 0))

-- | Abstract calldata argument generation
symAbiArg :: Text -> AbiType -> CalldataFragment
symAbiArg name = \case
  AbiUIntType n ->
    if n `mod` 8 == 0 && n <= 256
    then let v = Var name in St [inRange n v] v
    else error "bad type"
  AbiIntType n ->
    if n `mod` 8 == 0 && n <= 256
    -- TODO: is this correct?
    then let v = Var name in St [inRange n v] v
    else error "bad type"
  AbiBoolType -> let v = Var name in St [bool v] v
  AbiAddressType -> let v = Var name in St [inRange 160 v] v
  AbiBytesType n
    -> if n > 0 && n <= 32
       then let v = Var name in St [inRange (n * 8) v] v
       else error "bad type"
  AbiArrayType sz tp -> Comp $ fmap (\n -> symAbiArg (name <> n) tp) [T.pack (show n) | n <- [0..sz-1]]
  t -> error $ "TODO: symbolic abi encoding for " <> show t

data CalldataFragment
  = St [Prop] (Expr EWord)
  | Dy [Prop] (Expr EWord) (Expr Buf)
  | Comp [CalldataFragment]
  deriving (Show, Eq)

-- | Generates calldata matching given type signature, optionally specialized
-- with concrete arguments.
-- Any argument given as "<symbolic>" or omitted at the tail of the list are
-- kept symbolic.
symCalldata :: Text -> [AbiType] -> [String] -> Expr Buf -> (Expr Buf, [Prop])
symCalldata sig typesignature concreteArgs base =
  let args = concreteArgs <> replicate (length typesignature - length concreteArgs)  "<symbolic>"
      mkArg :: AbiType -> String -> Int -> CalldataFragment
      mkArg typ "<symbolic>" n = symAbiArg (T.pack $ "arg" <> show n) typ
      mkArg typ arg _ = let v = makeAbiValue typ arg
                        in case v of
                             AbiUInt _ w -> St [] . Lit . num $ w
                             AbiInt _ w -> St [] . Lit . num $ w
                             AbiAddress w -> St [] . Lit . num $ w
                             AbiBool w -> St [] . Lit $ if w then 1 else 0
                             _ -> error "TODO"
      calldatas = zipWith3 mkArg typesignature args [1..]
      (cdBuf, props) = combineFragments calldatas base
      withSelector = writeSelector cdBuf sig
      sizeConstraints
        = (Expr.bufLength withSelector .>= cdLen calldatas)
        .&& (Expr.bufLength withSelector .< (Lit (2 ^ (64 :: Integer))))
  in (withSelector, sizeConstraints : props)

cdLen :: [CalldataFragment] -> Expr EWord
cdLen = go (Lit 4)
  where
    go acc = \case
      [] -> acc
      (hd:tl) -> case hd of
                   St _ _ -> go (Expr.add acc (Lit 32)) tl
                   _ -> error "unsupported"

writeSelector :: Expr Buf -> Text -> Expr Buf
writeSelector buf sig = writeSel (Lit 0) $ writeSel (Lit 1) $ writeSel (Lit 2) $ writeSel (Lit 3) buf
  where
    sel = ConcreteBuf $ selector sig
    writeSel idx = Expr.writeByte idx (Expr.readByte idx sel)

combineFragments :: [CalldataFragment] -> Expr Buf -> (Expr Buf, [Prop])
combineFragments fragments base = go (Lit 4) fragments (base, [])
  where
    go :: Expr EWord -> [CalldataFragment] -> (Expr Buf, [Prop]) -> (Expr Buf, [Prop])
    go _ [] acc = acc
    go idx (f:rest) (buf, ps) = case f of
                             St p w -> go (Expr.add idx (Lit 32)) rest (Expr.writeWord idx w buf, p <> ps)
                             s -> error $ "unsupported cd fragment: " <> show s


abstractVM :: Maybe (Text, [AbiType]) -> [String] -> ByteString -> Maybe Precondition -> StorageModel -> VM
abstractVM typesignature concreteArgs contractCode maybepre storagemodel = finalVm
  where
    (calldata', calldataProps) = case typesignature of
                 Nothing -> (AbstractBuf "txdata", [])
                 Just (name, typs) -> symCalldata name typs concreteArgs (AbstractBuf "txdata")
    store = case storagemodel of
              SymbolicS -> AbstractStore
              InitialS -> EmptyStore
              ConcreteS -> ConcreteStore mempty
    caller' = Caller 0
    value' = CallValue 0
    code' = RuntimeCode $ fromJust $ Expr.toList (ConcreteBuf contractCode)
    vm' = loadSymVM code' store caller' value' calldata' calldataProps
    precond = case maybepre of
                Nothing -> []
                Just p -> [p vm']
    finalVm = vm' & over constraints (<> precond)

loadSymVM :: ContractCode -> Expr Storage -> Expr EWord -> Expr EWord -> Expr Buf -> [Prop] -> VM
loadSymVM x initStore addr callvalue' calldata' calldataProps =
  (makeVm $ VMOpts
    { vmoptContract = initialContract x
    , vmoptCalldata = (calldata', calldataProps)
    , vmoptValue = callvalue'
    , vmoptStorageBase = Symbolic
    , vmoptAddress = createAddress ethrunAddress 1
    , vmoptCaller = addr
    , vmoptOrigin = ethrunAddress --todo: generalize
    , vmoptCoinbase = 0
    , vmoptNumber = 0
    , vmoptTimestamp = (Lit 0)
    , vmoptBlockGaslimit = 0
    , vmoptGasprice = 0
    , vmoptDifficulty = 0
    , vmoptGas = 0xffffffffffffffff
    , vmoptGaslimit = 0xffffffffffffffff
    , vmoptBaseFee = 0
    , vmoptPriorityFee = 0
    , vmoptMaxCodeSize = 0xffffffff
    , vmoptSchedule = FeeSchedule.berlin
    , vmoptChainId = 1
    , vmoptCreate = False
    , vmoptTxAccessList = mempty
    , vmoptAllowFFI = False
    }) & set (env . contracts . at (createAddress ethrunAddress 1))
             (Just (initialContract x))
       & set (env . EVM.storage) initStore

-- | Interpreter which explores all paths at branching points.
-- returns an Expr representing the possible executions
interpret
  :: Fetch.Fetcher
  -> Maybe Integer -- max iterations
  -> Maybe Integer -- ask smt iterations
  -> Stepper (Expr End)
  -> StateT VM IO (Expr End)
interpret fetcher maxIter askSmtIters =
  eval . Operational.view

  where
    eval
      :: Operational.ProgramView Stepper.Action (Expr End)
      -> StateT VM IO (Expr End)

    eval (Operational.Return x) = pure x

    eval (action Operational.:>>= k) =
      case action of
        Stepper.Exec ->
          exec >>= interpret fetcher maxIter askSmtIters . k
        Stepper.Run ->
          run >>= interpret fetcher maxIter askSmtIters . k
        Stepper.IOAct q ->
          mapStateT liftIO q >>= interpret fetcher maxIter askSmtIters . k
        Stepper.Ask (EVM.PleaseChoosePath cond continue) -> do
          assign result Nothing
          vm <- get
          case maxIterationsReached vm maxIter of
            -- TODO: parallelise
            Nothing -> do
              a <- interpret fetcher maxIter askSmtIters (Stepper.evm (continue True) >>= k)
              put vm
              b <- interpret fetcher maxIter askSmtIters (Stepper.evm (continue False) >>= k)
              return $ ITE cond a b
            Just n ->
              interpret fetcher maxIter askSmtIters (Stepper.evm (continue (not n)) >>= k)
        Stepper.Wait q -> do
          let performQuery = do
                m <- liftIO (fetcher q)
                interpret fetcher maxIter askSmtIters (Stepper.evm m >>= k)

          case q of
            PleaseAskSMT _ _ continue -> do
              codelocation <- getCodeLocation <$> get
              iteration <- num . fromMaybe 0 <$> use (iterations . at codelocation)

              -- if this is the first time we are branching at this point,
              -- explore both branches without consulting SMT.
              -- Exploring too many branches is a lot cheaper than
              -- consulting our SMT solver.
              if iteration < (fromMaybe 5 askSmtIters)
              then interpret fetcher maxIter askSmtIters (Stepper.evm (continue EVM.Unknown) >>= k)
              else performQuery

            _ -> performQuery

        Stepper.EVM m ->
          State.state (runState m) >>= interpret fetcher maxIter askSmtIters . k

maxIterationsReached :: VM -> Maybe Integer -> Maybe Bool
maxIterationsReached _ Nothing = Nothing
maxIterationsReached vm (Just maxIter) =
  let codelocation = getCodeLocation vm
      iters = view (iterations . at codelocation . non 0) vm
  in if num maxIter <= iters
     then view (cache . path . at (codelocation, iters - 1)) vm
     else Nothing


type Precondition = VM -> Prop
type Postcondition = VM -> Expr End -> Prop


checkAssert :: SolverGroup -> [Word256] -> ByteString -> Maybe (Text, [AbiType]) -> [String] -> VeriOpts -> IO (Expr End, [VerifyResult])
checkAssert solvers errs c signature' concreteArgs opts = verifyContract solvers c signature' concreteArgs opts SymbolicS Nothing (Just $ checkAssertions errs)

{- |Checks if an assertion violation has been encountered

  hevm recognises the following as an assertion violation:

  1. the invalid opcode (0xfe) (solc < 0.8)
  2. a revert with a reason of the form `abi.encodeWithSelector("Panic(uint256)", code)`, where code is one of the following (solc >= 0.8):
    - 0x00: Used for generic compiler inserted panics.
    - 0x01: If you call assert with an argument that evaluates to false.
    - 0x11: If an arithmetic operation results in underflow or overflow outside of an unchecked { ... } block.
    - 0x12; If you divide or modulo by zero (e.g. 5 / 0 or 23 % 0).
    - 0x21: If you convert a value that is too big or negative into an enum type.
    - 0x22: If you access a storage byte array that is incorrectly encoded.
    - 0x31: If you call .pop() on an empty array.
    - 0x32: If you access an array, bytesN or an array slice at an out-of-bounds or negative index (i.e. x[i] where i >= x.length or i < 0).
    - 0x41: If you allocate too much memory or create an array that is too large.
    - 0x51: If you call a zero-initialized variable of internal function type.

  see: https://docs.soliditylang.org/en/v0.8.6/control-structures.html?highlight=Panic#panic-via-assert-and-error-via-require
-}
checkAssertions :: [Word256] -> Postcondition
checkAssertions errs _ = \case
  Revert _ (ConcreteBuf msg) -> PBool $ msg `notElem` (fmap panicMsg errs)
  Revert _ b -> foldl' PAnd (PBool True) (fmap (PNeg . PEq b . ConcreteBuf . panicMsg) errs)
  _ -> PBool True

-- |By default hevm checks for all assertions except those which result from arithmetic overflow
defaultPanicCodes :: [Word256]
defaultPanicCodes = [ 0x00, 0x01, 0x12, 0x21, 0x22, 0x31, 0x32, 0x41, 0x51 ]

allPanicCodes :: [Word256]
allPanicCodes = [ 0x00, 0x01, 0x11, 0x12, 0x21, 0x22, 0x31, 0x32, 0x41, 0x51 ]

-- |Produces the revert message for solc >=0.8 assertion violations
panicMsg :: Word256 -> ByteString
panicMsg err = (selector "Panic(uint256)") <> (encodeAbiValue $ AbiUInt 256 err)

verifyContract :: SolverGroup -> ByteString -> Maybe (Text, [AbiType]) -> [String] -> VeriOpts -> StorageModel -> Maybe Precondition -> Maybe Postcondition -> IO (Expr End, [VerifyResult])
verifyContract solvers theCode signature' concreteArgs opts storagemodel maybepre maybepost = do
  let preState = abstractVM signature' concreteArgs theCode maybepre storagemodel
  verify solvers opts preState Nothing maybepost

pruneDeadPaths :: [VM] -> [VM]
pruneDeadPaths =
  filter $ \vm -> case view result vm of
    Just (VMFailure DeadPath) -> False
    _ -> True

-- | Stepper that parses the result of Stepper.runFully into an Expr End
runExpr :: Stepper.Stepper (Expr End)
runExpr = do
  vm <- Stepper.runFully
  let asserts = view keccakEqs vm
  pure $ case view result vm of
    Nothing -> error "Internal Error: vm in intermediate state after call to runFully"
    Just (VMSuccess buf) -> Return asserts buf (view (env . EVM.storage) vm)
    Just (VMFailure e) -> case e of
      UnrecognizedOpcode _ -> Invalid asserts
      SelfDestruction -> SelfDestruct asserts
      EVM.IllegalOverflow -> EVM.Types.IllegalOverflow asserts
      EVM.Revert buf -> EVM.Types.Revert asserts buf
      e' -> EVM.Types.TmpErr asserts $ show e'


-- | Converts a given top level expr into a list of final states and the associated path conditions for each state
flattenExpr :: Expr End -> [([Prop], Expr End)]
flattenExpr = go []
  where
    go :: [Prop] -> Expr End -> [([Prop], Expr End)]
    go pcs = \case
      ITE c t f -> go (PNeg ((PEq c (Lit 0))) : pcs) t <> go (PEq c (Lit 0) : pcs) f
      e@(Invalid _)  -> [(pcs, e)]
      e@(SelfDestruct _) -> [(pcs, e)]
      e@(Revert _ _) -> [(pcs, e)]
      e@(Return _ _ _) -> [(pcs, e)]
      e@(EVM.Types.IllegalOverflow _) -> [(pcs, e)]
      TmpErr _ s -> error s
      GVar _ -> error "cannot flatten an Expr containing a GVar"

-- | Strips unreachable branches from a given expr
-- Returns a list of executed SMT queries alongside the reduced expression for debugging purposes
-- Note that the reduced expression loses information relative to the original
-- one if jump conditions are removed. This restriction can be removed once
-- Expr supports attaching knowledge to AST nodes.
-- Although this algorithm currently parallelizes nicely, it does not exploit
-- the incremental nature of the task at hand. Introducing support for
-- incremental queries might let us go even faster here.
-- TODO: handle errors properly
reachable :: SolverGroup -> Expr End -> IO ([SMT2], Expr End)
reachable solvers e = do
    res <- go [] e
    pure $ second (fromMaybe (error "Internal Error: no reachable paths found")) res
  where
    {-
       Walk down the tree and collect pcs.
       Dispatch a reachability query at each leaf.
       If reachable return the expr wrapped in a Just. If not return Nothing.
       When walking back up the tree drop unreachable subbranches.
    -}
    go :: [Prop] -> Expr End -> IO ([SMT2], Maybe (Expr End))
    go pcs = \case
      ITE c t f -> do
        (tres, fres) <- concurrently
          (go (PEq (Lit 1) c : pcs) t)
          (go (PEq (Lit 0) c : pcs) f)
        let subexpr = case (snd tres, snd fres) of
              (Just t', Just f') -> Just $ ITE c t' f'
              (Just t', Nothing) -> Just t'
              (Nothing, Just f') -> Just f'
              (Nothing, Nothing) -> Nothing
        pure (fst tres <> fst fres, subexpr)
      leaf -> do
        let query = assertProps pcs
        res <- checkSat solvers query
        case res of
          Sat _ -> pure ([query], Just leaf)
          Unsat -> pure ([query], Nothing)
          r -> error $ "Invalid solver result: " <> show r

<<<<<<< HEAD
=======
-- | Strips unreachable branches from a given expr
-- Returns a list of executed SMT queries alongside the reduced expression for debugging purposes
-- Note that the reduced expression loses information relative to the original
-- one if jump conditions are removed. This restriction can be removed once
-- Expr supports attaching knowledge to AST nodes.
-- Although this algorithm currently parallelizes nicely, it does not exploit
-- the incremental nature of the task at hand. Introducing support for
-- incremental queries might let us go even faster here.
-- TODO: handle errors properly
reachable :: SolverGroup -> Expr End -> IO ([SMT2], Expr End)
reachable solvers = go []
  where
    go :: [Prop] -> Expr End -> IO ([SMT2], Expr End)
    go pcs = \case
      ITE c t f -> do
        let
          tquery = assertProps (PEq c (Lit 1) : pcs)
          fquery = assertProps (PEq c (Lit 0) : pcs)
        tres <- (checkSat solvers tquery)
        fres <- (checkSat solvers fquery)
        print (tres, fres)
        case (tres, fres) of
          (Error tm, Error fm) -> do
            TL.writeFile "tquery.smt2" (formatSMT2 tquery)
            TL.writeFile "fquery.smt2" (formatSMT2 fquery)
            error $ "Solver Errors: " <> (T.unpack . T.unlines $ [tm, fm])
          (Error tm, _) -> do
            TL.putStrLn $ formatSMT2 tquery
            error $ "Solver Error: " <> T.unpack tm
          (_ , Error fm) -> error $ "Solver Error: " <> T.unpack fm
          (EVM.SMT.Unknown, _) -> error "Solver timeout, unable to analyze reachability"
          (_, EVM.SMT.Unknown) -> error "Solver timeout, unable to analyze reachability"
          (Unsat, Sat _) -> go (PEq c (Lit 0) : pcs) f
          (Sat _, Unsat) -> go (PEq c (Lit 1) : pcs) t
          (Sat _, Sat _) -> do
            ((tqs, texp), (fqs, fexp)) <- concurrently
              (go (PEq c (Lit 1) : pcs) t)
              (go (PEq c (Lit 0) : pcs) f)
            pure ([tquery, fquery] <> tqs <> fqs, ITE c texp fexp)
          (Unsat, Unsat) -> do
            putStrLn $ "pcs: " <> show pcs
            TL.putStrLn $ "tquery:\n " <> (formatSMT2 tquery)
            TL.putStrLn $ "fquery:\n " <> (formatSMT2 fquery)
            error "Internal Error: two unsat branches found"
      Invalid asserts -> pure ([], Invalid asserts)
      SelfDestruct asserts -> pure ([], SelfDestruct asserts)
      Revert asserts msg -> pure ([], Revert asserts msg)
      Return asserts msg store -> pure ([], Return asserts msg store)
      EVM.Types.IllegalOverflow asserts -> pure ([], EVM.Types.IllegalOverflow asserts)
      TmpErr _ e -> error $ "TmpErr: " <> show e
      GVar _ -> error "Internal Error: unexpected GVar"
>>>>>>> ad3265f8

-- | Evaluate the provided proposition down to its most concrete result
evalProp :: Prop -> Prop
evalProp = \case
  o@(PBool _) -> o
  o@(PNeg p)  -> case p of
              (PBool b) -> PBool (not b)
              _ -> o
  o@(PEq l r) -> if l == r
                 then PBool True
                 else o
  o@(PLT (Lit l) (Lit r)) -> if l < r
                             then PBool True
                             else o
  o@(PGT (Lit l) (Lit r)) -> if l > r
                             then PBool True
                             else o
  o@(PGEq (Lit l) (Lit r)) -> if l >= r
                              then PBool True
                              else o
  o@(PLEq (Lit l) (Lit r)) -> if l <= r
                              then PBool True
                              else o
  o@(PAnd l r) -> case (evalProp l, evalProp r) of
                    (PBool True, PBool True) -> PBool True
                    (PBool _, PBool _) -> PBool False
                    _ -> o
  o@(POr l r) -> case (evalProp l, evalProp r) of
                   (PBool False, PBool False) -> PBool False
                   (PBool _, PBool _) -> PBool True
                   _ -> o
  o -> o


-- | Extract contraints stored in  Expr End nodes
extractProps :: Expr End -> [Prop]
extractProps = \case
  ITE _ _ _ -> []
  Invalid asserts -> asserts
  SelfDestruct asserts -> asserts
  Revert asserts _ -> asserts
  Return asserts _ _ -> asserts
  EVM.Types.IllegalOverflow asserts -> asserts
  TmpErr asserts _ -> asserts
  GVar _ -> error "cannot extract props from a GVar"


-- | Symbolically execute the VM and check all endstates against the postcondition, if available.
verify :: SolverGroup -> VeriOpts -> VM -> Maybe (Fetch.BlockNumber, Text) -> Maybe Postcondition -> IO (Expr End, [VerifyResult])
verify solvers opts preState rpcinfo maybepost = do
  putStrLn "Exploring contract"

  exprInter <- evalStateT (interpret (Fetch.oracle solvers rpcinfo) Nothing Nothing runExpr) preState
  when (debug opts) $ T.writeFile "unsimplified.expr" (formatExpr exprInter)

  putStrLn "Simplifying expression"
  expr <- if (simp opts) then (pure $ Expr.simplify exprInter) else pure exprInter
  when (debug opts) $ T.writeFile "simplified.expr" (formatExpr expr)

  putStrLn $ "Explored contract (" <> show (Expr.numBranches expr) <> " branches)"

  case maybepost of
    Nothing -> pure (expr, [Qed ()])
    Just post -> do
      let
        -- Filter out any leaves that can be statically shown to be safe
        canViolate = flip filter (flattenExpr expr) $
          \(_, leaf) -> case evalProp (post preState leaf) of
            PBool True -> False
            _ -> True
        assumes = view constraints preState
<<<<<<< HEAD
        withQueries = fmap (\(pcs, leaf) -> (assertProps (PNeg (post preState leaf) : assumes <> pcs), leaf)) canViolate
      putStrLn $ "Checking for reachability of " <> show (length withQueries) <> " potential property violation(s)"
=======
        withQueries = fmap (\(pcs, leaf) -> (assertProps (PNeg (post preState leaf) : assumes <> extractProps leaf <> pcs), leaf)) canViolate
      putStrLn $ "Checking for reachability of " <> show (length withQueries) <> "\n potential property violations"
>>>>>>> ad3265f8

      when (debug opts) $ forM_ (zip [(1 :: Int)..] withQueries) $ \(idx, (q, leaf)) -> do
        TL.writeFile
          ("query-" <> show idx <> ".smt2")
          ("; " <> (TL.pack $ show leaf) <> "\n\n" <> formatSMT2 q <> "\n\n(check-sat)")

      -- Dispatch the remaining branches to the solver to check for violations
      results <- flip mapConcurrently withQueries $ \(query, leaf) -> do
        res <- checkSat solvers query
        pure (res, leaf)
      let cexs = filter (\(res, _) -> not . isUnsat $ res) results
      pure $ if null cexs then (expr, [Qed ()]) else (expr, fmap toVRes cexs)
  where
    toVRes :: (CheckSatResult, Expr End) -> VerifyResult
    toVRes (res, leaf) = case res of
      Sat model -> Cex (leaf, model)
      EVM.SMT.Unknown -> Timeout leaf
      Unsat -> Qed ()
      Error e -> error $ "Internal Error: solver responded with error: " <> show e

-- | Compares two contract runtimes for trace equivalence by running two VMs and comparing the end states.
equivalenceCheck :: ByteString -> ByteString -> Maybe Integer -> Maybe Integer -> Maybe (Text, [AbiType]) -> EquivalenceResult
equivalenceCheck bytecodeA bytecodeB maxiter askSmtIters signature' = undefined
  --let
    --bytecodeA' = if BS.null bytecodeA then BS.pack [0] else bytecodeA
    --bytecodeB' = if BS.null bytecodeB then BS.pack [0] else bytecodeB
  --preStateA <- abstractVM signature' [] bytecodeA' SymbolicS

  --let preself = preStateA ^. state . contract
      --precaller = preStateA ^. state . caller
      --callvalue' = preStateA ^. state . callvalue
      --prestorage = preStateA ^?! env . contracts . ix preself . storage
      --(calldata', cdlen) = view (state . calldata) preStateA
      --pathconds = view constraints preStateA
      --preStateB = loadSymVM (RuntimeCode (ConcreteBuffer bytecodeB')) prestorage SymbolicS precaller callvalue' (calldata', cdlen) & set constraints pathconds

  --smtState <- queryState
  --push 1
  --aVMs <- doInterpret (Fetch.oracle (Just smtState) Nothing False) maxiter askSmtIters preStateA
  --pop 1
  --push 1
  --bVMs <- doInterpret (Fetch.oracle (Just smtState) Nothing False) maxiter askSmtIters preStateB
  --pop 1
  ---- Check each pair of endstates for equality:
  --let differingEndStates = uncurry distinct <$> [(a,b) | a <- pruneDeadPaths (leaves aVMs), b <- pruneDeadPaths (leaves bVMs)]
      --distinct a b =
        --let (aPath, bPath) = both' (view constraints) (a, b)
            --(aSelf, bSelf) = both' (view (state . contract)) (a, b)
            --(aEnv, bEnv) = both' (view (env . contracts)) (a, b)
            --(aResult, bResult) = both' (view result) (a, b)
            ----(Symbolic _ aStorage, Symbolic _ bStorage) = (view storage (aEnv ^?! ix aSelf), view storage (bEnv ^?! ix bSelf))
            --differingResults = case (aResult, bResult) of

              --(Just (VMSuccess aOut), Just (VMSuccess bOut)) ->
                --aOut ./= bOut .|| aStorage ./= bStorage .|| fromBool (aSelf /= bSelf)

              --(Just (VMFailure UnexpectedSymbolicArg), _) ->
                --error $ "Unexpected symbolic argument at opcode: " <> maybe "??" show (vmOp a) <> ". Not supported (yet!)"

              --(_, Just (VMFailure UnexpectedSymbolicArg)) ->
                --error $ "Unexpected symbolic argument at opcode: " <> maybe "??" show (vmOp a) <> ". Not supported (yet!)"

              --(Just (VMFailure _), Just (VMFailure _)) -> sFalse

              --(Just _, Just _) -> sTrue

              --errormsg -> error $ show errormsg

        --in sAnd (fst <$> aPath) .&& sAnd (fst <$> bPath) .&& differingResults
  ---- If there exists a pair of endstates where this is not the case,
  ---- the following constraint is satisfiable
  --constrain $ sOr differingEndStates

  --checkSat >>= \case
     --Unk -> return $ Timeout ()
     --Sat -> return $ Cex preStateA
     --Unsat -> return $ Qed (leaves aVMs, leaves bVMs)
     --DSat _ -> error "unexpected DSAT"

both' :: (a -> b) -> (a, a) -> (b, b)
both' f (x, y) = (f x, f y)

produceModels :: SolverGroup -> Expr End -> IO [(Expr End, CheckSatResult)]
produceModels solvers expr = do
  let flattened = flattenExpr expr
      withQueries = fmap (first assertProps) flattened
  results <- flip mapConcurrently withQueries $ \(query, leaf) -> do
    res <- checkSat solvers query
    pure (res, leaf)
  pure $ fmap swap $ filter (\(res, _) -> not . isUnsat $ res) results

showModel :: Expr Buf -> (Expr End, CheckSatResult) -> IO ()
showModel cd (expr, res) = do
  case res of
    Unsat -> pure () -- ignore unreachable branches
    Error e -> error $ "Internal error: smt solver returned an error: " <> show e
    EVM.SMT.Unknown -> do
      putStrLn "--- Branch ---"
      putStrLn ""
      putStrLn "Unable to produce a model for the following end state:"
      putStrLn ""
      T.putStrLn $ indent 2 $ formatExpr expr
      putStrLn ""
    Sat cex -> do
      putStrLn "--- Branch ---"
      putStrLn ""
      putStrLn "Inputs:"
      putStrLn ""
      T.putStrLn $ indent 2 $ formatCex cd cex
      putStrLn ""
      putStrLn "End State:"
      putStrLn ""
      T.putStrLn $ indent 2 $ formatExpr expr
      putStrLn ""


formatCex :: Expr Buf -> SMTCex -> Text
formatCex cd m@(SMTCex _ _ blockContext txContext) = T.unlines $
  [ "Calldata:"
  , indent 2 cd'
  , ""
  ]
  <> txCtx
  <> blockCtx
  where
    cd' = prettyBuf $ Expr.simplify $ subModel m cd

    txCtx :: [Text]
    txCtx
      | Map.null txContext = []
      | otherwise =
        [ "Transaction Context:"
        , indent 2 $ T.unlines $ Map.foldrWithKey (\key val acc -> (showTxCtx key <> ": " <> (T.pack $ show val)) : acc) mempty (filterSubCtx txContext)
        , ""
        ]

    -- strips the frame arg from frame context vars to make them easier to read
    showTxCtx :: Expr EWord -> Text
    showTxCtx (CallValue _) = "CallValue"
    showTxCtx (Caller _) = "Caller"
    showTxCtx (Address _) = "Address"
    showTxCtx x = T.pack $ show x

    -- strips all frame context that doesn't come from the top frame
    filterSubCtx :: Map (Expr EWord) W256 -> Map (Expr EWord) W256
    filterSubCtx = Map.filterWithKey go
      where
        go :: Expr EWord -> W256 -> Bool
        go (CallValue x) _ = x == 0
        go (Caller x) _ = x == 0
        go (Address x) _ = x == 0
        go (Balance {}) _ = error "TODO: BALANCE"
        go (SelfBalance {}) _ = error "TODO: SELFBALANCE"
        go (Gas {}) _ = error "TODO: Gas"
        go _ _ = False

    blockCtx :: [Text]
    blockCtx
      | Map.null blockContext = []
      | otherwise =
        [ "Block Context:"
        , indent 2 $ T.unlines $ Map.foldrWithKey (\key val acc -> (T.pack $ show key <> ": " <> show val) : acc) mempty txContext
        , ""
        ]

    prettyBuf :: Expr Buf -> Text
    prettyBuf (ConcreteBuf "") = "Empty"
    prettyBuf (ConcreteBuf bs) = formatBinary bs
    prettyBuf (AbstractBuf _) = "Any"
    prettyBuf b = error $ "Internal Error: Unexpected Buffer Format: " <> show b

-- | Takes a buffer and a Cex and replaces all abstract values in the buf with concrete ones from the Cex
subModel :: SMTCex -> Expr a -> Expr a
subModel c expr = subBufs (buffers c) . subVars (vars c) $ expr
  where
    subVars model b = Map.foldlWithKey subVar b model
    subVar :: Expr a -> Expr EWord -> W256 -> Expr a
    subVar b var val = mapExpr go b
      where
        go :: Expr a -> Expr a
        go = \case
          v@(Var _) -> if v == var
                      then Lit val
                      else v
          e -> e
    subBufs model b = Map.foldlWithKey subBuf b model
    subBuf :: Expr a -> Expr Buf -> ByteString -> Expr a
    subBuf b var val = mapExpr go b
      where
        go :: Expr a -> Expr a
        go = \case
          a@(AbstractBuf _) -> if a == var
                      then ConcreteBuf val
                      else a
          e -> e<|MERGE_RESOLUTION|>--- conflicted
+++ resolved
@@ -392,61 +392,6 @@
           Sat _ -> pure ([query], Just leaf)
           Unsat -> pure ([query], Nothing)
           r -> error $ "Invalid solver result: " <> show r
-
-<<<<<<< HEAD
-=======
--- | Strips unreachable branches from a given expr
--- Returns a list of executed SMT queries alongside the reduced expression for debugging purposes
--- Note that the reduced expression loses information relative to the original
--- one if jump conditions are removed. This restriction can be removed once
--- Expr supports attaching knowledge to AST nodes.
--- Although this algorithm currently parallelizes nicely, it does not exploit
--- the incremental nature of the task at hand. Introducing support for
--- incremental queries might let us go even faster here.
--- TODO: handle errors properly
-reachable :: SolverGroup -> Expr End -> IO ([SMT2], Expr End)
-reachable solvers = go []
-  where
-    go :: [Prop] -> Expr End -> IO ([SMT2], Expr End)
-    go pcs = \case
-      ITE c t f -> do
-        let
-          tquery = assertProps (PEq c (Lit 1) : pcs)
-          fquery = assertProps (PEq c (Lit 0) : pcs)
-        tres <- (checkSat solvers tquery)
-        fres <- (checkSat solvers fquery)
-        print (tres, fres)
-        case (tres, fres) of
-          (Error tm, Error fm) -> do
-            TL.writeFile "tquery.smt2" (formatSMT2 tquery)
-            TL.writeFile "fquery.smt2" (formatSMT2 fquery)
-            error $ "Solver Errors: " <> (T.unpack . T.unlines $ [tm, fm])
-          (Error tm, _) -> do
-            TL.putStrLn $ formatSMT2 tquery
-            error $ "Solver Error: " <> T.unpack tm
-          (_ , Error fm) -> error $ "Solver Error: " <> T.unpack fm
-          (EVM.SMT.Unknown, _) -> error "Solver timeout, unable to analyze reachability"
-          (_, EVM.SMT.Unknown) -> error "Solver timeout, unable to analyze reachability"
-          (Unsat, Sat _) -> go (PEq c (Lit 0) : pcs) f
-          (Sat _, Unsat) -> go (PEq c (Lit 1) : pcs) t
-          (Sat _, Sat _) -> do
-            ((tqs, texp), (fqs, fexp)) <- concurrently
-              (go (PEq c (Lit 1) : pcs) t)
-              (go (PEq c (Lit 0) : pcs) f)
-            pure ([tquery, fquery] <> tqs <> fqs, ITE c texp fexp)
-          (Unsat, Unsat) -> do
-            putStrLn $ "pcs: " <> show pcs
-            TL.putStrLn $ "tquery:\n " <> (formatSMT2 tquery)
-            TL.putStrLn $ "fquery:\n " <> (formatSMT2 fquery)
-            error "Internal Error: two unsat branches found"
-      Invalid asserts -> pure ([], Invalid asserts)
-      SelfDestruct asserts -> pure ([], SelfDestruct asserts)
-      Revert asserts msg -> pure ([], Revert asserts msg)
-      Return asserts msg store -> pure ([], Return asserts msg store)
-      EVM.Types.IllegalOverflow asserts -> pure ([], EVM.Types.IllegalOverflow asserts)
-      TmpErr _ e -> error $ "TmpErr: " <> show e
-      GVar _ -> error "Internal Error: unexpected GVar"
->>>>>>> ad3265f8
 
 -- | Evaluate the provided proposition down to its most concrete result
 evalProp :: Prop -> Prop
@@ -518,13 +463,8 @@
             PBool True -> False
             _ -> True
         assumes = view constraints preState
-<<<<<<< HEAD
-        withQueries = fmap (\(pcs, leaf) -> (assertProps (PNeg (post preState leaf) : assumes <> pcs), leaf)) canViolate
+        withQueries = fmap (\(pcs, leaf) -> (assertProps (PNeg (post preState leaf) : assumes <> extractProps leaf <> pcs), leaf)) canViolate
       putStrLn $ "Checking for reachability of " <> show (length withQueries) <> " potential property violation(s)"
-=======
-        withQueries = fmap (\(pcs, leaf) -> (assertProps (PNeg (post preState leaf) : assumes <> extractProps leaf <> pcs), leaf)) canViolate
-      putStrLn $ "Checking for reachability of " <> show (length withQueries) <> "\n potential property violations"
->>>>>>> ad3265f8
 
       when (debug opts) $ forM_ (zip [(1 :: Int)..] withQueries) $ \(idx, (q, leaf)) -> do
         TL.writeFile
