--- conflicted
+++ resolved
@@ -24,17 +24,9 @@
 import Data.DoubleWord (Word256)
 import Control.Concurrent.Async
 import Data.Maybe
-<<<<<<< HEAD
 import Data.List (foldl', find, sortBy)
 import Data.ByteString (ByteString)
 import qualified Data.ByteString as BS
-=======
-import Data.List (foldl')
-import Data.Tuple (swap)
-import Data.ByteString (ByteString)
-import Data.List (find)
-import Data.ByteString (null, pack)
->>>>>>> be41d71d
 import qualified Control.Monad.State.Class as State
 import Data.Bifunctor (first, second)
 import Data.Text (Text)
@@ -44,7 +36,6 @@
 import qualified Data.Text.IO as T
 import qualified Data.Text.Lazy as TL
 import qualified Data.Text.Lazy.IO as TL
-<<<<<<< HEAD
 import EVM.Format (formatExpr)
 import Data.Set (Set, isSubsetOf, size)
 import qualified Data.Set as Set
@@ -64,14 +55,6 @@
 isCex :: ProofResult a b c -> Bool
 isCex (Cex _) = True
 isCex _ = False
-=======
-import EVM.Format (formatExpr, indent, formatBinary)
-
-data ProofResult a b c = Qed a | Cex b | Timeout c
-  deriving (Show, Eq)
-type VerifyResult = ProofResult () (Expr End, SMTCex) (Expr End)
-type EquivalenceResult = ProofResult ([VM], [VM]) VM ()
->>>>>>> be41d71d
 
 isQed :: ProofResult a b c -> Bool
 isQed (Qed _) = True
@@ -533,7 +516,6 @@
 -- equivalence break, and since we run this check for every pair of end states, the check is exhaustive.
 equivalenceCheck :: SolverGroup -> ByteString -> ByteString -> VeriOpts -> Maybe (Text, [AbiType]) -> IO [EquivResult]
 equivalenceCheck solvers bytecodeA bytecodeB opts signature' = do
-<<<<<<< HEAD
   case bytecodeA == bytecodeB of
     True -> do
       putStrLn "bytecodeA and bytecodeB are identical"
@@ -654,67 +636,6 @@
         -- differ, then we ask the solver if the end states can differ if both
         -- sets of path conditions are satisfiable
         _ -> Just . Set.fromList $ differingResults : aProps <> bProps
-=======
-  let
-    bytecodeA' = if Data.ByteString.null bytecodeA then Data.ByteString.pack [0] else bytecodeA
-    bytecodeB' = if Data.ByteString.null bytecodeB then Data.ByteString.pack [0] else bytecodeB
-    preStateA = abstractVM signature' [] bytecodeA' Nothing SymbolicS
-    preStateB = abstractVM signature' [] bytecodeB' Nothing SymbolicS
-
-  aExpr <- evalStateT (interpret (Fetch.oracle solvers Nothing) (maxIter opts) (askSmtIters opts) runExpr) preStateA
-  bExpr <- evalStateT (interpret (Fetch.oracle solvers Nothing) (maxIter opts) (askSmtIters opts) runExpr) preStateB
-  aExprSimp <- if (simp opts) then (pure $ Expr.simplify aExpr) else pure aExpr
-  bExprSimp <- if (simp opts) then (pure $ Expr.simplify bExpr) else pure bExpr
-  when (debug opts) $ putStrLn $ "num of aExprSimp endstates:" <> (show $ length $ flattenExpr aExprSimp) <> "\nnum of bExprSimp endstates:" <> (show $ length $ flattenExpr bExprSimp)
-
-  -- Check each pair of end states for equality:
-  let
-      differingEndStates = uncurry distinct <$> [(a,b) | a <- flattenExpr aExprSimp, b <- flattenExpr bExprSimp]
-      distinct :: ([Prop], Expr End) -> ([Prop], Expr End) -> Prop
-      distinct (aProps, aEnd) (bProps, bEnd) =
-        let
-          differingResults = case (aEnd, bEnd) of
-            (Return _ aOut aStore, Return _ bOut bStore) ->
-              if aOut == bOut && aStore == bStore then PBool False
-                                                  else aStore ./= bStore  .|| aOut ./= bOut
-            (Return {}, _) -> PBool True
-            (_, Return {}) -> PBool True
-            (Revert _ a, Revert _ b) -> if a==b then PBool False else a ./= b
-            (Revert _ _, _) -> PBool True
-            (_, Revert _ _) -> PBool True
-            (Failure _ (TmpErr s), _) -> error $ "Unhandled error: " <> s
-            (_, Failure _ (TmpErr s)) -> error $ "Unhandled error: " <> s
-            (Failure _ erra, Failure _ errb) -> if erra==errb then PBool False else PBool True
-            (ITE _ _ _, _ ) -> error "Expressions must be flattened"
-            (_, ITE _ _ _) -> error "Expressions must be flattened"
-
-        -- if the SMT solver can find a common input that satisfies BOTH sets of path conditions
-        -- AND the output differs, then we are in trouble. We do this for _every_ pair of paths, which
-        -- makes this exhaustive
-        in
-        if differingResults == PBool False
-           then PBool False
-           else (foldl PAnd (PBool True) aProps) .&& (foldl PAnd (PBool True) bProps)  .&& differingResults
-  -- If there exists a pair of end states where this is not the case,
-  -- the following constraint is satisfiable
-
-  let diffEndStFilt = filter (/= PBool False) differingEndStates
-  putStrLn $ "Equivalence checking " <> (show $ length diffEndStFilt) <> " combinations"
-  when (debug opts) $ forM_ (zip diffEndStFilt [1 :: Integer ..]) (\(x, i) -> T.writeFile ("prop-checked-" <> show i) (T.pack $ show x))
-  results <- flip mapConcurrently (zip diffEndStFilt [1 :: Integer ..]) $ \(prop, i) -> do
-    let assertedProps = assertProps [prop]
-    let filename = "eq-check-" <> show i <> ".smt2"
-    when (debug opts) $ T.writeFile (filename) $ (TL.toStrict $ formatSMT2 assertedProps) <> "\n(check-sat)"
-    res <- case prop of
-      PBool False -> pure Unsat
-      _ -> checkSat solvers assertedProps
-    case res of
-     Sat a -> return (Just a, prop, Cex ())
-     Unsat -> return (Nothing, prop, Qed ())
-     EVM.SMT.Unknown -> return (Nothing, prop, Timeout ())
-     Error txt -> error $ "Error while running solver: `" <> T.unpack txt <> "` SMT file was: `" <> filename <> "`"
-  return $ filter (\(_, _, res) -> res /= Qed ()) results
->>>>>>> be41d71d
 
 both' :: (a -> b) -> (a, a) -> (b, b)
 both' f (x, y) = (f x, f y)
