{-# Language DataKinds #-}
{-# Language ImplicitParams #-}

module EVM.UnitTest where

import Prelude hiding (Word)

import EVM hiding (Unknown)
import EVM.ABI
import EVM.Concrete
import EVM.SMT
import EVM.Dapp
import EVM.Debug (srcMapCodePos)
import EVM.Exec
import EVM.Expr (litAddr, readStorage', simplify)
import EVM.Format
import EVM.Solidity
<<<<<<< HEAD
import EVM.SymExec (defaultVeriOpts, symCalldata, verify, isQed, extractCex, runExpr, subModel)
=======
import qualified EVM.SymExec as SymExec
import EVM.SymExec (defaultVeriOpts, symCalldata, verify, isQed, extractCex, runExpr, VeriOpts)
>>>>>>> 9197540a
import EVM.Types
import EVM.Transaction (initTx)
import EVM.RLP
import qualified EVM.Facts     as Facts
import qualified EVM.Facts.Git as Git
import qualified EVM.Expr      as Expr
import qualified EVM.Fetch

import qualified EVM.FeeSchedule as FeeSchedule

import EVM.Stepper (Stepper, interpret)
import qualified EVM.Stepper as Stepper
import qualified Control.Monad.Operational as Operational

import Control.Lens hiding (Indexed, elements, List, passing)
import Control.Monad.State.Strict hiding (state)
import qualified Control.Monad.State.Strict as State

import Control.Monad.Par.Class (spawn_)
import Control.Monad.Par.IO (runParIO)

import qualified Data.ByteString.Lazy as BSLazy
import Data.Binary.Get    (runGet)
import Data.ByteString    (ByteString)
import Data.Decimal       (DecimalRaw(..))
import Data.Either        (isRight)
import Data.Foldable      (toList)
import Data.Map           (Map)
import Data.Maybe         (fromMaybe, catMaybes, fromJust, isJust, fromMaybe, mapMaybe, isNothing)
import Data.Text          (isPrefixOf, stripSuffix, intercalate, Text, pack, unpack)
import Data.Word          (Word32)
import Data.Text.Encoding (encodeUtf8)
import System.Environment (lookupEnv)
import System.IO          (hFlush, stdout)
import GHC.Natural

import qualified Control.Monad.Par.Class as Par
import qualified Data.ByteString as BS
import qualified Data.Map as Map
import qualified Data.Text as Text
import qualified Data.Text.IO as Text

import Data.MultiSet (MultiSet)
import qualified Data.MultiSet as MultiSet

import Data.Set (Set)
import qualified Data.Set as Set

import Data.Vector (Vector)
import qualified Data.Vector as Vector

import Test.QuickCheck hiding (verbose)

data UnitTestOptions = UnitTestOptions
  { oracle      :: EVM.Query -> IO (EVM ())
  , verbose     :: Maybe Int
  , maxIter     :: Maybe Integer
  , askSmtIters :: Maybe Integer
  , smtdebug    :: Bool
  , maxDepth    :: Maybe Int
  , smtTimeout  :: Maybe Natural
  , solver      :: Maybe Text
  , covMatch    :: Maybe Text
  , match       :: Text
  , fuzzRuns    :: Int
  , replay      :: Maybe (Text, BSLazy.ByteString)
  , vmModifier  :: VM -> VM
  , dapp        :: DappInfo
  , testParams  :: TestVMParams
  , ffiAllowed  :: Bool
  }

data TestVMParams = TestVMParams
  { testAddress       :: Addr
  , testCaller        :: Addr
  , testOrigin        :: Addr
  , testGasCreate     :: W256
  , testGasCall       :: W256
  , testBaseFee       :: W256
  , testPriorityFee   :: W256
  , testBalanceCreate :: W256
  , testCoinbase      :: Addr
  , testNumber        :: W256
  , testTimestamp     :: W256
  , testGaslimit      :: W256
  , testGasprice      :: W256
  , testMaxCodeSize   :: W256
  , testDifficulty    :: W256
  , testChainId       :: W256
  }

defaultGasForCreating :: W256
defaultGasForCreating = 0xffffffffffff

defaultGasForInvoking :: W256
defaultGasForInvoking = 0xffffffffffff

defaultBalanceForTestContract :: W256
defaultBalanceForTestContract = 0xffffffffffffffffffffffff

defaultMaxCodeSize :: W256
defaultMaxCodeSize = 0xffffffff

type ABIMethod = Text


-- | Generate VeriOpts from UnitTestOptions
makeVeriOpts :: UnitTestOptions -> VeriOpts
makeVeriOpts opts =
   defaultVeriOpts { SymExec.debug = smtdebug opts
                   , SymExec.maxIter = maxIter opts
                   , SymExec.askSmtIters = askSmtIters opts
                   }

-- | Top level CLI endpoint for dapp-test
dappTest :: UnitTestOptions -> SolverGroup -> String -> Maybe String -> IO Bool
dappTest opts solvers solcFile cache = do
  out <- liftIO $ readSolc solcFile
  case out of
    Just (contractMap, _) -> do
      let unitTests = findUnitTests (EVM.UnitTest.match opts) $ Map.elems contractMap
      results <- concatMapM (runUnitTestContract opts solvers contractMap) unitTests
      let (passing, vms) = unzip results
      case cache of
        Nothing ->
          pure ()
        Just path ->
          -- merge all of the post-vm caches and save into the state
          let
            cache' = mconcat [view EVM.cache vm | vm <- vms]
          in
            liftIO $ Git.saveFacts (Git.RepoAt path) (Facts.cacheFacts cache')

      if and passing
         then return True
         else return False
    Nothing ->
      error ("Failed to read Solidity JSON for `" ++ solcFile ++ "'")


-- | Assuming a constructor is loaded, this stepper will run the constructor
-- to create the test contract, give it an initial balance, and run `setUp()'.
initializeUnitTest :: UnitTestOptions -> SolcContract -> Stepper ()
initializeUnitTest UnitTestOptions { .. } theContract = do

  let addr = testAddress testParams

  Stepper.evm $ do
    -- Maybe modify the initial VM, e.g. to load library code
    modify vmModifier
    -- Make a trace entry for running the constructor
    pushTrace (EntryTrace "constructor")

  -- Constructor is loaded; run until it returns code
  void Stepper.execFully

  Stepper.evm $ do
    -- Give a balance to the test target
    env . contracts . ix addr . balance += testBalanceCreate testParams

    -- call setUp(), if it exists, to initialize the test contract
    let theAbi = view abiMap theContract
        setUp  = abiKeccak (encodeUtf8 "setUp()")

    when (isJust (Map.lookup setUp theAbi)) $ do
      abiCall testParams (Left ("setUp()", emptyAbi))
      popTrace
      pushTrace (EntryTrace "setUp()")

  -- Let `setUp()' run to completion
  res <- Stepper.execFully
  Stepper.evm $ case res of
    Left e -> pushTrace (ErrorTrace e)
    _ -> popTrace

-- | Assuming a test contract is loaded and initialized, this stepper
-- will run the specified test method and return whether it succeeded.
runUnitTest :: UnitTestOptions -> ABIMethod -> AbiValue -> Stepper Bool
runUnitTest a method args = do
  x <- execTestStepper a method args
  checkFailures a method x

execTestStepper :: UnitTestOptions -> ABIMethod -> AbiValue -> Stepper Bool
execTestStepper UnitTestOptions { .. } methodName' method = do
  -- Set up the call to the test method
  Stepper.evm $ do
    abiCall testParams (Left (methodName', method))
    pushTrace (EntryTrace methodName')
  -- Try running the test method
  Stepper.execFully >>= \case
     -- If we failed, put the error in the trace.
    Left e -> Stepper.evm (pushTrace (ErrorTrace e) >> popTrace) >> pure True
    _ -> pure False

exploreStep :: UnitTestOptions -> ByteString -> Stepper Bool
exploreStep UnitTestOptions{..} bs = do
  Stepper.evm $ do
    cs <- use (env . contracts)
    abiCall testParams (Right bs)
    let (Method _ inputs sig _ _) = fromMaybe (error "unknown abi call") $ Map.lookup (num $ word $ BS.take 4 bs) (view dappAbiMap dapp)
        types = snd <$> inputs
    let ?context = DappContext dapp cs
    this <- fromMaybe (error "unknown target") <$> (use (env . contracts . at (testAddress testParams)))
    let name = maybe "" (contractNamePart . view contractName) $ lookupCode (view contractcode this) dapp
    pushTrace (EntryTrace (name <> "." <> sig <> "(" <> intercalate "," ((pack . show) <$> types) <> ")" <> showCall types (ConcreteBuf bs)))
  -- Try running the test method
  Stepper.execFully >>= \case
     -- If we failed, put the error in the trace.
    Left e -> Stepper.evm (pushTrace (ErrorTrace e) >> popTrace) >> pure True
    _ -> pure False

checkFailures :: UnitTestOptions -> ABIMethod -> Bool -> Stepper Bool
checkFailures UnitTestOptions { .. } method bailed = do
   -- Decide whether the test is supposed to fail or succeed
  let shouldFail = "testFail" `isPrefixOf` method
  if bailed then
    pure shouldFail
  else do
    -- Ask whether any assertions failed
    Stepper.evm $ do
      popTrace
      abiCall testParams $ Left ("failed()", emptyAbi)
    res <- Stepper.execFully
    case res of
      Right (ConcreteBuf r) ->
        let AbiBool failed = decodeAbiValue AbiBoolType (BSLazy.fromStrict r)
        in pure (shouldFail == failed)
      c -> error $ "internal error: unexpected failure code: " <> show c

-- | Randomly generates the calldata arguments and runs the test
fuzzTest :: UnitTestOptions -> Text -> [AbiType] -> VM -> Property
fuzzTest opts sig types vm = forAllShow (genAbiValue (AbiTupleType $ Vector.fromList types)) (show . ByteStringS . encodeAbiValue)
  $ \args -> ioProperty $
    fst <$> runStateT (EVM.Stepper.interpret (oracle opts) (runUnitTest opts sig args)) vm

tick :: Text -> IO ()
tick x = Text.putStr x >> hFlush stdout

-- | This is like an unresolved source mapping.
data OpLocation = OpLocation
  { srcContract :: Contract
  , srcOpIx :: Int
  } deriving (Show)

instance Eq OpLocation where
  (==) (OpLocation a b) (OpLocation a' b') = b == b' && view contractcode a == view contractcode a'

instance Ord OpLocation where
  compare (OpLocation a b) (OpLocation a' b') = compare (view contractcode a, b) (view contractcode a', b')

srcMapForOpLocation :: DappInfo -> OpLocation -> Maybe SrcMap
srcMapForOpLocation dapp (OpLocation contr opIx) = srcMap dapp contr opIx

type CoverageState = (VM, MultiSet OpLocation)

currentOpLocation :: VM -> OpLocation
currentOpLocation vm =
  case currentContract vm of
    Nothing ->
      error "internal error: why no contract?"
    Just c ->
      OpLocation
        c
        (fromMaybe (error "internal error: op ix") (vmOpIx vm))

execWithCoverage :: StateT CoverageState IO VMResult
execWithCoverage = do _ <- runWithCoverage
                      fromJust <$> use (_1 . result)

runWithCoverage :: StateT CoverageState IO VM
runWithCoverage = do
  -- This is just like `exec` except for every instruction evaluated,
  -- we also increment a counter indexed by the current code location.
  vm0 <- use _1
  case view result vm0 of
    Nothing -> do
      vm1 <- zoom _1 (State.state (runState exec1) >> get)
      zoom _2 (modify (MultiSet.insert (currentOpLocation vm1)))
      runWithCoverage
    Just _ -> pure vm0


interpretWithCoverage
  :: UnitTestOptions
  -> Stepper a
  -> StateT CoverageState IO a
interpretWithCoverage opts =
  eval . Operational.view

  where
    eval
      :: Operational.ProgramView Stepper.Action a
      -> StateT CoverageState IO a

    eval (Operational.Return x) =
      pure x

    eval (action Operational.:>>= k) =
      case action of
        Stepper.Exec ->
          execWithCoverage >>= interpretWithCoverage opts . k
        Stepper.Run ->
          runWithCoverage >>= interpretWithCoverage opts . k
        Stepper.Wait q ->
          do m <- liftIO (oracle opts q)
             zoom _1 (State.state (runState m)) >> interpretWithCoverage opts (k ())
        Stepper.Ask _ ->
          error "cannot make choice in this interpreter"
        Stepper.IOAct q ->
          zoom _1 (StateT (runStateT q)) >>= interpretWithCoverage opts . k
        Stepper.EVM m ->
          zoom _1 (State.state (runState m)) >>= interpretWithCoverage opts . k

coverageReport
  :: DappInfo
  -> MultiSet SrcMap
  -> Map Text (Vector (Int, ByteString))
coverageReport dapp cov =
  let
    sources :: SourceCache
    sources = view dappSources dapp

    allPositions :: Set (Text, Int)
    allPositions =
      ( Set.fromList
      . mapMaybe (srcMapCodePos sources)
      . toList
      $ mconcat
        ( view dappSolcByName dapp
        & Map.elems
        & map (\x -> view runtimeSrcmap x <> view creationSrcmap x)
        )
      )

    srcMapCov :: MultiSet (Text, Int)
    srcMapCov = MultiSet.mapMaybe (srcMapCodePos sources) cov

    linesByName :: Map Text (Vector ByteString)
    linesByName =
      Map.fromList $ zipWith
          (\(name, _) lines' -> (name, lines'))
          (view sourceFiles sources)
          (view sourceLines sources)

    f :: Text -> Vector ByteString -> Vector (Int, ByteString)
    f name =
      Vector.imap
        (\i bs ->
           let
             n =
               if Set.member (name, i + 1) allPositions
               then MultiSet.occur (name, i + 1) srcMapCov
               else -1
           in (n, bs))
  in
    Map.mapWithKey f linesByName

coverageForUnitTestContract
  :: UnitTestOptions
  -> Map Text SolcContract
  -> SourceCache
  -> (Text, [(Test, [AbiType])])
  -> IO (MultiSet SrcMap)
coverageForUnitTestContract
  opts@(UnitTestOptions {..}) contractMap _ (name, testNames) = do

  -- Look for the wanted contract by name from the Solidity info
  case preview (ix name) contractMap of
    Nothing ->
      -- Fail if there's no such contract
      error $ "Contract " ++ unpack name ++ " not found"

    Just theContract -> do
      -- Construct the initial VM and begin the contract's constructor
      let vm0 = initialUnitTestVm opts theContract
      (vm1, cov1) <-
        execStateT
          (interpretWithCoverage opts
            (Stepper.enter name >> initializeUnitTest opts theContract))
          (vm0, mempty)

      -- Define the thread spawner for test cases
      let
        runOne' (test, _) = spawn_ . liftIO $ do
          (_, (_, cov)) <-
            runStateT
              (interpretWithCoverage opts (runUnitTest opts (extractSig test) emptyAbi))
              (vm1, mempty)
          pure cov
      -- Run all the test cases in parallel and gather their coverages
      covs <-
        runParIO (mapM runOne' testNames >>= mapM Par.get)

      -- Sum up all the coverage counts
      let cov2 = MultiSet.unions (cov1 : covs)

      pure (MultiSet.mapMaybe (srcMapForOpLocation dapp) cov2)

runUnitTestContract
  :: UnitTestOptions
  -> SolverGroup
  -> Map Text SolcContract
  -> (Text, [(Test, [AbiType])])
  -> IO [(Bool, VM)]
runUnitTestContract
  opts@(UnitTestOptions {..}) solvers contractMap (name, testSigs) = do

  -- Print a header
  liftIO $ putStrLn $ "Running " ++ show (length testSigs) ++ " tests for "
    ++ unpack name

  -- Look for the wanted contract by name from the Solidity info
  case preview (ix name) contractMap of
    Nothing ->
      -- Fail if there's no such contract
      error $ "Contract " ++ unpack name ++ " not found"

    Just theContract -> do
      -- Construct the initial VM and begin the contract's constructor
      let vm0 = initialUnitTestVm opts theContract
      vm1 <-
        liftIO $ execStateT
          (EVM.Stepper.interpret oracle
            (Stepper.enter name >> initializeUnitTest opts theContract))
          vm0

      case view result vm1 of
        Nothing -> error "internal error: setUp() did not end with a result"
        Just (VMFailure _) -> liftIO $ do
          Text.putStrLn "\x1b[31m[BAIL]\x1b[0m setUp() "
          tick "\n"
          tick (Data.Text.pack $ show $ failOutput vm1 opts "setUp()")
          pure [(False, vm1)]
        Just (VMSuccess _) -> do
          let

            runCache :: ([(Either Text Text, VM)], VM) -> (Test, [AbiType])
                        -> IO ([(Either Text Text, VM)], VM)
            runCache (results, vm) (test, types) = do
              (t, r, vm') <- runTest opts solvers vm (test, types)
              liftIO $ Text.putStrLn t
              let vmCached = vm & set cache (view cache vm')
              pure (((r, vm'): results), vmCached)

          -- Run all the test cases and print their status updates,
          -- accumulating the vm cache throughout
          (details, _) <- foldM runCache ([], vm1) testSigs

          let running = [x | (Right x, _) <- details]
          let bailing = [x | (Left  x, _) <- details]

          liftIO $ do
            tick "\n"
            tick (Text.unlines (filter (not . Text.null) running))
            tick (Text.unlines bailing)

          pure [(isRight r, vm) | (r, vm) <- details]


runTest :: UnitTestOptions -> SolverGroup -> VM -> (Test, [AbiType]) -> IO (Text, Either Text Text, VM)
runTest opts@UnitTestOptions{} _ vm (ConcreteTest testName, []) = liftIO $ runOne opts vm testName emptyAbi
runTest opts@UnitTestOptions{..} _ vm (ConcreteTest testName, types) = liftIO $ case replay of
  Nothing ->
    fuzzRun opts vm testName types
  Just (sig, callData) ->
    if sig == testName
    then runOne opts vm testName $
      decodeAbiValue (AbiTupleType (Vector.fromList types)) callData
    else fuzzRun opts vm testName types
runTest opts@UnitTestOptions{..} _ vm (InvariantTest testName, []) = liftIO $ case replay of
  Nothing -> exploreRun opts vm testName []
  Just (sig, cds) ->
    if sig == testName
    then exploreRun opts vm testName (decodeCalls cds)
    else exploreRun opts vm testName []
runTest _ _ _ (InvariantTest _, types) = error $ "invariant testing with arguments: " <> show types <> " is not implemented (yet!)"
runTest opts solvers vm (SymbolicTest testName, types) = symRun opts solvers vm testName types

type ExploreTx = (Addr, Addr, ByteString, W256)

decodeCalls :: BSLazy.ByteString -> [ExploreTx]
decodeCalls b = fromMaybe (error "could not decode replay data") $ do
  List v <- rlpdecode $ BSLazy.toStrict b
  return $ flip fmap v $ \(List [BS caller', BS target, BS cd, BS ts]) -> (num (word caller'), num (word target), cd, word ts)

-- | Runs an invariant test, calls the invariant before execution begins
initialExplorationStepper :: UnitTestOptions -> ABIMethod -> [ExploreTx] -> [Addr] -> Int -> Stepper (Bool, RLP)
initialExplorationStepper opts'' testName replayData targets i = do
  let history = List []
  x <- runUnitTest opts'' testName emptyAbi
  if x
  then explorationStepper opts'' testName replayData targets history i
  else pure (False, history)

explorationStepper :: UnitTestOptions -> ABIMethod -> [ExploreTx] -> [Addr] -> RLP -> Int -> Stepper (Bool, RLP)
explorationStepper _ _ _ _ history 0  = return (True, history)
explorationStepper opts@UnitTestOptions{..} testName replayData targets (List history) i = do
 (caller', target, cd, timestamp') <-
   case preview (ix (i - 1)) replayData of
     Just v -> return v
     Nothing ->
      Stepper.evmIO $ do
       vm <- get
       let cs = view (env . contracts) vm
           noCode c = case view contractcode c of
             RuntimeCode c' -> null c'
             _ -> False
           mutable m = view methodMutability m `elem` [NonPayable, Payable]
           knownAbis :: Map Addr SolcContract
           knownAbis =
             -- exclude contracts without code
             Map.filter (not . BS.null . view runtimeCode) $
             -- exclude contracts without state changing functions
             Map.filter (not . null . Map.filter mutable . view abiMap) $
             -- exclude testing abis
             Map.filter (isNothing . preview (abiMap . ix unitTestMarkerAbi)) $
             -- pick all contracts with known compiler artifacts
             fmap fromJust (Map.filter isJust $ Map.fromList [(addr, lookupCode (view contractcode c) dapp) | (addr, c)  <- Map.toList cs])
           selected = [(addr,
                        fromMaybe (error ("no src found for: " <> show addr)) $ lookupCode (view contractcode (fromMaybe (error $ "contract not found: " <> show addr) $ Map.lookup addr cs)) dapp)
                       | addr  <- targets]
       -- go to IO and generate a random valid call to any known contract
       liftIO $ do
         -- select random contract
         (target, solcInfo) <- generate $ elements (if null targets then Map.toList knownAbis else selected)
         -- choose a random mutable method
         (_, (Method _ inputs sig _ _)) <- generate (elements $ Map.toList $ Map.filter mutable $ view abiMap solcInfo)
         let types = snd <$> inputs
         -- set the caller to a random address with 90% probability, 10% known EOA address
         let knownEOAs = Map.keys $ Map.filter noCode cs
         AbiAddress caller' <-
           if null knownEOAs
           then generate $ genAbiValue AbiAddressType
           else generate $ frequency
             [ (90, genAbiValue AbiAddressType)
             , (10, AbiAddress <$> elements knownEOAs)
             ]
         -- make a call with random valid data to the function
         args <- generate $ genAbiValue (AbiTupleType $ Vector.fromList types)
         let cd = abiMethod (sig <> "(" <> intercalate "," ((pack . show) <$> types) <> ")") args
         -- increment timestamp with random amount
         timepassed <- num <$> generate (arbitrarySizedNatural :: Gen Word32)
         let ts = fromMaybe (error "symbolic timestamp not supported here") $ maybeLitWord $ view (block . timestamp) vm
         return (caller', target, cd, num ts + timepassed)
 let opts' = opts { testParams = testParams {testAddress = target, testCaller = caller', testTimestamp = timestamp'}}
     thisCallRLP = List [BS $ word160Bytes caller', BS $ word160Bytes target, BS cd, BS $ word256Bytes timestamp']
 -- set the timestamp
 Stepper.evm $ assign (block . timestamp) (Lit timestamp')
 -- perform the call
 bailed <- exploreStep opts' cd
 Stepper.evm popTrace
 let newHistory = if bailed then List history else List (thisCallRLP:history)
     opts'' = opts {testParams = testParams {testTimestamp = timestamp'}}
     carryOn = explorationStepper opts'' testName replayData targets newHistory (i - 1)
 -- if we didn't revert, run the test function
 if bailed
 then carryOn
 else
   do x <- runUnitTest opts'' testName emptyAbi
      if x
      then carryOn
      else pure (False, List (thisCallRLP:history))
explorationStepper _ _ _ _ _ _  = error "malformed rlp"

getTargetContracts :: UnitTestOptions -> Stepper [Addr]
getTargetContracts UnitTestOptions{..} = do
  vm <- Stepper.evm get
  let Just contract' = currentContract vm
      theAbi = view abiMap $ fromJust $ lookupCode (view contractcode contract') dapp
      setUp  = abiKeccak (encodeUtf8 "targetContracts()")
  case Map.lookup setUp theAbi of
    Nothing -> return []
    Just _ -> do
      Stepper.evm $ abiCall testParams (Left ("targetContracts()", emptyAbi))
      res <- Stepper.execFully
      case res of
        Right (ConcreteBuf r) ->
          let AbiTuple vs = decodeAbiValue (AbiTupleType (Vector.fromList [AbiArrayDynamicType AbiAddressType])) (BSLazy.fromStrict r)
              [AbiArrayDynamic AbiAddressType targets] = Vector.toList vs
          in return $ fmap (\(AbiAddress a) -> a) (Vector.toList targets)
        _ -> error "internal error: unexpected failure code"

exploreRun :: UnitTestOptions -> VM -> ABIMethod -> [ExploreTx] -> IO (Text, Either Text Text, VM)
exploreRun opts@UnitTestOptions{..} initialVm testName replayTxs = do
  (targets, _) <- runStateT (EVM.Stepper.interpret oracle (getTargetContracts opts)) initialVm
  let depth = fromMaybe 20 maxDepth
  ((x, counterex), vm') <-
    if null replayTxs
    then
    foldM (\a@((success, _), _) _ ->
                       if success
                       then runStateT (EVM.Stepper.interpret oracle (initialExplorationStepper opts testName [] targets depth)) initialVm
                       else pure a)
                       ((True, (List [])), initialVm)  -- no canonical "post vm"
                       [0..fuzzRuns]
    else runStateT (EVM.Stepper.interpret oracle (initialExplorationStepper opts testName replayTxs targets (length replayTxs))) initialVm
  if x
  then return ("\x1b[32m[PASS]\x1b[0m " <> testName <>  " (runs: " <> (pack $ show fuzzRuns) <>", depth: " <> pack (show depth) <> ")",
               Right (passOutput vm' opts testName), vm') -- no canonical "post vm"
  else let replayText = if null replayTxs
                        then "\nReplay data: '(" <> pack (show testName) <> "," <> pack (show (show (ByteStringS $ rlpencode counterex))) <> ")'"
                        else " (replayed)"
       in return ("\x1b[31m[FAIL]\x1b[0m " <> testName <> replayText, Left  (failOutput vm' opts testName), vm')

execTest :: UnitTestOptions -> VM -> ABIMethod -> AbiValue -> IO (Bool, VM)
execTest opts@UnitTestOptions{..} vm testName args =
  runStateT
    (EVM.Stepper.interpret oracle (execTestStepper opts testName args))
    vm

-- | Define the thread spawner for normal test cases
runOne :: UnitTestOptions -> VM -> ABIMethod -> AbiValue -> IO (Text, Either Text Text, VM)
runOne opts@UnitTestOptions{..} vm testName args = do
  let argInfo = pack (if args == emptyAbi then "" else " with arguments: " <> show args)
  (bailed, vm') <- execTest opts vm testName args
  (success, vm'') <-
    runStateT
      (EVM.Stepper.interpret oracle (checkFailures opts testName bailed)) vm'
  if success
  then
     let gasSpent = num (testGasCall testParams) - view (state . gas) vm'
         gasText = pack $ show (fromIntegral gasSpent :: Integer)
     in
        pure
          ("\x1b[32m[PASS]\x1b[0m "
           <> testName <> argInfo <> " (gas: " <> gasText <> ")"
          , Right (passOutput vm'' opts testName)
          , vm''
          )
  else if bailed then
        pure
          ("\x1b[31m[BAIL]\x1b[0m "
           <> testName <> argInfo
          , Left (failOutput vm'' opts testName)
          , vm''
          )
      else
        pure
          ("\x1b[31m[FAIL]\x1b[0m "
           <> testName <> argInfo
          , Left (failOutput vm'' opts testName)
          , vm''
          )

-- | Define the thread spawner for property based tests
fuzzRun :: UnitTestOptions -> VM -> Text -> [AbiType] -> IO (Text, Either Text Text, VM)
fuzzRun opts@UnitTestOptions{..} vm testName types = do
  let args = Args{ replay          = Nothing
                 , maxSuccess      = fuzzRuns
                 , maxDiscardRatio = 10
                 , maxSize         = 100
                 , chatty          = isJust verbose
                 , maxShrinks      = maxBound
                 }
  quickCheckWithResult args (fuzzTest opts testName types vm) >>= \case
    Success numTests _ _ _ _ _ ->
      pure ("\x1b[32m[PASS]\x1b[0m "
             <> testName <> " (runs: " <> (pack $ show numTests) <> ")"
             -- this isn't the post vm we actually want, as we
             -- can't retrieve the correct vm from quickcheck
           , Right (passOutput vm opts testName)
           , vm
           )
    Failure _ _ _ _ _ _ _ _ _ _ failCase _ _ ->
      let abiValue = decodeAbiValue (AbiTupleType (Vector.fromList types)) $ BSLazy.fromStrict $ hexText (pack $ concat failCase)
          ppOutput = pack $ show abiValue
      in do
        -- Run the failing test again to get a proper trace
        vm' <- execStateT (EVM.Stepper.interpret oracle (runUnitTest opts testName abiValue)) vm
        pure ("\x1b[31m[FAIL]\x1b[0m "
               <> testName <> ". Counterexample: " <> ppOutput
               <> "\nRun:\n dapp test --replay '(\"" <> testName <> "\",\""
               <> (pack (concat failCase)) <> "\")'\nto test this case again, or \n dapp debug --replay '(\""
               <> testName <> "\",\"" <> (pack (concat failCase)) <> "\")'\nto debug it."
             , Left (failOutput vm' opts testName)
             , vm'
             )
    _ -> pure ("\x1b[31m[OOPS]\x1b[0m "
               <> testName
              , Left (failOutput vm opts testName)
              , vm
              )

-- | Define the thread spawner for symbolic tests
symRun :: UnitTestOptions -> SolverGroup -> VM -> Text -> [AbiType] -> IO (Text, Either Text Text, VM)
symRun opts@UnitTestOptions{..} solvers vm testName types = do
    let cd = symCalldata testName types [] (AbstractBuf "txdata")
        shouldFail = "proveFail" `isPrefixOf` testName
        testContract = view (state . contract) vm

    -- define postcondition depending on `shouldFail`
    -- We directly encode the failure conditions from failed() in ds-test since this is easier to encode than a call into failed()
    -- we need to read from slot 0 in the test contract and mask it with 0x10 to get the value of _failed
    -- we don't need to do this when reading the failed from the cheatcode address since we don't do any packing there
    let failed store = (And (readStorage' (litAddr testContract) (Lit 0) store) (Lit 2) .== Lit 2)
                   .|| (readStorage' (litAddr cheatCode) (Lit 0x6661696c65640000000000000000000000000000000000000000000000000000) store .== Lit 1)
        postcondition = curry $ case shouldFail of
          True -> \(_, post) -> case post of
                                  Return _ _ store -> failed store
                                  _ -> PBool True
          False -> \(_, post) -> case post of
                                   Return _ _ store -> PNeg (failed store)
                                   _ -> PBool False

    (_, vm') <- runStateT
      (EVM.Stepper.interpret oracle (Stepper.evm $ do
          popTrace
          makeTxCall testParams cd
        )) vm

    -- check postconditions against vm
<<<<<<< HEAD
    (_, results) <- verify solvers defaultVeriOpts vm' Nothing (Just postcondition)
=======
    results <- verify solvers (makeVeriOpts opts) vm' Nothing (Just postcondition)
>>>>>>> 9197540a

    -- display results
    if all isQed results
    then do
      return ("\x1b[32m[PASS]\x1b[0m " <> testName, Right "", vm)
    else do
      let x = mapMaybe extractCex results
      let y = symFailure opts testName (fst cd) types x
      return ("\x1b[31m[FAIL]\x1b[0m " <> testName, Left y, vm)

symFailure :: UnitTestOptions -> Text -> Expr Buf -> [AbiType] -> [(Expr End, SMTCex)] -> Text
symFailure UnitTestOptions {..} testName cd types failures' =
  mconcat
    [ "Failure: "
    , testName
    , "\n\n"
    , intercalate "\n" $ indentLines 2 . mkMsg <$> failures'
    ]
    where
      ctx = DappContext { _contextInfo = dapp, _contextEnv = mempty }
      showRes = \case
                       Return _ _ _ -> if "proveFail" `isPrefixOf` testName
                                      then "Successful execution"
                                      else "Failed: DSTest Assertion Violation"
                       res ->
                         --let ?context = DappContext { _contextInfo = dapp, _contextEnv = vm ^?! EVM.env . EVM.contracts}
                         let ?context = ctx
                         in Text.pack $ prettyvmresult res
      mkMsg (leaf, cex) = Text.unlines
        ["Counterexample:"
        ,""
        ,"  result:   " <> showRes leaf
        ,"  calldata: " <> let ?context = ctx in prettyCalldata cex cd testName types
        , case verbose of
            --Just _ -> unlines
              --[ ""
              --, unpack $ indentLines 2 (showTraceTree dapp vm)
              --]
            _ -> ""
        ]

prettyCalldata :: (?context :: DappContext) => SMTCex -> Expr Buf -> Text -> [AbiType] -> Text
prettyCalldata cex buf sig types = head (Text.splitOn "(" sig) <> showCalldata cex types buf

showCalldata :: (?context :: DappContext) => SMTCex -> [AbiType] -> Expr Buf -> Text
showCalldata cex tps buf = "(" <> intercalate "," (fmap showVal vals) <> ")"
  where
    argdata = Expr.drop 4 $ simplify $ subModel cex buf
    vals = case decodeBuf tps argdata of
             CAbi v -> v
             _ -> error $ "Internal Error: unable to abi decode function arguments:\n" <> (Text.unpack $ formatExpr argdata)

showVal :: AbiValue -> Text
showVal (AbiBytes _ bs) = formatBytes bs
showVal (AbiAddress addr) = Text.pack  . show $ addr
showVal v = Text.pack . show $ v


-- prettyCalldata :: (?context :: DappContext) => Expr Buf -> Text -> [AbiType]-> IO Text
-- prettyCalldata buf sig types = do
--   cdlen' <- num <$> SBV.getValue cdlen
--   cd <- case buf of
--     ConcreteBuf cd -> return $ BS.take cdlen' cd
--     cd -> mapM (SBV.getValue . fromSized) (take cdlen' cd) <&> BS.pack
--   pure $ (head (Text.splitOn "(" sig)) <> showCall types (ConcreteBuffer cd)

execSymTest :: UnitTestOptions -> ABIMethod -> (Expr Buf, [Prop]) -> Stepper (Expr End)
execSymTest UnitTestOptions{ .. } method cd = do
  -- Set up the call to the test method
  Stepper.evm $ do
    makeTxCall testParams cd
    pushTrace (EntryTrace method)
  -- Try running the test method
  runExpr

checkSymFailures :: UnitTestOptions -> Stepper VM
checkSymFailures UnitTestOptions { .. } = do
  -- Ask whether any assertions failed
  Stepper.evm $ do
    popTrace
    abiCall testParams (Left ("failed()", emptyAbi))
  Stepper.runFully

indentLines :: Int -> Text -> Text
indentLines n s =
  let p = Text.replicate n " "
  in Text.unlines (map (p <>) (Text.lines s))

passOutput :: VM -> UnitTestOptions -> Text -> Text
passOutput vm UnitTestOptions { .. } testName =
  let ?context = DappContext { _contextInfo = dapp, _contextEnv = vm ^?! EVM.env . EVM.contracts }
  in let v = fromMaybe 0 verbose
  in if (v > 1) then
    mconcat
      [ "Success: "
      , fromMaybe "" (stripSuffix "()" testName)
      , "\n"
      , if (v > 2) then indentLines 2 (showTraceTree dapp vm) else ""
      , indentLines 2 (formatTestLogs (view dappEventMap dapp) (view logs vm))
      , "\n"
      ]
    else ""

-- TODO
failOutput :: VM -> UnitTestOptions -> Text -> Text
failOutput vm UnitTestOptions { .. } testName =
  let ?context = DappContext { _contextInfo = dapp, _contextEnv = vm ^?! EVM.env . EVM.contracts}
  in mconcat
  [ "Failure: "
  , fromMaybe "" (stripSuffix "()" testName)
  , "\n"
  , case verbose of
      Just _ -> indentLines 2 (showTraceTree dapp vm)
      _ -> ""
  , indentLines 2 (formatTestLogs (view dappEventMap dapp) (view logs vm))
  , "\n"
  ]

formatTestLogs :: (?context :: DappContext) => Map W256 Event -> [Expr Log] -> Text
formatTestLogs events xs =
  case catMaybes (toList (fmap (formatTestLog events) xs)) of
    [] -> "\n"
    ys -> "\n" <> intercalate "\n" ys <> "\n\n"

-- Here we catch and render some special logs emitted by ds-test,
-- with the intent to then present them in a separate view to the
-- regular trace output.
formatTestLog :: (?context :: DappContext) => Map W256 Event -> Expr Log -> Maybe Text
formatTestLog _ (LogEntry _ _ []) = Nothing
formatTestLog events (LogEntry _ args (topic:_)) =
  case maybeLitWord topic >>= \t1 -> (Map.lookup t1 events) of
    Nothing -> Nothing
    Just (Event name _ types) ->
      case (name <> parenthesise (abiTypeSolidity <$> (unindexed types))) of
        "log(string)" -> Just $ unquote $ showValue AbiStringType args

        -- log_named_x(string, x)
        "log_named_bytes32(string, bytes32)" -> log_named
        "log_named_address(string, address)" -> log_named
        "log_named_int(string, int256)"      -> log_named
        "log_named_uint(string, uint256)"    -> log_named
        "log_named_bytes(string, bytes)"     -> log_named
        "log_named_string(string, string)"   -> log_named

        -- log_named_decimal_x(string, uint, x)
        "log_named_decimal_int(string, int256, uint256)"   -> log_named_decimal
        "log_named_decimal_uint(string, uint256, uint256)" -> log_named_decimal

        -- log_x(x)
        "log_bytes32(bytes32)" -> log_unnamed
        "log_address(address)" -> log_unnamed
        "log_int(int256)"      -> log_unnamed
        "log_uint(uint256)"    -> log_unnamed
        "log_bytes(bytes)"     -> log_unnamed
        "log_string(string)"   -> log_unnamed

        -- log_named_x(bytes32, x), as used in older versions of ds-test.
        -- bytes32 are opportunistically represented as strings in Format.hs
        "log_named_bytes32(bytes32, bytes32)" -> log_named
        "log_named_address(bytes32, address)" -> log_named
        "log_named_int(bytes32, int256)"      -> log_named
        "log_named_uint(bytes32, uint256)"    -> log_named

        _ -> Nothing

        where
          ts = unindexed types
          unquote = Text.dropAround (\c -> c == '"' || c == '«' || c == '»')
          log_unnamed =
            Just $ showValue (head ts) args
          log_named =
            let [key, val] = take 2 (textValues ts args)
            in Just $ unquote key <> ": " <> val
          showDecimal dec val =
            pack $ show $ Decimal (num dec) val
          log_named_decimal =
            case args of
              (ConcreteBuf b) ->
                case toList $ runGet (getAbiSeq (length ts) ts) (BSLazy.fromStrict b) of
                  [key, (AbiUInt 256 val), (AbiUInt 256 dec)] ->
                    Just $ (unquote (showAbiValue key)) <> ": " <> showDecimal dec val
                  [key, (AbiInt 256 val), (AbiUInt 256 dec)] ->
                    Just $ (unquote (showAbiValue key)) <> ": " <> showDecimal dec val
                  _ -> Nothing
              _ -> Just "<symbolic decimal>"


word32Bytes :: Word32 -> ByteString
word32Bytes x = BS.pack [byteAt x (3 - i) | i <- [0..3]]

abiCall :: TestVMParams -> Either (Text, AbiValue) ByteString -> EVM ()
abiCall params args =
  let cd = case args of
        Left (sig, args') -> abiMethod sig args'
        Right b -> b
  in makeTxCall params (ConcreteBuf cd, [])

makeTxCall :: TestVMParams -> (Expr Buf, [Prop]) -> EVM ()
makeTxCall TestVMParams{..} (cd, cdProps) = do
  resetState
  assign (tx . isCreate) False
  loadContract testAddress
  assign (state . EVM.calldata) cd
  constraints %= (<> cdProps)
  assign (state . caller) (litAddr testCaller)
  assign (state . gas) testGasCall
  origin' <- fromMaybe (initialContract (RuntimeCode mempty)) <$> use (env . contracts . at testOrigin)
  let originBal = view balance origin'
  when (originBal < testGasprice * testGasCall) $ error "insufficient balance for gas cost"
  vm <- get
  put $ initTx vm

initialUnitTestVm :: UnitTestOptions -> SolcContract -> VM
initialUnitTestVm (UnitTestOptions {..}) theContract =
  let
    TestVMParams {..} = testParams
    vm = makeVm $ VMOpts
           { vmoptContract = initialContract (InitCode (view creationCode theContract) mempty)
           , vmoptCalldata = mempty
           , vmoptValue = Lit 0
           , vmoptAddress = testAddress
           , vmoptCaller = litAddr testCaller
           , vmoptOrigin = testOrigin
           , vmoptGas = testGasCreate
           , vmoptGaslimit = testGasCreate
           , vmoptCoinbase = testCoinbase
           , vmoptNumber = testNumber
           , vmoptTimestamp = Lit testTimestamp
           , vmoptBlockGaslimit = testGaslimit
           , vmoptGasprice = testGasprice
           , vmoptBaseFee = testBaseFee
           , vmoptPriorityFee = testPriorityFee
           , vmoptMaxCodeSize = testMaxCodeSize
           , vmoptDifficulty = testDifficulty
           , vmoptSchedule = FeeSchedule.berlin
           , vmoptChainId = testChainId
           , vmoptCreate = True
           , vmoptStorageBase = Concrete
           , vmoptTxAccessList = mempty -- TODO: support unit test access lists???
           , vmoptAllowFFI = ffiAllowed
           }
    creator =
      initialContract (RuntimeCode mempty)
        & set nonce 1
        & set balance testBalanceCreate
  in vm
    & set (env . contracts . at ethrunAddress) (Just creator)


getParametersFromEnvironmentVariables :: Maybe Text -> IO TestVMParams
getParametersFromEnvironmentVariables rpc = do
  block' <- maybe EVM.Fetch.Latest (EVM.Fetch.BlockNumber . read) <$> (lookupEnv "DAPP_TEST_NUMBER")

  (miner,ts,blockNum,diff,limit,base) <-
    case rpc of
      Nothing  -> return (0,Lit 0,0,0,0,0)
      Just url -> EVM.Fetch.fetchBlockFrom block' url >>= \case
        Nothing -> error "Could not fetch block"
        Just EVM.Block{..} -> return (  _coinbase
                                      , _timestamp
                                      , _number
                                      , _difficulty
                                      , _gaslimit
                                      , _baseFee
                                      )
  let
    getWord s def = maybe def read <$> lookupEnv s
    getAddr s def = maybe def read <$> lookupEnv s
    ts' = fromMaybe (error "Internal Error: received unexpected symbolic timestamp via rpc") (maybeLitWord ts)

  TestVMParams
    <$> getAddr "DAPP_TEST_ADDRESS" (createAddress ethrunAddress 1)
    <*> getAddr "DAPP_TEST_CALLER" ethrunAddress
    <*> getAddr "DAPP_TEST_ORIGIN" ethrunAddress
    <*> getWord "DAPP_TEST_GAS_CREATE" defaultGasForCreating
    <*> getWord "DAPP_TEST_GAS_CALL" defaultGasForInvoking
    <*> getWord "DAPP_TEST_BASEFEE" base
    <*> getWord "DAPP_TEST_PRIORITYFEE" 0
    <*> getWord "DAPP_TEST_BALANCE" defaultBalanceForTestContract
    <*> getAddr "DAPP_TEST_COINBASE" miner
    <*> getWord "DAPP_TEST_NUMBER" blockNum
    <*> getWord "DAPP_TEST_TIMESTAMP" ts'
    <*> getWord "DAPP_TEST_GAS_LIMIT" limit
    <*> getWord "DAPP_TEST_GAS_PRICE" 0
    <*> getWord "DAPP_TEST_MAXCODESIZE" defaultMaxCodeSize
    <*> getWord "DAPP_TEST_DIFFICULTY" diff
    <*> getWord "DAPP_TEST_CHAINID" 99<|MERGE_RESOLUTION|>--- conflicted
+++ resolved
@@ -15,12 +15,8 @@
 import EVM.Expr (litAddr, readStorage', simplify)
 import EVM.Format
 import EVM.Solidity
-<<<<<<< HEAD
-import EVM.SymExec (defaultVeriOpts, symCalldata, verify, isQed, extractCex, runExpr, subModel)
-=======
 import qualified EVM.SymExec as SymExec
-import EVM.SymExec (defaultVeriOpts, symCalldata, verify, isQed, extractCex, runExpr, VeriOpts)
->>>>>>> 9197540a
+import EVM.SymExec (defaultVeriOpts, symCalldata, verify, isQed, extractCex, runExpr, subModel, VeriOpts)
 import EVM.Types
 import EVM.Transaction (initTx)
 import EVM.RLP
@@ -732,11 +728,7 @@
         )) vm
 
     -- check postconditions against vm
-<<<<<<< HEAD
     (_, results) <- verify solvers defaultVeriOpts vm' Nothing (Just postcondition)
-=======
-    results <- verify solvers (makeVeriOpts opts) vm' Nothing (Just postcondition)
->>>>>>> 9197540a
 
     -- display results
     if all isQed results
