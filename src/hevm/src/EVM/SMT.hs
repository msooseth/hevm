{-# Language DataKinds #-}
{-# Language GADTs #-}
{-# Language PolyKinds #-}
{-# Language ScopedTypeVariables #-}
{-# Language TypeApplications #-}
{-# Language QuasiQuotes #-}

{- |
    Module: EVM.SMT
    Description: Utilities for building and executing SMT queries from Expr instances
-}
module EVM.SMT where

import Prelude hiding (LT, GT)

import GHC.Natural
import Control.Monad
import GHC.IO.Handle (Handle, hFlush, hSetBuffering, BufferMode(..))
import Control.Concurrent.Chan (Chan, newChan, writeChan, readChan)
import Control.Concurrent (forkIO, killThread)
import Data.Char (isSpace)
import Data.Containers.ListUtils (nubOrd)
import Language.SMT2.Parser (getValueRes, parseFileMsg)
import Data.Word
import Numeric (readHex)
import Data.ByteString (ByteString)

import qualified Data.ByteString as BS
import qualified Data.List as List
import qualified Data.List.NonEmpty as NE
import Data.List.NonEmpty (NonEmpty, NonEmpty((:|)))
import Data.String.Here
import Data.Map (Map)
import Data.List (foldl')
import qualified Data.Map as Map
import Data.Text.Lazy (Text)
import qualified Data.Text as TS
import qualified Data.Text.Lazy as T
import qualified Data.Text.Lazy.IO as T
import Data.Text.Lazy.Builder
import Data.Bifunctor (second)
import System.Process (createProcess, cleanupProcess, proc, ProcessHandle, std_in, std_out, std_err, StdStream(..))

import EVM.Types
import EVM.Traversals
import EVM.CSE
import EVM.Keccak
import EVM.Expr hiding (copySlice, writeWord, op1, op2, op3, drop)
import qualified Language.SMT2.Syntax as Language.SMT2.Parser
import Language.SMT2.Syntax (SpecConstant(SCHexadecimal))


-- ** Encoding ** ----------------------------------------------------------------------------------
-- variable names in SMT that we want to get values for
data CexVars = CexVars
  { calldataV :: [Text]
  , storageV :: Text
  , blockContextV :: [Text]
  , txContextV :: [Text]
  }
  deriving (Eq, Show)

instance Semigroup CexVars where
  (CexVars a b c d) <> (CexVars a2 b2 c2 d2) = CexVars (a <> a2) (b <> b2) (c <> c2) (d <> d2)

instance Monoid CexVars where
    mempty = CexVars
      { calldataV = mempty
      , storageV = mempty
      , blockContextV = mempty
      , txContextV = mempty
      }

data SMTCex = SMTCex
  { calldata :: Map TS.Text Language.SMT2.Parser.SpecConstant
  , storage :: TS.Text
  , blockContext :: TS.Text
  , txContext :: TS.Text
  }
  deriving (Eq, Show)

data SMT2 = SMT2 [Builder] CexVars
  deriving (Eq, Show)

instance Semigroup SMT2 where
  (SMT2 a b) <> (SMT2 a2 b2) = SMT2 (a <> a2) (b <> b2)

instance Monoid SMT2 where
  mempty = SMT2 mempty mempty

formatSMT2 :: SMT2 -> Text
formatSMT2 (SMT2 ls _) = T.unlines (fmap toLazyText ls)

-- | Reads all intermediate variables from the builder state and produces SMT declaring them as constants
declareIntermediates :: BufEnv -> StoreEnv -> SMT2
declareIntermediates bufs stores =
  let encSs = Map.mapWithKey encodeStore stores
      encBs = Map.mapWithKey encodeBuf bufs
      sorted = List.sortBy compareFst $ Map.toList $ encSs <> encBs
      decls = fmap snd sorted
  in SMT2 ([fromText "; intermediate buffers & stores"] <> decls) mempty
  where
    compareFst (l, _) (r, _) = compare l r
    encodeBuf n expr =
       fromLazyText ("(define-const buf" <> (T.pack . show $ n) <> " Buf ") <> exprToSMT expr <> ")"
    encodeStore n expr =
       fromLazyText ("(define-const store" <> (T.pack . show $ n) <> " Storage ") <> exprToSMT expr <> ")"

assertProps :: [Prop] -> SMT2
assertProps ps =
  let encs = map propToSMT ps_elim
      intermediates = declareIntermediates bufs stores in
  prelude
  <> (declareBufs . nubOrd $ foldl (<>) [] allBufs)
  <> SMT2 [""] mempty
  <> (declareVars . nubOrd $ foldl (<>) [] allVars)
  <> SMT2 [""] mempty
  <> (declareFrameContext . nubOrd $ foldl (<>) [] frameCtx)
  <> intermediates
  <> SMT2 [""] mempty
  <> keccakAssumes
  <> SMT2 [""] mempty
  <> SMT2 (fmap (\p -> "(assert " <> p <> ")") encs) mempty

  where
    (ps_elim, bufs, stores) = eliminateProps ps

    allBufs = fmap referencedBufs' ps_elim <> fmap referencedBufs bufVals <> fmap referencedBufs storeVals
    allVars = fmap referencedVars' ps_elim <> fmap referencedVars bufVals <> fmap referencedVars storeVals
    frameCtx = fmap referencedFrameContext' ps_elim <> fmap referencedFrameContext bufVals <> fmap referencedFrameContext storeVals

    bufVals = Map.elems bufs
    storeVals = Map.elems stores

    keccakAssumes
      = SMT2 ["; keccak assumptions"] mempty
      <> SMT2 (fmap (\p -> "(assert " <> propToSMT p <> ")") (keccakAssumptions ps_elim bufVals storeVals)) mempty


prelude :: SMT2
prelude =  (flip SMT2) mempty $ fmap (fromLazyText . T.drop 2) . T.lines $ [i|
  ; logic
  ; TODO: this creates an error when used with z3?
  ;(set-logic QF_AUFBV)
  (set-logic ALL)

  ; types
  (define-sort Byte () (_ BitVec 8))
  (define-sort Word () (_ BitVec 256))
  (define-sort Buf () (Array Word Byte))

  ; address -> slot -> value
  (define-sort Storage () (Array Word (Array Word Word)))

  ; hash functions
  (declare-fun keccak (Buf) Word)
  (declare-fun sha256 (Buf) Word)

  ; word indexing
  (define-fun indexWord31 ((w Word)) Byte ((_ extract 7 0) w))
  (define-fun indexWord30 ((w Word)) Byte ((_ extract 15 8) w))
  (define-fun indexWord29 ((w Word)) Byte ((_ extract 23 16) w))
  (define-fun indexWord28 ((w Word)) Byte ((_ extract 31 24) w))
  (define-fun indexWord27 ((w Word)) Byte ((_ extract 39 32) w))
  (define-fun indexWord26 ((w Word)) Byte ((_ extract 47 40) w))
  (define-fun indexWord25 ((w Word)) Byte ((_ extract 55 48) w))
  (define-fun indexWord24 ((w Word)) Byte ((_ extract 63 56) w))
  (define-fun indexWord23 ((w Word)) Byte ((_ extract 71 64) w))
  (define-fun indexWord22 ((w Word)) Byte ((_ extract 79 72) w))
  (define-fun indexWord21 ((w Word)) Byte ((_ extract 87 80) w))
  (define-fun indexWord20 ((w Word)) Byte ((_ extract 95 88) w))
  (define-fun indexWord19 ((w Word)) Byte ((_ extract 103 96) w))
  (define-fun indexWord18 ((w Word)) Byte ((_ extract 111 104) w))
  (define-fun indexWord17 ((w Word)) Byte ((_ extract 119 112) w))
  (define-fun indexWord16 ((w Word)) Byte ((_ extract 127 120) w))
  (define-fun indexWord15 ((w Word)) Byte ((_ extract 135 128) w))
  (define-fun indexWord14 ((w Word)) Byte ((_ extract 143 136) w))
  (define-fun indexWord13 ((w Word)) Byte ((_ extract 151 144) w))
  (define-fun indexWord12 ((w Word)) Byte ((_ extract 159 152) w))
  (define-fun indexWord11 ((w Word)) Byte ((_ extract 167 160) w))
  (define-fun indexWord10 ((w Word)) Byte ((_ extract 175 168) w))
  (define-fun indexWord9 ((w Word)) Byte ((_ extract 183 176) w))
  (define-fun indexWord8 ((w Word)) Byte ((_ extract 191 184) w))
  (define-fun indexWord7 ((w Word)) Byte ((_ extract 199 192) w))
  (define-fun indexWord6 ((w Word)) Byte ((_ extract 207 200) w))
  (define-fun indexWord5 ((w Word)) Byte ((_ extract 215 208) w))
  (define-fun indexWord4 ((w Word)) Byte ((_ extract 223 216) w))
  (define-fun indexWord3 ((w Word)) Byte ((_ extract 231 224) w))
  (define-fun indexWord2 ((w Word)) Byte ((_ extract 239 232) w))
  (define-fun indexWord1 ((w Word)) Byte ((_ extract 247 240) w))
  (define-fun indexWord0 ((w Word)) Byte ((_ extract 255 248) w))

  ; symbolic word indexing
  ; a bitshift based version might be more performant here...
  (define-fun indexWord ((idx Word) (w Word)) Byte
    (ite (bvuge idx (_ bv32 256)) (_ bv0 8)
    (ite (= idx (_ bv31 256)) (indexWord31 w)
    (ite (= idx (_ bv30 256)) (indexWord30 w)
    (ite (= idx (_ bv29 256)) (indexWord29 w)
    (ite (= idx (_ bv28 256)) (indexWord28 w)
    (ite (= idx (_ bv27 256)) (indexWord27 w)
    (ite (= idx (_ bv26 256)) (indexWord26 w)
    (ite (= idx (_ bv25 256)) (indexWord25 w)
    (ite (= idx (_ bv24 256)) (indexWord24 w)
    (ite (= idx (_ bv23 256)) (indexWord23 w)
    (ite (= idx (_ bv22 256)) (indexWord22 w)
    (ite (= idx (_ bv21 256)) (indexWord21 w)
    (ite (= idx (_ bv20 256)) (indexWord20 w)
    (ite (= idx (_ bv19 256)) (indexWord19 w)
    (ite (= idx (_ bv18 256)) (indexWord18 w)
    (ite (= idx (_ bv17 256)) (indexWord17 w)
    (ite (= idx (_ bv16 256)) (indexWord16 w)
    (ite (= idx (_ bv15 256)) (indexWord15 w)
    (ite (= idx (_ bv14 256)) (indexWord14 w)
    (ite (= idx (_ bv13 256)) (indexWord13 w)
    (ite (= idx (_ bv12 256)) (indexWord12 w)
    (ite (= idx (_ bv11 256)) (indexWord11 w)
    (ite (= idx (_ bv10 256)) (indexWord10 w)
    (ite (= idx (_ bv9 256)) (indexWord9 w)
    (ite (= idx (_ bv8 256)) (indexWord8 w)
    (ite (= idx (_ bv7 256)) (indexWord7 w)
    (ite (= idx (_ bv6 256)) (indexWord6 w)
    (ite (= idx (_ bv5 256)) (indexWord5 w)
    (ite (= idx (_ bv4 256)) (indexWord4 w)
    (ite (= idx (_ bv3 256)) (indexWord3 w)
    (ite (= idx (_ bv2 256)) (indexWord2 w)
    (ite (= idx (_ bv1 256)) (indexWord1 w)
    (indexWord0 w)
    ))))))))))))))))))))))))))))))))
  )

  ; buffers
  (declare-fun bufLength (Buf) Word)
  (define-const emptyBuf Buf ((as const Buf) #b00000000))

  (define-fun readWord ((idx Word) (buf Buf)) Word
    (concat
      (select buf idx)
      (select buf (bvadd idx #x0000000000000000000000000000000000000000000000000000000000000001))
      (select buf (bvadd idx #x0000000000000000000000000000000000000000000000000000000000000002))
      (select buf (bvadd idx #x0000000000000000000000000000000000000000000000000000000000000003))
      (select buf (bvadd idx #x0000000000000000000000000000000000000000000000000000000000000004))
      (select buf (bvadd idx #x0000000000000000000000000000000000000000000000000000000000000005))
      (select buf (bvadd idx #x0000000000000000000000000000000000000000000000000000000000000006))
      (select buf (bvadd idx #x0000000000000000000000000000000000000000000000000000000000000007))
      (select buf (bvadd idx #x0000000000000000000000000000000000000000000000000000000000000008))
      (select buf (bvadd idx #x0000000000000000000000000000000000000000000000000000000000000009))
      (select buf (bvadd idx #x000000000000000000000000000000000000000000000000000000000000000a))
      (select buf (bvadd idx #x000000000000000000000000000000000000000000000000000000000000000b))
      (select buf (bvadd idx #x000000000000000000000000000000000000000000000000000000000000000c))
      (select buf (bvadd idx #x000000000000000000000000000000000000000000000000000000000000000d))
      (select buf (bvadd idx #x000000000000000000000000000000000000000000000000000000000000000e))
      (select buf (bvadd idx #x000000000000000000000000000000000000000000000000000000000000000f))
      (select buf (bvadd idx #x0000000000000000000000000000000000000000000000000000000000000010))
      (select buf (bvadd idx #x0000000000000000000000000000000000000000000000000000000000000011))
      (select buf (bvadd idx #x0000000000000000000000000000000000000000000000000000000000000012))
      (select buf (bvadd idx #x0000000000000000000000000000000000000000000000000000000000000013))
      (select buf (bvadd idx #x0000000000000000000000000000000000000000000000000000000000000014))
      (select buf (bvadd idx #x0000000000000000000000000000000000000000000000000000000000000015))
      (select buf (bvadd idx #x0000000000000000000000000000000000000000000000000000000000000016))
      (select buf (bvadd idx #x0000000000000000000000000000000000000000000000000000000000000017))
      (select buf (bvadd idx #x0000000000000000000000000000000000000000000000000000000000000018))
      (select buf (bvadd idx #x0000000000000000000000000000000000000000000000000000000000000019))
      (select buf (bvadd idx #x000000000000000000000000000000000000000000000000000000000000001a))
      (select buf (bvadd idx #x000000000000000000000000000000000000000000000000000000000000001b))
      (select buf (bvadd idx #x000000000000000000000000000000000000000000000000000000000000001c))
      (select buf (bvadd idx #x000000000000000000000000000000000000000000000000000000000000001d))
      (select buf (bvadd idx #x000000000000000000000000000000000000000000000000000000000000001e))
      (select buf (bvadd idx #x000000000000000000000000000000000000000000000000000000000000001f))
    )
  )

  (define-fun writeWord ((idx Word) (val Word) (buf Buf)) Buf
      (store (store (store (store (store (store (store (store (store (store (store (store (store (store (store (store (store
      (store (store (store (store (store (store (store (store (store (store (store (store (store (store (store buf
      (bvadd idx #x000000000000000000000000000000000000000000000000000000000000001f) (indexWord31 val))
      (bvadd idx #x000000000000000000000000000000000000000000000000000000000000001e) (indexWord30 val))
      (bvadd idx #x000000000000000000000000000000000000000000000000000000000000001d) (indexWord29 val))
      (bvadd idx #x000000000000000000000000000000000000000000000000000000000000001c) (indexWord28 val))
      (bvadd idx #x000000000000000000000000000000000000000000000000000000000000001b) (indexWord27 val))
      (bvadd idx #x000000000000000000000000000000000000000000000000000000000000001a) (indexWord26 val))
      (bvadd idx #x0000000000000000000000000000000000000000000000000000000000000019) (indexWord25 val))
      (bvadd idx #x0000000000000000000000000000000000000000000000000000000000000018) (indexWord24 val))
      (bvadd idx #x0000000000000000000000000000000000000000000000000000000000000017) (indexWord23 val))
      (bvadd idx #x0000000000000000000000000000000000000000000000000000000000000016) (indexWord22 val))
      (bvadd idx #x0000000000000000000000000000000000000000000000000000000000000015) (indexWord21 val))
      (bvadd idx #x0000000000000000000000000000000000000000000000000000000000000014) (indexWord20 val))
      (bvadd idx #x0000000000000000000000000000000000000000000000000000000000000013) (indexWord19 val))
      (bvadd idx #x0000000000000000000000000000000000000000000000000000000000000012) (indexWord18 val))
      (bvadd idx #x0000000000000000000000000000000000000000000000000000000000000011) (indexWord17 val))
      (bvadd idx #x0000000000000000000000000000000000000000000000000000000000000010) (indexWord16 val))
      (bvadd idx #x000000000000000000000000000000000000000000000000000000000000000f) (indexWord15 val))
      (bvadd idx #x000000000000000000000000000000000000000000000000000000000000000e) (indexWord14 val))
      (bvadd idx #x000000000000000000000000000000000000000000000000000000000000000d) (indexWord13 val))
      (bvadd idx #x000000000000000000000000000000000000000000000000000000000000000c) (indexWord12 val))
      (bvadd idx #x000000000000000000000000000000000000000000000000000000000000000b) (indexWord11 val))
      (bvadd idx #x000000000000000000000000000000000000000000000000000000000000000a) (indexWord10 val))
      (bvadd idx #x0000000000000000000000000000000000000000000000000000000000000009) (indexWord9 val))
      (bvadd idx #x0000000000000000000000000000000000000000000000000000000000000008) (indexWord8 val))
      (bvadd idx #x0000000000000000000000000000000000000000000000000000000000000007) (indexWord7 val))
      (bvadd idx #x0000000000000000000000000000000000000000000000000000000000000006) (indexWord6 val))
      (bvadd idx #x0000000000000000000000000000000000000000000000000000000000000005) (indexWord5 val))
      (bvadd idx #x0000000000000000000000000000000000000000000000000000000000000004) (indexWord4 val))
      (bvadd idx #x0000000000000000000000000000000000000000000000000000000000000003) (indexWord3 val))
      (bvadd idx #x0000000000000000000000000000000000000000000000000000000000000002) (indexWord2 val))
      (bvadd idx #x0000000000000000000000000000000000000000000000000000000000000001) (indexWord1 val))
      idx (indexWord0 val))
  )

  ; block context
  (declare-fun blockhash (Word) Word)
  (declare-const origin Word)
  (declare-const coinbase Word)
  (declare-const timestamp Word)
  (declare-const blocknumber Word)
  (declare-const difficulty Word)
  (declare-const gaslimit Word)
  (declare-const chainid Word)
  (declare-const basefee Word)

  ; macros
  (define-fun signext ( (b Word) (val Word)) Word
    (ite (= b (_ bv0  256)) ((_ sign_extend 248) ((_ extract 7    0) val))
    (ite (= b (_ bv1  256)) ((_ sign_extend 240) ((_ extract 15   0) val))
    (ite (= b (_ bv2  256)) ((_ sign_extend 232) ((_ extract 23   0) val))
    (ite (= b (_ bv3  256)) ((_ sign_extend 224) ((_ extract 31   0) val))
    (ite (= b (_ bv4  256)) ((_ sign_extend 216) ((_ extract 39   0) val))
    (ite (= b (_ bv5  256)) ((_ sign_extend 208) ((_ extract 47   0) val))
    (ite (= b (_ bv6  256)) ((_ sign_extend 200) ((_ extract 55   0) val))
    (ite (= b (_ bv7  256)) ((_ sign_extend 192) ((_ extract 63   0) val))
    (ite (= b (_ bv8  256)) ((_ sign_extend 184) ((_ extract 71   0) val))
    (ite (= b (_ bv9  256)) ((_ sign_extend 176) ((_ extract 79   0) val))
    (ite (= b (_ bv10 256)) ((_ sign_extend 168) ((_ extract 87   0) val))
    (ite (= b (_ bv11 256)) ((_ sign_extend 160) ((_ extract 95   0) val))
    (ite (= b (_ bv12 256)) ((_ sign_extend 152) ((_ extract 103  0) val))
    (ite (= b (_ bv13 256)) ((_ sign_extend 144) ((_ extract 111  0) val))
    (ite (= b (_ bv14 256)) ((_ sign_extend 136) ((_ extract 119  0) val))
    (ite (= b (_ bv15 256)) ((_ sign_extend 128) ((_ extract 127  0) val))
    (ite (= b (_ bv16 256)) ((_ sign_extend 120) ((_ extract 135  0) val))
    (ite (= b (_ bv17 256)) ((_ sign_extend 112) ((_ extract 143  0) val))
    (ite (= b (_ bv18 256)) ((_ sign_extend 104) ((_ extract 151  0) val))
    (ite (= b (_ bv19 256)) ((_ sign_extend 96 ) ((_ extract 159  0) val))
    (ite (= b (_ bv20 256)) ((_ sign_extend 88 ) ((_ extract 167  0) val))
    (ite (= b (_ bv21 256)) ((_ sign_extend 80 ) ((_ extract 175  0) val))
    (ite (= b (_ bv22 256)) ((_ sign_extend 72 ) ((_ extract 183  0) val))
    (ite (= b (_ bv23 256)) ((_ sign_extend 64 ) ((_ extract 191  0) val))
    (ite (= b (_ bv24 256)) ((_ sign_extend 56 ) ((_ extract 199  0) val))
    (ite (= b (_ bv25 256)) ((_ sign_extend 48 ) ((_ extract 207  0) val))
    (ite (= b (_ bv26 256)) ((_ sign_extend 40 ) ((_ extract 215  0) val))
    (ite (= b (_ bv27 256)) ((_ sign_extend 32 ) ((_ extract 223  0) val))
    (ite (= b (_ bv28 256)) ((_ sign_extend 24 ) ((_ extract 231  0) val))
    (ite (= b (_ bv29 256)) ((_ sign_extend 16 ) ((_ extract 239  0) val))
    (ite (= b (_ bv30 256)) ((_ sign_extend 8  ) ((_ extract 247  0) val)) val))))))))))))))))))))))))))))))))
  ; storage
  (declare-const abstractStore Storage)
  (define-const emptyStore Storage ((as const Storage) ((as const (Array (_ BitVec 256) (_ BitVec 256))) #x0000000000000000000000000000000000000000000000000000000000000000)))

  (define-fun sstore ((addr Word) (key Word) (val Word) (storage Storage)) Storage (store storage addr (store (select storage addr) key val)))

  (define-fun sload ((addr Word) (key Word) (storage Storage)) Word (select (select storage addr) key))
  |]

declareBufs :: [Builder] -> SMT2
declareBufs names = SMT2 (["; buffers"] <> fmap declare names) mempty
  where
    declare n = "(declare-const " <> n <> " (Array (_ BitVec 256) (_ BitVec 8)))"

referencedBufs :: Expr a -> [Builder]
referencedBufs expr = nubOrd (foldExpr go [] expr)
  where
    go :: Expr a -> [Builder]
    go = \case
      AbstractBuf s -> [fromText s]
      _ -> []

referencedBufs' :: Prop -> [Builder]
referencedBufs' = \case
  PEq a b -> nubOrd $ referencedBufs a <> referencedBufs b
  PLT a b -> nubOrd $ referencedBufs a <> referencedBufs b
  PGT a b -> nubOrd $ referencedBufs a <> referencedBufs b
  PLEq a b -> nubOrd $ referencedBufs a <> referencedBufs b
  PGEq a b -> nubOrd $ referencedBufs a <> referencedBufs b
  PAnd a b -> nubOrd $ referencedBufs' a <> referencedBufs' b
  POr a b -> nubOrd $ referencedBufs' a <> referencedBufs' b
  PNeg a -> referencedBufs' a
  PBool _ -> []

referencedVars' :: Prop -> [Builder]
referencedVars' = \case
  PEq a b -> nubOrd $ referencedVars a <> referencedVars b
  PLT a b -> nubOrd $ referencedVars a <> referencedVars b
  PGT a b -> nubOrd $ referencedVars a <> referencedVars b
  PLEq a b -> nubOrd $ referencedVars a <> referencedVars b
  PGEq a b -> nubOrd $ referencedVars a <> referencedVars b
  PAnd a b -> nubOrd $ referencedVars' a <> referencedVars' b
  POr a b -> nubOrd $ referencedVars' a <> referencedVars' b
  PNeg a -> referencedVars' a
  PBool _ -> []

referencedFrameContext' :: Prop -> [Builder]
referencedFrameContext' = \case
  PEq a b -> nubOrd $ referencedFrameContext a <> referencedFrameContext b
  PLT a b -> nubOrd $ referencedFrameContext a <> referencedFrameContext b
  PGT a b -> nubOrd $ referencedFrameContext a <> referencedFrameContext b
  PLEq a b -> nubOrd $ referencedFrameContext a <> referencedFrameContext b
  PGEq a b -> nubOrd $ referencedFrameContext a <> referencedFrameContext b
  PAnd a b -> nubOrd $ referencedFrameContext' a <> referencedFrameContext' b
  POr a b -> nubOrd $ referencedFrameContext' a <> referencedFrameContext' b
  PNeg a -> referencedFrameContext' a
  PBool _ -> []

-- Given a list of 256b VM variable names, create an SMT2 object with the variables declared
declareVars :: [Builder] -> SMT2
declareVars names = SMT2 (["; variables"] <> fmap declare names) cexvars
  where
    declare n = "(declare-const " <> n <> " (_ BitVec 256))"
    cexvars = CexVars
      { calldataV = (fmap toLazyText names)
      , storageV = mempty
      , blockContextV = mempty
      , txContextV = mempty
      }

referencedVars :: Expr a -> [Builder]
referencedVars expr = nubOrd (foldExpr go [] expr)
  where
    go :: Expr a -> [Builder]
    go = \case
      Var s -> [fromText s]
      _ -> []

declareFrameContext :: [Builder] -> SMT2
declareFrameContext names = SMT2 (["; frame context"] <> fmap declare names) mempty
  where
    declare n = "(declare-const " <> n <> " (_ BitVec 256))"

referencedFrameContext :: Expr a -> [Builder]
referencedFrameContext expr = nubOrd (foldExpr go [] expr)
  where
    go :: Expr a -> [Builder]
    go = \case
      CallValue a -> [fromLazyText $ T.append "callvalue_" (T.pack . show $ a)]
      Caller a -> [fromLazyText $ T.append "caller_" (T.pack . show $ a)]
      Address a -> [fromLazyText $ T.append "address_" (T.pack . show $ a)]
      Balance {} -> error "TODO: BALANCE"
      SelfBalance {} -> error "TODO: SELFBALANCE"
      Gas {} -> error "TODO: GAS"
      _ -> []


exprToSMT :: Expr a -> Builder
exprToSMT = \case
  Lit w -> fromLazyText $ "(_ bv" <> (T.pack $ show (num w :: Integer)) <> " 256)"
  Var s -> fromText s
  GVar (BufVar n) -> fromLazyText $ "buf" <> (T.pack . show $ n)
  GVar (StoreVar n) -> fromLazyText $ "store" <> (T.pack . show $ n)
  JoinBytes
    z o two three four five six seven
    eight nine ten eleven twelve thirteen fourteen fifteen
    sixteen seventeen eighteen nineteen twenty twentyone twentytwo twentythree
    twentyfour twentyfive twentysix twentyseven twentyeight twentynine thirty thirtyone
    -> concatBytes [
        z, o, two, three, four, five, six, seven
        , eight, nine, ten, eleven, twelve, thirteen, fourteen, fifteen
        , sixteen, seventeen, eighteen, nineteen, twenty, twentyone, twentytwo, twentythree
        , twentyfour, twentyfive, twentysix, twentyseven, twentyeight, twentynine, thirty, thirtyone]

  Add a b -> op2 "bvadd" a b
  Sub a b -> op2 "bvsub" a b
  Mul a b -> op2 "bvmul" a b
  Exp a b -> case b of
               Lit b' -> expandExp a b'
               _ -> error "cannot encode symbolic exponentation into SMT"
  Min a b ->
    let aenc = exprToSMT a
        benc = exprToSMT b in
    "(ite (bvule " <> aenc `sp` benc <> ") " <> aenc `sp` benc <> ")"
  LT a b ->
    let cond = op2 "bvult" a b in
    "(ite " <> cond `sp` one `sp` zero <> ")"
  SLT a b ->
    let cond = op2 "bvslt" a b in
    "(ite " <> cond `sp` one `sp` zero <> ")"
  GT a b ->
    let cond = op2 "bvugt" a b in
    "(ite " <> cond `sp` one `sp` zero <> ")"
  LEq a b ->
    let cond = op2 "bvule" a b in
    "(ite " <> cond `sp` one `sp` zero <> ")"
  GEq a b ->
    let cond = op2 "bvuge" a b in
    "(ite " <> cond `sp` one `sp` zero <> ")"
  Eq a b ->
    let cond = op2 "=" a b in
    "(ite " <> cond `sp` one `sp` zero <> ")"
  IsZero a ->
    let cond = op2 "=" a (Lit 0) in
    "(ite " <> cond `sp` one `sp` zero <> ")"
  And a b -> op2 "bvand" a b
  Or a b -> op2 "bvor" a b
  Xor a b -> op2 "bvxor" a b
  Not a -> op1 "bvnot" a
  SHL a b -> op2 "bvshl" b a
  SHR a b -> op2 "bvlshr" b a
  SAR a b -> op2 "bvashr" b a
  SEx a b -> op2 "signext" a b
  Div a b -> op2CheckZero "bvudiv" a b
  SDiv a b -> op2CheckZero "bvsdiv" a b
  Mod a b -> op2CheckZero "bvurem" a b
  SMod a b -> op2CheckZero "bvsrem" a b
  -- NOTE: this needs to do the MUL at a higher precision, then MOD, then downcast
  MulMod a b c ->
    let aExp = exprToSMT a
        bExp = exprToSMT b
        cExp = exprToSMT c
        aLift = "(concat (_ bv0 256) " <> aExp <> ")"
        bLift = "(concat (_ bv0 256) " <> bExp <> ")"
        cLift = "(concat (_ bv0 256) " <> cExp <> ")"
    in  "((_ extract 255 0) (ite (= " <> cExp <> " (_ bv0 256)) (_ bv0 512) (bvurem (bvmul " <> aLift `sp` bLift <> ")" <> cLift <> ")))"
  EqByte a b ->
    let cond = op2 "=" a b in
    "(ite " <> cond `sp` one `sp` zero <> ")"
  Keccak a ->
    let enc = exprToSMT a in
    "(keccak " <> enc <> ")"
  SHA256 a ->
    let enc = exprToSMT a in
    "(sha256 " <> enc <> ")"

  CallValue a -> fromLazyText $ T.append "callvalue_" (T.pack . show $ a)
  Caller a -> fromLazyText $ T.append "caller_" (T.pack . show $ a)
  Address a -> fromLazyText $ T.append "address_" (T.pack . show $ a)

  Origin ->  "origin"
  BlockHash a ->
    let enc = exprToSMT a in
    "(blockhash " <> enc <> ")"
  Coinbase -> "coinbase"
  Timestamp -> "timestamp"
  BlockNumber -> "blocknumber"
  Difficulty -> "difficulty"
  GasLimit -> "gaslimit"
  ChainId -> "chainid"
  BaseFee -> "basefee"

  -- TODO: make me binary...
  LitByte b -> fromLazyText $ "(_ bv" <> T.pack (show (num b :: Integer)) <> " 8)"
  IndexWord idx w -> case idx of
    Lit n -> if n >= 0 && n < 32
             then
               let enc = exprToSMT w in
               fromLazyText ("(indexWord" <> T.pack (show (num n :: Integer))) `sp` enc <> ")"
             else exprToSMT (LitByte 0)
    _ -> op2 "indexWord" idx w
  ReadByte idx src -> op2 "select" src idx

  ConcreteBuf "" -> "emptyBuf"
  ConcreteBuf bs -> writeBytes bs mempty
  AbstractBuf s -> fromText s
  ReadWord idx prev -> op2 "readWord" idx prev
  BufLength b -> op1 "bufLength" b
  WriteByte idx val prev ->
    let encIdx = exprToSMT idx
        encVal = exprToSMT val
        encPrev = exprToSMT prev in
    "(store " <> encPrev `sp` encIdx `sp` encVal <> ")"
  WriteWord idx val prev ->
    let encIdx = exprToSMT idx
        encVal = exprToSMT val
        encPrev = exprToSMT prev in
    "(writeWord " <> encIdx `sp` encVal `sp` encPrev <> ")"
  CopySlice srcIdx dstIdx size src dst ->
    copySlice srcIdx dstIdx size (exprToSMT src) (exprToSMT dst)
  EmptyStore -> "emptyStore"
  ConcreteStore s -> encodeConcreteStore s
  AbstractStore -> "abstractStore"
  SStore addr idx val prev ->
    let encAddr = exprToSMT addr
        encIdx = exprToSMT idx
        encVal = exprToSMT val
        encPrev = exprToSMT prev in
    "(sstore" `sp` encAddr `sp` encIdx `sp` encVal `sp` encPrev <> ")"
  SLoad addr idx store -> op3 "sload" addr idx store

  a -> error $ "TODO: implement: " <> show a
  where
    op1 op a =
      let enc =  exprToSMT a in
      "(" <> op `sp` enc <> ")"
    op2 op a b =
      let aenc = exprToSMT a
          benc = exprToSMT b in
      "(" <> op `sp` aenc `sp` benc <> ")"
    op3 op a b c =
      let aenc = exprToSMT a
          benc = exprToSMT b
          cenc = exprToSMT c in
      "(" <> op `sp` aenc `sp` benc `sp` cenc <> ")"
    op2CheckZero op a b =
      let aenc = exprToSMT a
          benc = exprToSMT b in
      "(ite (= " <> benc <> " (_ bv0 256)) (_ bv0 256) " <>  "(" <> op `sp` aenc `sp` benc <> "))"

sp :: Builder -> Builder -> Builder
a `sp` b = a <> (fromText " ") <> b

zero :: Builder
zero = "(_ bv0 256)"

one :: Builder
one = "(_ bv1 256)"

propToSMT :: Prop -> Builder
propToSMT = \case
  PEq a b -> op2 "=" a b
  PLT a b -> op2 "bvult" a b
  PGT a b -> op2 "bvugt" a b
  PLEq a b -> op2 "bvule" a b
  PGEq a b -> op2 "bvuge" a b
  PNeg a ->
    let enc = propToSMT a in
    "(not " <> enc <> ")"
  PAnd a b ->
    let aenc = propToSMT a
        benc = propToSMT b in
    "(and " <> aenc <> " " <> benc <> ")"
  POr a b ->
    let aenc = propToSMT a
        benc = propToSMT b in
    "(or " <> aenc <> " " <> benc <> ")"
  PBool b -> if b then "true" else "false"
  where
    op2 op a b =
      let aenc = exprToSMT a
          benc = exprToSMT b in
      "(" <> op <> " " <> aenc <> " " <> benc <> ")"


-- ** Execution ** -------------------------------------------------------------------------------


-- | Supported solvers
data Solver
  = Z3
  | CVC5
  | Bitwuzla
  | Custom Text

instance Show Solver where
  show Z3 = "z3"
  show CVC5 = "cvc5"
  show Bitwuzla = "bitwuzla"
  show (Custom s) = T.unpack s


-- | A running solver instance
data SolverInstance = SolverInstance
  { _type :: Solver
  , _stdin :: Handle
  , _stdout :: Handle
  , _stderr :: Handle
  , _process :: ProcessHandle
  }

-- | A channel representing a group of solvers
newtype SolverGroup = SolverGroup (Chan Task)

-- | A script to be executed, a list of models to be extracted in the case of a sat result, and a channel where the result should be written
data Task = Task
  { script :: SMT2
  , resultChan :: Chan CheckSatResult
  }

-- | The result of a call to (check-sat)
data CheckSatResult
  = Sat SMTCex
  | Unsat
  | Unknown
  | Error TS.Text
  deriving (Show, Eq)

isSat :: CheckSatResult -> Bool
isSat (Sat _) = True
isSat _ = False

isErr :: CheckSatResult -> Bool
isErr (Error _) = True
isErr _ = False

isUnsat :: CheckSatResult -> Bool
isUnsat Unsat = True
isUnsat _ = False

checkSat :: SolverGroup -> SMT2 -> IO CheckSatResult
checkSat (SolverGroup taskQueue) script = do
  -- prepare result channel
  resChan <- newChan

  -- send task to solver group
  writeChan taskQueue (Task script resChan)

  -- collect result
  readChan resChan


withSolvers :: Solver -> Natural -> Maybe Natural -> (SolverGroup -> IO a) -> IO a
withSolvers solver count timeout cont = do
  -- spawn solvers
  instances <- mapM (const $ spawnSolver solver timeout) [1..count]

  -- spawn orchestration thread
  taskQueue <- newChan
  availableInstances <- newChan
  forM_ instances (writeChan availableInstances)
  orchestrateId <- forkIO $ orchestrate taskQueue availableInstances

  -- run continuation with task queue
  res <- cont (SolverGroup taskQueue)

  -- cleanup and return results
  mapM_ stopSolver instances
  killThread orchestrateId
  pure res
  where
    orchestrate queue avail = do
      task <- readChan queue
      inst <- readChan avail
      _ <- forkIO $ runTask task inst avail
      orchestrate queue avail

    runTask (Task (SMT2 cmds cexvars) r) inst availableInstances = do
      -- reset solver and send all lines of provided script
      out <- sendScript inst (SMT2 ("(reset)" : cmds) cexvars)
      case out of
        -- if we got an error then return it
<<<<<<< HEAD
        Left e -> writeChan r (Error (T.toStrict e))
=======
        Left e -> writeChan r (Error ("error while writing SMT to solver: " <> e))
>>>>>>> d6a32fc3
        -- otherwise call (check-sat), parse the result, and send it down the result channel
        Right () -> do
          sat <- sendLine inst "(check-sat)"
          res <- case sat of
            "sat" -> do
              -- get values for all cexvars' calldataV-s
              calldatamodels <- foldM (\a n -> do
                      val <- getValue inst n
                      let tmp = parseFileMsg Language.SMT2.Parser.getValueRes (T.toStrict val)
                      idConst <- case tmp of
                        Right (Language.SMT2.Parser.ResSpecific (valParsed :| [])) -> pure valParsed
                        _ -> undefined
                      theConst <- case idConst of
                       (Language.SMT2.Parser.TermQualIdentifier (
                         Language.SMT2.Parser.Unqualified (Language.SMT2.Parser.IdSymbol symbol)),
                         Language.SMT2.Parser.TermSpecConstant ext2) -> if symbol == (T.toStrict n)
                                                                           then pure ext2
                                                                           else undefined
                       _ -> undefined
                      pure $ Map.insert (T.toStrict n) theConst a
                  )
                  mempty (calldataV cexvars)
              pure $ Sat $ SMTCex
                { calldata = calldatamodels
                , storage = mempty
                , blockContext = mempty
                , txContext = mempty
                }
            "unsat" -> pure Unsat
            "timeout" -> pure Unknown
            "unknown" -> pure Unknown
            _ -> pure . Error $ T.toStrict $ "Unable to parse solver output: " <> sat
          writeChan r res

      -- put the instance back in the list of available instances
      writeChan availableInstances inst

getIntegerFromSCHex :: SpecConstant -> Integer
getIntegerFromSCHex (SCHexadecimal a) = fst (head(Numeric.readHex (T.unpack (T.fromStrict a)))) ::Integer
getIntegerFromSCHex _ = undefined

-- | Arguments used when spawing a solver instance
solverArgs :: Solver -> Maybe (Natural) -> [Text]
solverArgs solver timeout = case solver of
  Bitwuzla -> error "TODO: Bitwuzla args"
  Z3 ->
    [ "-in" ]
  CVC5 ->
    [ "--lang=smt"
    , "--no-interactive"
    , "--produce-models"
    , "--tlimit-per=" <> T.pack (show (1000 * fromMaybe 7200 timeout))
    ]
  Custom _ -> []

-- | Spawns a solver instance, and sets the various global config options that we use for our queries
spawnSolver :: Solver -> Maybe (Natural) -> IO SolverInstance
spawnSolver solver timeout = do
  let cmd = (proc (show solver) (fmap T.unpack $ solverArgs solver timeout)) { std_in = CreatePipe, std_out = CreatePipe, std_err = CreatePipe }
  (Just stdin, Just stdout, Just stderr, process) <- createProcess cmd
  hSetBuffering stdin (BlockBuffering (Just 1000000))
  let solverInstance = SolverInstance solver stdin stdout stderr process
  case timeout of
    Nothing -> pure solverInstance
    Just t -> case solver of
        CVC5 -> pure solverInstance
        _ -> do
          _ <- sendLine' solverInstance $ "(set-option :timeout " <> T.pack (show t) <> ")"
          pure solverInstance

-- | Cleanly shutdown a running solver instnace
stopSolver :: SolverInstance -> IO ()
stopSolver (SolverInstance _ stdin stdout stderr process) = cleanupProcess (Just stdin, Just stdout, Just stderr, process)

-- | Sends a list of commands to the solver. Returns the first error, if there was one.
sendScript :: SolverInstance -> SMT2 -> IO (Either Text ())
sendScript solver (SMT2 cmds _) = do
  sendLine' solver (T.unlines $ fmap toLazyText cmds)
  pure $ Right()

-- | Sends a single command to the solver, returns the first available line from the output buffer
sendCommand :: SolverInstance -> Text -> IO Text
sendCommand inst cmd = do
  -- trim leading whitespace
  let cmd' = T.dropWhile isSpace cmd
  case T.unpack cmd' of
    "" -> pure "success"      -- ignore blank lines
    ';' : _ -> pure "success" -- ignore comments
    _ -> sendLine inst cmd'

-- | Sends a string to the solver and appends a newline, returns the first available line from the output buffer
sendLine :: SolverInstance -> Text -> IO Text
sendLine (SolverInstance _ stdin stdout _ _) cmd = do
  T.hPutStr stdin (T.append cmd "\n")
  hFlush stdin
  T.hGetLine stdout

-- | Sends a string to the solver and appends a newline, doesn't return stdout
sendLine' :: SolverInstance -> Text -> IO ()
sendLine' (SolverInstance _ stdin _ _ _) cmd = do
  T.hPutStr stdin (T.append cmd "\n")
  hFlush stdin

-- | Returns a string representation of the model for the requested variable
getValue :: SolverInstance -> Text -> IO Text
getValue (SolverInstance _ stdin stdout _ _) var = do
  T.hPutStr stdin (T.append (T.append "(get-value (" var) "))\n")
  hFlush stdin
  fmap (T.unlines . reverse) (readSExpr stdout)

-- | Reads lines from h until we have a balanced sexpr
readSExpr :: Handle -> IO [Text]
readSExpr h = go 0 0 []
  where
    go 0 0 _ = do
      line <- T.hGetLine h
      let ls = T.length $ T.filter (== '(') line
          rs = T.length $ T.filter (== ')') line
      if ls == rs
         then pure [line]
         else go ls rs [line]
    go ls rs prev = do
      line <- T.hGetLine h
      let ls' = T.length $ T.filter (== '(') line
          rs' = T.length $ T.filter (== ')') line
      if (ls + ls') == (rs + rs')
         then pure $ line : prev
         else go (ls + ls') (rs + rs') (line : prev)



-- ** Helpers ** ---------------------------------------------------------------------------------


-- | Stores a region of src into dst
copySlice :: Expr EWord -> Expr EWord -> Expr EWord -> Builder -> Builder -> Builder
copySlice srcOffset dstOffset size@(Lit _) src dst
  | size == (Lit 0) = dst
  | otherwise =
    let size' = (sub size (Lit 1))
        encDstOff = exprToSMT (add dstOffset size')
        encSrcOff = exprToSMT (add srcOffset size')
        child = copySlice srcOffset dstOffset size' src dst in
    "(store " <> child `sp` encDstOff `sp` "(select " <> src `sp` encSrcOff <> "))"
copySlice _ _ _ _ _ = error "TODO: implement copySlice with a symbolically sized region"

-- | Unrolls an exponentiation into a series of multiplications
expandExp :: Expr EWord -> W256 -> Builder
expandExp base expnt
  | expnt == 1 = exprToSMT base
  | otherwise =
    let b = exprToSMT base
        n = expandExp base (expnt - 1) in
    "(bvmul " <> b `sp` n <> ")"

-- | Concatenates a list of bytes into a larger bitvector
<<<<<<< HEAD
concatBytes :: NonEmpty (Expr Byte) -> Builder
concatBytes bytes = foldl wrap "" $ NE.reverse bytes
=======
concatBytes :: [Expr Byte] -> Text
concatBytes bytes =
  let bytesRev = reverse bytes
      a2 = exprToSMT (head bytesRev) in
  foldl wrap a2 $ tail bytesRev
>>>>>>> d6a32fc3
  where
    wrap inner byte =
      let byteSMT = exprToSMT byte in
      "(concat " <> byteSMT `sp` inner <> ")"

-- | Concatenates a list of bytes into a larger bitvector
writeBytes :: ByteString -> Expr Buf -> Builder
writeBytes bytes buf = snd $ BS.foldl' wrap (0, exprToSMT buf) bytes
  where
    -- we don't need to store zeros if the base buffer is empty
    skipZeros = buf == mempty
    wrap :: (Int, Builder) -> Word8 -> (Int, Builder)
    wrap (idx, inner) byte =
      if skipZeros && byte == 0
      then (idx + 1, inner)
      else let
          byteSMT = exprToSMT (LitByte byte)
          idxSMT = exprToSMT . Lit . num $ idx
        in (idx + 1, "(store " <> inner `sp` idxSMT `sp` byteSMT <> ")")

encodeConcreteStore :: Map W256 (Map W256 W256) -> Builder
encodeConcreteStore s = foldl encodeWrite "emptyStore" writes
  where
    asList = fmap (second Map.toList) $ Map.toList s
    writes = concatMap (\(addr, ws) -> fmap (\(k, v) -> (addr, k, v)) ws) asList
    encodeWrite prev (addr, key, val) = let
        encAddr = exprToSMT (Lit addr)
        encKey = exprToSMT (Lit key)
        encVal = exprToSMT (Lit val)
      in "(sstore " <> encAddr `sp` encKey `sp` encVal `sp` prev <> ")"<|MERGE_RESOLUTION|>--- conflicted
+++ resolved
@@ -24,6 +24,7 @@
 import Data.Word
 import Numeric (readHex)
 import Data.ByteString (ByteString)
+import Data.Maybe (fromMaybe)
 
 import qualified Data.ByteString as BS
 import qualified Data.List as List
@@ -733,11 +734,7 @@
       out <- sendScript inst (SMT2 ("(reset)" : cmds) cexvars)
       case out of
         -- if we got an error then return it
-<<<<<<< HEAD
-        Left e -> writeChan r (Error (T.toStrict e))
-=======
-        Left e -> writeChan r (Error ("error while writing SMT to solver: " <> e))
->>>>>>> d6a32fc3
+        Left e -> writeChan r (Error ("error while writing SMT to solver: " <> T.toStrict e))
         -- otherwise call (check-sat), parse the result, and send it down the result channel
         Right () -> do
           sat <- sendLine inst "(check-sat)"
@@ -894,16 +891,11 @@
     "(bvmul " <> b `sp` n <> ")"
 
 -- | Concatenates a list of bytes into a larger bitvector
-<<<<<<< HEAD
-concatBytes :: NonEmpty (Expr Byte) -> Builder
-concatBytes bytes = foldl wrap "" $ NE.reverse bytes
-=======
-concatBytes :: [Expr Byte] -> Text
+concatBytes :: [Expr Byte] -> Builder
 concatBytes bytes =
   let bytesRev = reverse bytes
       a2 = exprToSMT (head bytesRev) in
   foldl wrap a2 $ tail bytesRev
->>>>>>> d6a32fc3
   where
     wrap inner byte =
       let byteSMT = exprToSMT byte in
