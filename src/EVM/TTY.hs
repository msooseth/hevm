{-# Language TemplateHaskell #-}
{-# Language UndecidableInstances #-}
{-# Language ImplicitParams #-}
{-# Language DataKinds #-}

module EVM.TTY where

import Prelude hiding (lookup, Word)

import Brick
import Brick.Widgets.Border
import Brick.Widgets.Center
import Brick.Widgets.List

import EVM
import EVM.ABI (abiTypeSolidity, decodeAbiValue, AbiType(..), emptyAbi)
import EVM.SymExec (maxIterationsReached, symCalldata)
import EVM.Expr (simplify)
import EVM.Dapp (DappInfo(..), emptyDapp, dappInfo, Test, extractSig, Test(..), srcMap, unitTestMethods)
import EVM.Debug
import EVM.Fetch (Fetcher)
import EVM.Fetch qualified as Fetch
import EVM.Format (showWordExact, showWordExplanation, contractNamePart,
  contractPathPart, showTraceTree, prettyIfConcreteWord, formatExpr)
import EVM.Hexdump (prettyHex)
import EVM.Solvers (SolverGroup)
import EVM.Op
import EVM.Solidity hiding (storageLayout)
import EVM.Types hiding (padRight, Max)
import EVM.UnitTest
import EVM.Stepper (Stepper)
import EVM.Stepper qualified as Stepper
import EVM.StorageLayout
import EVM.TTYCenteredList qualified as Centered

import Optics.Core
import Optics.State
import Optics.TH

import Control.Monad.Operational qualified as Operational
import Control.Monad.State.Strict hiding (state)
import Data.Aeson.Optics
import Data.ByteString (ByteString)
import Data.ByteString qualified as BS
import Data.List (sort, find)
import Data.Maybe (isJust, fromJust, fromMaybe, isNothing)
import Data.Map (Map, insert, lookupLT, singleton, filter, (!?))
import Data.Map qualified as Map
import Data.Text (Text, pack)
import Data.Text qualified as T
import Data.Text qualified as Text
import Data.Text.Encoding (decodeUtf8)
import Data.Vector qualified as Vec
import Data.Vector.Storable qualified as SVec
import Data.Version (showVersion)
import Graphics.Vty qualified as V
import System.Console.Haskeline qualified as Readline
import Paths_hevm qualified as Paths
import Text.Wrap

data Name
  = AbiPane
  | StackPane
  | BytecodePane
  | TracePane
  | SolidityPane
  | TestPickerPane
  | BrowserPane
  | Pager
  deriving (Eq, Show, Ord)

type UiWidget = Widget Name

data UiVmState = UiVmState
  { vm         :: VM
  , step       :: Int
  , snapshots  :: Map Int (VM, Stepper ())
  , stepper    :: Stepper ()
  , showMemory :: Bool
  , testOpts   :: UnitTestOptions
  }

data UiTestPickerState = UiTestPickerState
  { tests :: List Name (Text, Text)
  , dapp  :: DappInfo
  , opts  :: UnitTestOptions
  }

data UiBrowserState = UiBrowserState
  { contracts :: List Name (Addr, Contract)
  , vm        :: UiVmState
  }

data UiState
  = ViewVm UiVmState
  | ViewContracts UiBrowserState
  | ViewPicker UiTestPickerState
  | ViewHelp UiVmState

makeFieldLabelsNoPrefix ''UiVmState
makeFieldLabelsNoPrefix ''UiTestPickerState
makeFieldLabelsNoPrefix ''UiBrowserState
makePrisms ''UiState

-- caching VM states lets us backstep efficiently
snapshotInterval :: Int
snapshotInterval = 50

type Pred a = a -> Bool

data StepMode
  = Step !Int                  -- ^ Run a specific number of steps
  | StepUntil (Pred VM)        -- ^ Finish when a VM predicate holds

-- | Each step command in the terminal should finish immediately
-- with one of these outcomes.
data Continuation a
     = Stopped a              -- ^ Program finished
     | Continue (Stepper a)   -- ^ Took one step; more steps to go


-- | This turns a @Stepper@ into a state action usable
-- from within the TTY loop, yielding a @StepOutcome@ depending on the @StepMode@.
interpret
  :: (?fetcher :: Fetcher
  ,   ?maxIter :: Maybe Integer)
  => StepMode
  -> Stepper a
  -> StateT UiVmState IO (Continuation a)
interpret mode =

  -- Like the similar interpreters in @EVM.UnitTest@ and @EVM.VMTest@,
  -- this one is implemented as an "operational monad interpreter".

  eval . Operational.view
  where
    eval
      :: Operational.ProgramView Stepper.Action a
      -> StateT UiVmState IO (Continuation a)

    eval (Operational.Return x) =
      pure (Stopped x)

    eval (action Operational.:>>= k) =
      case action of

        Stepper.Run -> do
          -- Have we reached the final result of this action?
          use (#vm % #result) >>= \case
            Just _ -> do
              -- Yes, proceed with the next action.
              vm <- use #vm
              interpret mode (k vm)
            Nothing -> do
              -- No, keep performing the current action
              keepExecuting mode (Stepper.run >>= k)

        -- Stepper wants to keep executing?
        Stepper.Exec -> do
          -- Have we reached the final result of this action?
          use (#vm % #result) >>= \case
            Just r ->
              -- Yes, proceed with the next action.
              interpret mode (k r)
            Nothing -> do
              -- No, keep performing the current action
              keepExecuting mode (Stepper.exec >>= k)

        -- Stepper is waiting for user input from a query
        Stepper.Ask (PleaseChoosePath _ cont) -> do
          -- ensure we aren't stepping past max iterations
          vm <- use #vm
          case maxIterationsReached vm ?maxIter of
            Nothing -> pure $ Continue (k ())
            Just n -> interpret mode (Stepper.evm (cont (not n)) >>= k)

        -- Stepper wants to make a query and wait for the results?
        Stepper.Wait q -> do
          do m <- liftIO (?fetcher q)
             interpret mode (Stepper.evm m >>= k)

        -- Stepper wants to make a query and wait for the results?
        Stepper.IOAct q -> do
          Brick.zoom (toLensVL #vm) (StateT (runStateT q)) >>= interpret mode . k

        -- Stepper wants to modify the VM.
        Stepper.EVM m -> do
          vm <- use #vm
          let (r, vm1) = runState m vm
          assign #vm vm1
          interpret mode (Stepper.exec >> (k r))

keepExecuting :: (?fetcher :: Fetcher
              ,   ?maxIter :: Maybe Integer)
              => StepMode
              -> Stepper a
              -> StateT UiVmState IO (Continuation a)
keepExecuting mode restart = case mode of
  Step 0 -> do
    -- We come here when we've continued while stepping,
    -- either from a query or from a return;
    -- we should pause here and wait for the user.
    pure (Continue restart)

  Step i -> do
    -- Run one instruction and recurse
    stepOneOpcode restart
    interpret (Step (i - 1)) restart

  StepUntil p -> do
    vm <- use #vm
    if p vm
      then
        interpret (Step 0) restart
      else do
        -- Run one instruction and recurse
        stepOneOpcode restart
        interpret (StepUntil p) restart

isUnitTestContract :: Text -> DappInfo -> Bool
isUnitTestContract name dapp =
  elem name (map fst dapp.unitTests)

mkVty :: IO V.Vty
mkVty = do
  vty <- V.mkVty V.defaultConfig
  V.setMode (V.outputIface vty) V.BracketedPaste True
  return vty

runFromVM :: SolverGroup -> Fetch.RpcInfo -> Maybe Integer -> DappInfo -> VM -> IO VM
runFromVM solvers rpcInfo maxIter' dappinfo vm = do

  let
    opts = UnitTestOptions
      { solvers       = solvers
      , rpcInfo       = rpcInfo
      , verbose       = Nothing
      , maxIter       = maxIter'
      , askSmtIters   = Nothing
      , smtTimeout    = Nothing
      , smtDebug      = False
      , solver        = Nothing
      , maxDepth      = Nothing
      , match         = ""
      , fuzzRuns      = 1
      , replay        = error "irrelevant"
      , vmModifier    = id
      , testParams    = error "irrelevant"
      , dapp          = dappinfo
      , ffiAllowed    = False
      , covMatch       = Nothing
      }
    ui0 = initUiVmState vm opts (void Stepper.execFully)

  v <- mkVty
  ui2 <- customMain v mkVty Nothing (app opts) (ViewVm ui0)
  case ui2 of
    ViewVm ui -> return ui.vm
    _ -> error "internal error: customMain returned prematurely"


initUiVmState :: VM -> UnitTestOptions -> Stepper () -> UiVmState
initUiVmState vm0 opts script =
  UiVmState
    { vm           = vm0
    , stepper      = script
    , step         = 0
    , snapshots    = singleton 0 (vm0, script)
    , showMemory   = False
    , testOpts     = opts
    }


-- filters out fuzztests, unless they have
-- explicitly been given an argument by `replay`
debuggableTests :: UnitTestOptions -> (Text, [(Test, [AbiType])]) -> [(Text, Text)]
debuggableTests UnitTestOptions{..} (contractname, tests) = case replay of
  Nothing -> [(contractname, extractSig $ fst x) | x <- tests, not $ isFuzzTest x]
  Just (sig, _) -> [(contractname, extractSig $ fst x) | x <- tests, not (isFuzzTest x) || extractSig (fst x) == sig]

isFuzzTest :: (Test, [AbiType]) -> Bool
isFuzzTest (SymbolicTest _, _) = False
isFuzzTest (ConcreteTest _, []) = False
isFuzzTest (ConcreteTest _, _) = True
isFuzzTest (InvariantTest _, _) = True

<<<<<<< HEAD
main :: UnitTestOptions -> FilePath -> Maybe BuildOutput -> IO ()
main opts root buildOutput = do
  let
    dapp = maybe emptyDapp (dappInfo root) buildOutput
    ui = ViewPicker $ UiTestPickerState
      { _testPickerList =
          list
            TestPickerPane
            (Vec.fromList
             (concatMap
              (debuggableTests opts)
              dapp.unitTests))
            1
      , _testPickerDapp = dapp
      , _testOpts = opts
      }
  v <- mkVty
  _ <- customMain v mkVty Nothing (app opts) (ui :: UiState)
  return ()
=======
main :: UnitTestOptions -> FilePath -> FilePath -> IO ()
main opts root jsonFilePath =
  readSolc jsonFilePath >>=
    \case
      Nothing ->
        error "Failed to read Solidity JSON"
      Just (contractMap, sourceCache) -> do
        let
          dapp = dappInfo root contractMap sourceCache
          ui = ViewPicker $ UiTestPickerState
            { tests =
                list
                  TestPickerPane
                  (Vec.fromList
                   (concatMap
                    (debuggableTests opts)
                    dapp.unitTests))
                  1
            , dapp = dapp
            , opts = opts
            }
        v <- mkVty
        _ <- customMain v mkVty Nothing (app opts) (ui :: UiState)
        return ()
>>>>>>> b4a55366

takeStep
  :: (?fetcher :: Fetcher
     ,?maxIter :: Maybe Integer)
  => UiVmState
  -> StepMode
  -> EventM n UiState ()
takeStep ui mode =
  liftIO nxt >>= \case
    (Stopped (), _) ->
      pure ()
    (Continue steps, ui') ->
      put (ViewVm (ui' & set #stepper steps))
  where
    m = interpret mode ui.stepper
    nxt = runStateT m ui

backstepUntil
  :: (?fetcher :: Fetcher
     ,?maxIter :: Maybe Integer)
  => (UiVmState -> Pred VM) -> EventM n UiState ()
backstepUntil p = get >>= \case
  ViewVm s ->
    case s.step of
      0 -> pure ()
      n -> do
        s1 <- liftIO $ backstep s
        let
          -- find a previous vm that satisfies the predicate
          snapshots' = Data.Map.filter (p s1 . fst) s1.snapshots
        case lookupLT n snapshots' of
          -- If no such vm exists, go to the beginning
          Nothing ->
            let
              (step', (vm', stepper')) = fromJust $ lookupLT (n - 1) s.snapshots
              s2 = s1
                & set #vm vm'
                & set (#vm % #cache) s1.vm.cache
                & set #step step'
                & set #stepper stepper'
            in takeStep s2 (Step 0)
          -- step until the predicate doesn't hold
          Just (step', (vm', stepper')) ->
            let
              s2 = s1
                & set #vm vm'
                & set (#vm % #cache) s1.vm.cache
                & set #step step'
                & set #stepper stepper'
            in takeStep s2 (StepUntil (not . p s1))
  _ -> pure ()

backstep
  :: (?fetcher :: Fetcher
     ,?maxIter :: Maybe Integer)
  => UiVmState -> IO UiVmState
backstep s =
  case s.step of
    -- We're already at the first step; ignore command.
    0 -> pure s
    -- To step backwards, we revert to the previous snapshot
    -- and execute n - 1 `mod` snapshotInterval steps from there.

    -- We keep the current cache so we don't have to redo
    -- any blocking queries, and also the memory view.
    n ->
      let
        (step, (vm, stepper)) = fromJust $ lookupLT n s.snapshots
        s1 = s
          & set #vm vm
          & set (#vm % #cache) s.vm.cache
          & set #step step
          & set #stepper stepper
        stepsToTake = n - step - 1

      in
        runStateT (interpret (Step stepsToTake) stepper) s1 >>= \case
          (Continue steps, ui') -> pure $ ui' & set #stepper steps
          _ -> error "unexpected end"

appEvent
  :: (?fetcher::Fetcher, ?maxIter :: Maybe Integer) =>
  BrickEvent Name e ->
  EventM Name UiState ()

-- Contracts: Down - list down
appEvent (VtyEvent e@(V.EvKey V.KDown [])) = get >>= \case
  ViewContracts _s -> do
    Brick.zoom
      (traverseOf $ _ViewContracts % #contracts)
      (handleListEvent e)
    pure ()
  ViewPicker _s -> do
    Brick.zoom
      (_ViewPicker . testPickerList)
      (handleListEvent e)
    pure()
  _ -> pure ()

-- Contracts: Up - list up
-- Page: Up - scroll
appEvent (VtyEvent e@(V.EvKey V.KUp [])) = get >>= \case
  ViewContracts _s -> do
    Brick.zoom
      (traverseOf $ _ViewContracts % #contracts)
      (handleListEvent e)
  ViewPicker _s -> do
    Brick.zoom
      (_ViewPicker . testPickerList)
      (handleListEvent e)
    pure()
  _ -> pure ()

-- Vm Overview: Esc - return to test picker or exit
-- Any: Esc - return to Vm Overview or Exit
appEvent (VtyEvent (V.EvKey V.KEsc [])) = get >>= \case
  ViewVm s -> do
    let opts = s ^. #testOpts
        dapp = opts.dapp
        tests = concatMap (debuggableTests opts) dapp.unitTests
    case tests of
      [] -> halt
      ts ->
        put $ ViewPicker $ UiTestPickerState
          { tests = list TestPickerPane (Vec.fromList ts) 1
          , dapp  = dapp
          , opts  = opts
          }
  ViewHelp s -> put (ViewVm s)
  ViewContracts s -> put (ViewVm $ s ^. #vm)
  _ -> halt

-- Vm Overview: Enter - open contracts view
-- UnitTest Picker: Enter - select from list
appEvent (VtyEvent (V.EvKey V.KEnter [])) = get >>= \case
  ViewVm s ->
    put . ViewContracts $ UiBrowserState
      { contracts =
          list
            BrowserPane
            (Vec.fromList (Map.toList s.vm.env.contracts))
            2
      , vm = s
      }
  ViewPicker s ->
    case listSelectedElement s.tests of
      Nothing -> error "nothing selected"
      Just (_, x) -> do
        let initVm  = initialUiVmStateForTest s.opts x
        put (ViewVm initVm)
  _ -> pure ()

-- Vm Overview: m - toggle memory pane
appEvent (VtyEvent (V.EvKey (V.KChar 'm') [])) = get >>= \case
  ViewVm s -> put (ViewVm $ over #showMemory not s)
  _ -> pure ()

-- Vm Overview: h - open help view
appEvent (VtyEvent (V.EvKey (V.KChar 'h') [])) = get >>= \case
  ViewVm s -> put (ViewHelp s)
  _ -> pure ()

-- Vm Overview: spacebar - read input
appEvent (VtyEvent (V.EvKey (V.KChar ' ') [])) =
  let
    loop = do
      Readline.getInputLine "% " >>= \case
        Just hey -> Readline.outputStrLn hey
        Nothing  -> pure ()
      Readline.getInputLine "% " >>= \case
        Just hey' -> Readline.outputStrLn hey'
        Nothing   -> pure ()
   in do
    s <- get
    suspendAndResume $ do
      Readline.runInputT Readline.defaultSettings loop
      pure s

-- todo refactor to zipper step forward
-- Vm Overview: n - step
appEvent (VtyEvent (V.EvKey (V.KChar 'n') [])) = get >>= \case
  ViewVm s ->
    when (isNothing (s ^. #vm % #result)) $
      takeStep s (Step 1)
  _ -> pure ()

-- Vm Overview: N - step
appEvent (VtyEvent (V.EvKey (V.KChar 'N') [])) = get >>= \case
  ViewVm s ->
    when (isNothing (s ^. #vm % #result)) $
      takeStep s (StepUntil (isNextSourcePosition s))
  _ -> pure ()

-- Vm Overview: C-n - step
appEvent (VtyEvent (V.EvKey (V.KChar 'n') [V.MCtrl])) = get >>= \case
  ViewVm s ->
    when (isNothing (s ^. #vm % #result)) $
      takeStep s (StepUntil (isNextSourcePositionWithoutEntering s))
  _ -> pure ()

-- Vm Overview: e - step
appEvent (VtyEvent (V.EvKey (V.KChar 'e') [])) = get >>= \case
  ViewVm s ->
    when (isNothing (s ^. #vm % #result)) $
      takeStep s (StepUntil (isExecutionHalted s))
  _ -> pure ()

-- Vm Overview: a - step
appEvent (VtyEvent (V.EvKey (V.KChar 'a') [])) = get >>= \case
  ViewVm s ->
    -- We keep the current cache so we don't have to redo
    -- any blocking queries.
    let
      (vm, stepper) = fromJust (Map.lookup 0 s.snapshots)
      s' = s
        & set #vm vm
        & set (#vm % #cache) s.vm.cache
        & set #step 0
        & set #stepper stepper

    in takeStep s' (Step 0)
  _ -> pure ()

-- Vm Overview: p - backstep
appEvent (VtyEvent (V.EvKey (V.KChar 'p') [])) = get >>= \case
  ViewVm s ->
    case s.step of
      0 ->
        -- We're already at the first step; ignore command.
        pure ()
      n -> do
        -- To step backwards, we revert to the previous snapshot
        -- and execute n - 1 `mod` snapshotInterval steps from there.

        -- We keep the current cache so we don't have to redo
        -- any blocking queries, and also the memory view.
        let
          (step, (vm, stepper)) = fromJust $ lookupLT n s.snapshots
          s1 = s
            & set #vm vm -- set the vm to the one from the snapshot
            & set (#vm % #cache) s.vm.cache -- persist the cache
            & set #step step
            & set #stepper stepper
          stepsToTake = n - step - 1

        takeStep s1 (Step stepsToTake)
  _ -> pure ()

-- Vm Overview: P - backstep to previous source
appEvent (VtyEvent (V.EvKey (V.KChar 'P') [])) =
  backstepUntil isNextSourcePosition

-- Vm Overview: c-p - backstep to previous source avoiding CALL and CREATE
appEvent (VtyEvent (V.EvKey (V.KChar 'p') [V.MCtrl])) =
  backstepUntil isNextSourcePositionWithoutEntering

-- Vm Overview: 0 - choose no jump
appEvent (VtyEvent (V.EvKey (V.KChar '0') [])) = get >>= \case
  ViewVm s ->
    case view (#vm % #result) s of
      Just (VMFailure (Choose (PleaseChoosePath _ contin))) ->
        takeStep (s & set #stepper (Stepper.evm (contin True) >> s.stepper))
          (Step 1)
      _ -> pure ()
  _ -> pure ()

-- Vm Overview: 1 - choose jump
appEvent (VtyEvent (V.EvKey (V.KChar '1') [])) = get >>= \case
  ViewVm s ->
    case s.vm.result of
      Just (VMFailure (Choose (PleaseChoosePath _ contin))) ->
        takeStep (s & set #stepper (Stepper.evm (contin False) >> s.stepper))
          (Step 1)
      _ -> pure ()
  _ -> pure ()

-- Page: C-f - Page down
appEvent (VtyEvent (V.EvKey (V.KChar 'f') [V.MCtrl])) =
  vScrollPage (viewportScroll TracePane) Down

-- Page: C-b - Page up
appEvent (VtyEvent (V.EvKey (V.KChar 'b') [V.MCtrl])) =
  vScrollPage (viewportScroll TracePane) Up

-- UnitTest Picker: (main) - render list
appEvent (VtyEvent e) = do
  Brick.zoom (traverseOf (_ViewPicker % #tests))
    (handleListEvent e)

-- Default
appEvent _ = pure ()

app :: UnitTestOptions -> App UiState () Name
app UnitTestOptions{..} =
  let ?fetcher = Fetch.oracle solvers rpcInfo
      ?maxIter = maxIter
  in App
  { appDraw = drawUi
  , appChooseCursor = neverShowCursor
  , appHandleEvent = appEvent
  , appStartEvent = pure ()
  , appAttrMap = const (attrMap V.defAttr myTheme)
  }

initialUiVmStateForTest
  :: UnitTestOptions
  -> (Text, Text)
  -> UiVmState
initialUiVmStateForTest opts@UnitTestOptions{..} (theContractName, theTestName) = initUiVmState vm0 opts script
  where
    cd = case test of
      SymbolicTest _ -> symCalldata theTestName types [] (AbstractBuf "txdata")
      _ -> (error "unreachable", error "unreachable")
    (test, types) = fromJust $ find (\(test',_) -> extractSig test' == theTestName) $ unitTestMethods testContract
    testContract = fromJust $ Map.lookup theContractName dapp.solcByName
    vm0 =
      initialUnitTestVm opts testContract
    script = do
      Stepper.evm . pushTrace . EntryTrace $
        "test " <> theTestName <> " (" <> theContractName <> ")"
      initializeUnitTest opts testContract
      case test of
        ConcreteTest _ -> do
          let args = case replay of
                       Nothing -> emptyAbi
                       Just (sig, callData) ->
                         if theTestName == sig
                         then decodeAbiValue (AbiTupleType (Vec.fromList types)) callData
                         else emptyAbi
          void (runUnitTest opts theTestName args)
        SymbolicTest _ -> do
          void (execSymTest opts theTestName cd)
        InvariantTest _ -> do
          targets <- getTargetContracts opts
          let randomRun = initialExplorationStepper opts theTestName [] targets (fromMaybe 20 maxDepth)
          void $ case replay of
            Nothing -> randomRun
            Just (sig, cd') ->
              if theTestName == sig
              then initialExplorationStepper opts theTestName (decodeCalls cd') targets (length (decodeCalls cd'))
              else randomRun

myTheme :: [(AttrName, V.Attr)]
myTheme =
  [ (selectedAttr, V.defAttr `V.withStyle` V.standout)
  , (dimAttr, V.defAttr `V.withStyle` V.dim)
  , (borderAttr, V.defAttr `V.withStyle` V.dim)
  , (wordAttr, fg V.yellow)
  , (boldAttr, V.defAttr `V.withStyle` V.bold)
  , (activeAttr, V.defAttr `V.withStyle` V.standout)
  ]

drawUi :: UiState -> [UiWidget]
drawUi (ViewVm s) = drawVm s
drawUi (ViewPicker s) = drawTestPicker s
drawUi (ViewContracts s) = drawVmBrowser s
drawUi (ViewHelp _) = drawHelpView

drawHelpView :: [UiWidget]
drawHelpView =
    [ center . borderWithLabel version .
      padLeftRight 4 . padTopBottom 2 .  str $
        "Esc    Exit the debugger\n\n" <>
        "a      Step to start\n" <>
        "e      Step to end\n" <>
        "n      Step fwds by one instruction\n" <>
        "N      Step fwds to the next source position\n" <>
        "C-n    Step fwds to the next source position skipping CALL & CREATE\n" <>
        "p      Step back by one instruction\n\n" <>
        "P      Step back to the previous source position\n\n" <>
        "C-p    Step back to the previous source position skipping CALL & CREATE\n\n" <>
        "m      Toggle memory pane\n" <>
        "0      Choose the branch which does not jump \n" <>
        "1      Choose the branch which does jump \n" <>
        "Down   Step to next entry in the callstack / Scroll memory pane\n" <>
        "Up     Step to previous entry in the callstack / Scroll memory pane\n" <>
        "C-f    Page memory pane fwds\n" <>
        "C-b    Page memory pane back\n\n" <>
        "Enter  Contracts browser"
    ]
    where
      version =
        txt "Hevm " <+>
        str (showVersion Paths.version) <+>
        txt " - Key bindings"

drawTestPicker :: UiTestPickerState -> [UiWidget]
drawTestPicker ui =
  [ center . borderWithLabel (txt "Unit tests") .
      hLimit 80 $
        renderList
          (\selected (x, y) ->
             withHighlight selected $
               txt " Debug " <+> txt (contractNamePart x) <+> txt "::" <+> txt y)
          True
          ui.tests
  ]

drawVmBrowser :: UiBrowserState -> [UiWidget]
drawVmBrowser ui =
  [ hBox
      [ borderWithLabel (txt "Contracts") .
          hLimit 60 $
            renderList
              (\selected (k, c') ->
                 withHighlight selected . txt . mconcat $
                   [ fromMaybe "<unknown contract>" $
                       Map.lookup (maybeHash c') dapp.solcByHash <&> (.contractName) . snd
                   , "\n"
                   , "  ", pack (show k)
                   ])
              True
              ui.contracts
      , case snd <$> Map.lookup (maybeHash c) dapp.solcByHash of
          Nothing ->
            hBox
              [ borderWithLabel (txt "Contract information") . padBottom Max . padRight Max $ vBox
                  [ txt ("Codehash: " <> pack (show c.codehash))
                  , txt ("Nonce: "    <> showWordExact c.nonce)
                  , txt ("Balance: "  <> showWordExact c.balance)
                  --, txt ("Storage: "  <> storageDisplay (view storage c)) -- TODO: fix this
                  ]
                ]
          Just sol ->
            hBox
              [ borderWithLabel (txt "Contract information") . padBottom Max . padRight (Pad 2) $ vBox
                  [ txt "Name: " <+> txt (contractNamePart sol.contractName)
                  , txt "File: " <+> txt (contractPathPart sol.contractName)
                  , txt " "
                  , txt "Constructor inputs:"
                  , vBox . flip map sol.constructorInputs $
                      \(name, abiType) -> txt ("  " <> name <> ": " <> abiTypeSolidity abiType)
                  , txt "Public methods:"
                  , vBox . flip map (sort (Map.elems sol.abiMap)) $
                      \method -> txt ("  " <> method.methodSignature)
                  --, txt ("Storage:" <> storageDisplay (view storage c)) -- TODO: fix this
                  ]
              , borderWithLabel (txt "Storage slots") . padBottom Max . padRight Max $ vBox
                  (map txt (storageLayout dapp sol))
              ]
      ]
  ]
  where
    dapp = ui.vm.testOpts.dapp
    (_, (_, c)) = fromJust $ listSelectedElement ui.contracts
--        currentContract  = view (dappSolcByHash . ix ) dapp
    maybeHash ch = fromJust (error "Internal error: cannot find concrete codehash for partially symbolic code") (maybeLitWord ch.codehash)

drawVm :: UiVmState -> [UiWidget]
drawVm ui =
  -- EVM debugging needs a lot of space because of the 256-bit words
  -- in both the bytecode and the stack .
  --
  -- If on a very tall display, prefer a vertical layout.
  --
  -- Actually the horizontal layout would be preferrable if the display
  -- is both very tall and very wide, but this is okay for now.
  [ ifTallEnough (20 * 4)
      ( vBox
        [ vLimit 20 $ drawBytecodePane ui
        , vLimit 20 $ drawStackPane ui
        , drawSolidityPane ui
        , vLimit 20 $ drawTracePane ui
        , vLimit 2 drawHelpBar
        ]
      )
      ( vBox
        [ hBox
          [ vLimit 20 $ drawBytecodePane ui
          , vLimit 20 $ drawStackPane ui
          ]
        , hBox
          [ drawSolidityPane ui
          , drawTracePane ui
          ]
        , vLimit 2 drawHelpBar
        ]
      )
  ]

drawHelpBar :: UiWidget
drawHelpBar = hBorder <=> hCenter help
  where
    help =
      hBox (map (\(k, v) -> txt k <+> dim (txt (" (" <> v <> ")  "))) helps)

    helps =
      [
        ("n", "step")
      , ("p", "step back")
      , ("a", "step to start")
      , ("e", "step to end")
      , ("m", "toggle memory")
      , ("Esc", "exit")
      , ("h", "more help")
      ]

stepOneOpcode :: Stepper a -> StateT UiVmState IO ()
stepOneOpcode restart = do
  n <- use #step
  when (n > 0 && n `mod` snapshotInterval == 0) $ do
    vm <- use #vm
    modifying #snapshots (insert n (vm, void restart))
  modifying #vm (execState exec1)
  modifying #step (+ 1)

isNewTraceAdded
  :: UiVmState -> Pred VM
isNewTraceAdded ui vm =
  let
    currentTraceTree = length <$> traceForest ui.vm
    newTraceTree = length <$> traceForest vm
  in currentTraceTree /= newTraceTree

isNextSourcePosition
  :: UiVmState -> Pred VM
isNextSourcePosition ui vm =
  let dapp = ui.testOpts.dapp
      initialPosition = currentSrcMap dapp ui.vm
  in currentSrcMap dapp vm /= initialPosition

isNextSourcePositionWithoutEntering
  :: UiVmState -> Pred VM
isNextSourcePositionWithoutEntering ui vm =
  let
    dapp            = ui.testOpts.dapp
    vm0             = ui.vm
    initialPosition = currentSrcMap dapp vm0
    initialHeight   = length vm0.frames
  in
    case currentSrcMap dapp vm of
      Nothing ->
        False
      Just here ->
        let
          moved = Just here /= initialPosition
          deeper = length vm.frames > initialHeight
          boring =
            case srcMapCode dapp.sources here of
              Just bs ->
                BS.isPrefixOf "contract " bs
              Nothing ->
                True
        in
           moved && not deeper && not boring

isExecutionHalted :: UiVmState -> Pred VM
isExecutionHalted _ vm = isJust vm.result

currentSrcMap :: DappInfo -> VM -> Maybe SrcMap
currentSrcMap dapp vm = do
  this <- currentContract vm
  i <- this.opIxMap SVec.!? vm.state.pc
  srcMap dapp this i

drawStackPane :: UiVmState -> UiWidget
drawStackPane ui =
  let
    gasText = showWordExact (num ui.vm.state.gas)
    labelText = txt ("Gas available: " <> gasText <> "; stack:")
    stackList = list StackPane (Vec.fromList $ zip [(1 :: Int)..] (simplify <$> ui.vm.state.stack)) 2
  in hBorderWithLabel labelText <=>
    renderList
      (\_ (i, w) ->
         vBox
           [ withHighlight True (str ("#" ++ show i ++ " "))
               <+> ourWrap (Text.unpack $ prettyIfConcreteWord w)
           , dim (txt ("   " <> case unlit w of
                       Nothing -> ""
                       Just u -> showWordExplanation u ui.testOpts.dapp))
           ])
      False
      stackList

message :: VM -> String
message vm =
  case vm.result of
    Just (VMSuccess (ConcreteBuf msg)) ->
      "VMSuccess: " <> (show $ ByteStringS msg)
    Just (VMSuccess (msg)) ->
      "VMSuccess: <symbolicbuffer> " <> (show msg)
    Just (VMFailure (EVM.Revert msg)) ->
      "VMFailure: " <> (show msg)
    Just (VMFailure err) ->
      "VMFailure: " <> show err
    Nothing ->
      "Executing EVM code in " <> show vm.state.contract


drawBytecodePane :: UiVmState -> UiWidget
drawBytecodePane ui =
  let
    vm = ui.vm
    move = maybe id listMoveTo $ vmOpIx vm
  in
    hBorderWithLabel (str $ message vm) <=>
    Centered.renderList
      (\active x -> if not active
                    then withDefAttr dimAttr (opWidget x)
                    else withDefAttr boldAttr (opWidget x))
      False
      (move $ list BytecodePane
        (maybe mempty (.codeOps) (currentContract vm))
        1)


dim :: Widget n -> Widget n
dim = withDefAttr dimAttr

withHighlight :: Bool -> Widget n -> Widget n
withHighlight False = withDefAttr dimAttr
withHighlight True  = withDefAttr boldAttr

prettyIfConcrete :: Expr Buf -> String
prettyIfConcrete (ConcreteBuf x) = prettyHex 40 x
prettyIfConcrete x = T.unpack $ formatExpr $ simplify x

drawTracePane :: UiVmState -> UiWidget
drawTracePane s =
  let vm = s.vm
      dapp = s.testOpts.dapp
      traceList =
        list
          TracePane
          (Vec.fromList
            . Text.lines
            . showTraceTree dapp
            $ vm)
          1

  in case s.showMemory of
    True -> viewport TracePane Vertical $
        hBorderWithLabel (txt "Calldata")
        <=> ourWrap (prettyIfConcrete vm.state.calldata)
        <=> hBorderWithLabel (txt "Returndata")
        <=> ourWrap (prettyIfConcrete vm.state.returndata)
        <=> hBorderWithLabel (txt "Output")
        <=> ourWrap (maybe "" show vm.result)
        <=> hBorderWithLabel (txt "Cache")
        <=> ourWrap (show vm.cache.path)
        <=> hBorderWithLabel (txt "Path Conditions")
        <=> (ourWrap $ show $ vm.constraints)
        <=> hBorderWithLabel (txt "Memory")
        <=> (ourWrap (prettyIfConcrete vm.state.memory))
    False ->
      hBorderWithLabel (txt "Trace")
      <=> renderList
            (\_ x -> txt x)
            False
            (listMoveTo (length traceList) traceList)

ourWrap :: String -> Widget n
ourWrap = strWrapWith settings
  where
    settings = WrapSettings
      { preserveIndentation = True
      , breakLongWords = True
      , fillStrategy = NoFill
      , fillScope = FillAfterFirst
      }

solidityList :: VM -> DappInfo -> List Name (Int, ByteString)
solidityList vm dapp =
  list SolidityPane
    (case currentSrcMap dapp vm of
        Nothing -> mempty
        Just x ->
          fromMaybe
            (error "Internal Error: unable to find line for source map")
            (preview (
              ix x.file
              % to (Vec.imap (,)))
            dapp.sources.lines))
    1

drawSolidityPane :: UiVmState -> UiWidget
drawSolidityPane ui =
  let dapp = ui.testOpts.dapp
      dappSrcs = dapp.sources
      vm = ui.vm
  in case currentSrcMap dapp vm of
    Nothing -> padBottom Max (hBorderWithLabel (txt "<no source map>"))
    Just sm ->
          let
<<<<<<< HEAD
            rows = dappSrcs.lines !? sm.srcMapFile
            subrange :: Int -> Maybe (Int, Int)
            subrange i = do
              rs <- rows
              lineSubrange rs (sm.srcMapOffset, sm.srcMapLength) i
            fileName :: Maybe Text
            fileName = T.pack . fst <$> (dapp.sources.files !? sm.srcMapFile)
=======
            rows = dappSrcs.lines !! sm.file
            subrange = lineSubrange rows (sm.offset, sm.length)
            fileName :: Maybe Text
            fileName = preview (ix sm.file % _1) dapp.sources.files
>>>>>>> b4a55366
            lineNo :: Maybe Int
            lineNo = ((\a -> Just (a - 1)) . snd) =<< srcMapCodePos dapp.sources sm
          in vBox
            [ hBorderWithLabel $
                txt (fromMaybe "<unknown>" fileName)
                  <+> str (":" ++ (maybe "?" show lineNo))

                  -- Show the AST node type if present
                  <+> txt (" (" <> fromMaybe "?"
                                    (dapp.astSrcMap sm
                                       >>= preview (key "name" % _String)) <> ")")
            , Centered.renderList
                (\_ (i, line) ->
                   let s = case decodeUtf8 line of "" -> " "; y -> y
                   in case subrange i of
                        Nothing -> withHighlight False (txt s)
                        Just (a, b) ->
                          let (x, y, z) = ( Text.take a s
                                          , Text.take b (Text.drop a s)
                                          , Text.drop (a + b) s
                                          )
                          in hBox [ withHighlight False (txt x)
                                  , withHighlight True (txt y)
                                  , withHighlight False (txt z)
                                  ])
                False
                ((maybe id listMoveTo lineNo)
                  (solidityList vm dapp))
            ]

ifTallEnough :: Int -> Widget n -> Widget n -> Widget n
ifTallEnough need w1 w2 =
  Widget Greedy Greedy $ do
    c <- getContext
    if view (lensVL availHeightL) c > need
      then render w1
      else render w2

opWidget :: (Integral a, Show a) => (a, Op) -> Widget n
opWidget = txt . pack . opString

selectedAttr :: AttrName; selectedAttr = attrName "selected"
dimAttr :: AttrName; dimAttr = attrName "dim"
wordAttr :: AttrName; wordAttr = attrName "word"
boldAttr :: AttrName; boldAttr = attrName "bold"
activeAttr :: AttrName; activeAttr = attrName "active"<|MERGE_RESOLUTION|>--- conflicted
+++ resolved
@@ -284,13 +284,12 @@
 isFuzzTest (ConcreteTest _, _) = True
 isFuzzTest (InvariantTest _, _) = True
 
-<<<<<<< HEAD
 main :: UnitTestOptions -> FilePath -> Maybe BuildOutput -> IO ()
 main opts root buildOutput = do
   let
     dapp = maybe emptyDapp (dappInfo root) buildOutput
     ui = ViewPicker $ UiTestPickerState
-      { _testPickerList =
+      { tests =
           list
             TestPickerPane
             (Vec.fromList
@@ -298,38 +297,12 @@
               (debuggableTests opts)
               dapp.unitTests))
             1
-      , _testPickerDapp = dapp
-      , _testOpts = opts
+      , dapp = dapp
+      , opts = opts
       }
   v <- mkVty
   _ <- customMain v mkVty Nothing (app opts) (ui :: UiState)
   return ()
-=======
-main :: UnitTestOptions -> FilePath -> FilePath -> IO ()
-main opts root jsonFilePath =
-  readSolc jsonFilePath >>=
-    \case
-      Nothing ->
-        error "Failed to read Solidity JSON"
-      Just (contractMap, sourceCache) -> do
-        let
-          dapp = dappInfo root contractMap sourceCache
-          ui = ViewPicker $ UiTestPickerState
-            { tests =
-                list
-                  TestPickerPane
-                  (Vec.fromList
-                   (concatMap
-                    (debuggableTests opts)
-                    dapp.unitTests))
-                  1
-            , dapp = dapp
-            , opts = opts
-            }
-        v <- mkVty
-        _ <- customMain v mkVty Nothing (app opts) (ui :: UiState)
-        return ()
->>>>>>> b4a55366
 
 takeStep
   :: (?fetcher :: Fetcher
@@ -424,7 +397,7 @@
     pure ()
   ViewPicker _s -> do
     Brick.zoom
-      (_ViewPicker . testPickerList)
+      (traverseOf $ _ViewPicker % #tests)
       (handleListEvent e)
     pure()
   _ -> pure ()
@@ -438,7 +411,7 @@
       (handleListEvent e)
   ViewPicker _s -> do
     Brick.zoom
-      (_ViewPicker . testPickerList)
+      (traverseOf $ _ViewPicker % #tests)
       (handleListEvent e)
     pure()
   _ -> pure ()
@@ -1014,20 +987,13 @@
     Nothing -> padBottom Max (hBorderWithLabel (txt "<no source map>"))
     Just sm ->
           let
-<<<<<<< HEAD
-            rows = dappSrcs.lines !? sm.srcMapFile
+            rows = dappSrcs.lines !? sm.file
             subrange :: Int -> Maybe (Int, Int)
             subrange i = do
               rs <- rows
-              lineSubrange rs (sm.srcMapOffset, sm.srcMapLength) i
+              lineSubrange rs (sm.offset, sm.length) i
             fileName :: Maybe Text
-            fileName = T.pack . fst <$> (dapp.sources.files !? sm.srcMapFile)
-=======
-            rows = dappSrcs.lines !! sm.file
-            subrange = lineSubrange rows (sm.offset, sm.length)
-            fileName :: Maybe Text
-            fileName = preview (ix sm.file % _1) dapp.sources.files
->>>>>>> b4a55366
+            fileName = T.pack . fst <$> (dapp.sources.files !? sm.file)
             lineNo :: Maybe Int
             lineNo = ((\a -> Just (a - 1)) . snd) =<< srcMapCodePos dapp.sources sm
           in vBox
