--- conflicted
+++ resolved
@@ -955,31 +955,6 @@
 initialUnitTestVm (UnitTestOptions {..}) theContract =
   let
     vm = makeVm $ VMOpts
-<<<<<<< HEAD
-           { vmoptContract = initialContract (InitCode theContract.creationCode mempty)
-           , vmoptCalldata = mempty
-           , vmoptValue = Lit 0
-           , vmoptAddress = testAddress
-           , vmoptCaller = litAddr testCaller
-           , vmoptOrigin = testOrigin
-           , vmoptGas = testGasCreate
-           , vmoptGaslimit = testGasCreate
-           , vmoptCoinbase = testCoinbase
-           , vmoptNumber = testNumber
-           , vmoptTimestamp = Lit testTimestamp
-           , vmoptBlockGaslimit = testGaslimit
-           , vmoptGasprice = testGasprice
-           , vmoptBaseFee = testBaseFee
-           , vmoptPriorityFee = testPriorityFee
-           , vmoptMaxCodeSize = testMaxCodeSize
-           , vmoptPrevRandao = testPrevrandao
-           , vmoptSchedule = FeeSchedule.berlin
-           , vmoptChainId = testChainId
-           , vmoptCreate = True
-           , vmoptInitialStorage = EmptyStore
-           , vmoptTxAccessList = mempty -- TODO: support unit test access lists???
-           , vmoptAllowFFI = ffiAllowed
-=======
            { contract = initialContract (InitCode theContract.creationCode mempty)
            , calldata = mempty
            , value = Lit 0
@@ -1000,10 +975,9 @@
            , schedule = FeeSchedule.berlin
            , chainId = testParams.chainId
            , create = True
-           , storageBase = Concrete
+           , initialStorage = EmptyStore
            , txAccessList = mempty -- TODO: support unit test access lists???
            , allowFFI = ffiAllowed
->>>>>>> b4a55366
            }
     creator =
       initialContract (RuntimeCode (ConcreteRuntimeCode ""))
