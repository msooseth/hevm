--- conflicted
+++ resolved
@@ -138,9 +138,7 @@
       pure ()
     Just path ->
       -- merge all of the post-vm caches and save into the state
-<<<<<<< HEAD
-      let
-        evmcache = mconcat [vm.cache | vm <- vms]
+      let evmcache = mconcat [vm.cache | vm <- vms]
       in case Facts.cacheFacts evmcache of
            Right fs -> liftIO $ Git.saveFacts (Git.RepoAt path) fs
            Left e -> do
@@ -148,10 +146,6 @@
              putStrLn e
              exitFailure
 
-=======
-      let evmcache = mconcat [vm.cache | vm <- vms]
-      in Git.saveFacts (Git.RepoAt path) (Facts.cacheFacts evmcache)
->>>>>>> 9968f7a0
   pure $ and passing
 
 -- | Assuming a constructor is loaded, this stepper will run the constructor
@@ -515,49 +509,41 @@
 explorationStepper :: UnitTestOptions -> ABIMethod -> [ExploreTx] -> [Addr] -> RLP -> Int -> Stepper (Bool, RLP)
 explorationStepper _ _ _ _ history 0  = pure (True, history)
 explorationStepper opts@UnitTestOptions{..} testName replayData targets (List history) i = do
- (caller', target, cd, timestamp') <-
-   case preview (ix (i - 1)) replayData of
-     Just v -> pure v
-     Nothing -> do
-      vm <- Stepper.evm get
-      Stepper.evmIO $ do
-<<<<<<< HEAD
-       vm <- get
-       let cs = Map.mapKeys mkConcrete vm.env.contracts
-
-           mkConcrete :: Expr EAddr -> Addr
-           mkConcrete (LitAddr a) = a
-           mkConcrete a = error $ "Internal Error: symbolic address discovered in invariant test: " <> show a
-
-           noCode c = case c.code of
-=======
-       let cs = vm.env.contracts
-           noCode c = case c.contractcode of
->>>>>>> 9968f7a0
-             RuntimeCode (ConcreteRuntimeCode "") -> True
-             RuntimeCode (SymbolicRuntimeCode c') -> null c'
-             _ -> False
-
-           mutable m = m.mutability `elem` [NonPayable, Payable]
-
-           knownAbis =
-             -- exclude contracts without code
-             Map.filter (not . BS.null . (.runtimeCode)) $
-             -- exclude contracts without state changing functions
-             Map.filter (not . null . Map.filter mutable . (.abiMap)) $
-             -- exclude testing abis
-             Map.filter (isNothing . preview (ix unitTestMarkerAbi) . (.abiMap)) $
-             -- pick all contracts with known compiler artifacts
-             fmap fromJust (Map.filter isJust $ Map.fromList [(addr, lookupCode c.code dapp) | (addr, c)  <- Map.toList cs])
-
-           selected = [(addr,
-                        fromMaybe (internalError ("no src found for: " <> show addr)) $
-                          lookupCode (fromMaybe (internalError $ "contract not found: " <> show addr) $
-                            Map.lookup addr cs).code dapp)
-                       | addr  <- targets]
-<<<<<<< HEAD
-       -- go to IO and generate a random valid call to any known contract
-       liftIO $ do
+  (caller', target, cd, timestamp') <-
+    case preview (ix (i - 1)) replayData of
+      Just v -> pure v
+      Nothing -> do
+       vm <- Stepper.evm get
+       Stepper.evmIO $ do
+         let cs = Map.mapKeys mkConcrete vm.env.contracts
+
+             mkConcrete :: Expr EAddr -> Addr
+             mkConcrete (LitAddr a) = a
+             mkConcrete a = internalError $ "symbolic address discovered in invariant test: " <> show a
+
+             noCode c = case c.code of
+               RuntimeCode (ConcreteRuntimeCode "") -> True
+               RuntimeCode (SymbolicRuntimeCode c') -> null c'
+               _ -> False
+
+             mutable m = m.mutability `elem` [NonPayable, Payable]
+
+             knownAbis =
+               -- exclude contracts without code
+               Map.filter (not . BS.null . (.runtimeCode)) $
+               -- exclude contracts without state changing functions
+               Map.filter (not . null . Map.filter mutable . (.abiMap)) $
+               -- exclude testing abis
+               Map.filter (isNothing . preview (ix unitTestMarkerAbi) . (.abiMap)) $
+               -- pick all contracts with known compiler artifacts
+               fmap fromJust (Map.filter isJust $ Map.fromList [(addr, lookupCode c.code dapp) | (addr, c)  <- Map.toList cs])
+
+             selected = [(addr,
+                          fromMaybe (internalError ("no src found for: " <> show addr)) $
+                            lookupCode (fromMaybe (internalError $ "contract not found: " <> show addr) $
+                              Map.lookup addr cs).code dapp)
+                         | addr  <- targets]
+         -- generate a random valid call to any known contract
          -- select random contract
          (target, solcInfo) <- generate $ elements (if null targets then Map.toList knownAbis else selected)
          -- choose a random mutable method
@@ -577,51 +563,39 @@
          let cd = abiMethod (sig <> "(" <> intercalate "," ((pack . show) <$> types) <> ")") args
          -- increment timestamp with random amount
          timepassed <- into <$> generate (arbitrarySizedNatural :: Gen Word32)
-         let ts = fromMaybe (internalError "symbolic timestamp not supported here") $ maybeLitWord vm.block.timestamp
-         return (caller', target, cd, ts + timepassed)
- let opts' = opts { testParams = testParams {address = LitAddr target, caller = LitAddr caller', timestamp = timestamp'}}
-=======
-       -- generate a random valid call to any known contract
-       -- select random contract
-       (target, solcInfo) <- generate $ elements (if null targets then Map.toList knownAbis else selected)
-       -- choose a random mutable method
-       (_, (Method _ inputs sig _ _)) <- generate (elements $ Map.toList $ Map.filter mutable solcInfo.abiMap)
-       let types = snd <$> inputs
-       -- set the caller to a random address with 90% probability, 10% known EOA address
-       let knownEOAs = Map.keys $ Map.filter noCode cs
-       AbiAddress caller' <-
-         if null knownEOAs
-         then generate $ genAbiValue AbiAddressType
-         else generate $ frequency
-           [ (90, genAbiValue AbiAddressType)
-           , (10, AbiAddress <$> elements knownEOAs)
-           ]
-       -- make a call with random valid data to the function
-       args <- generate $ genAbiValue (AbiTupleType $ Vector.fromList types)
-       let cd = abiMethod (sig <> "(" <> intercalate "," ((pack . show) <$> types) <> ")") args
-       -- increment timestamp with random amount
-       timepassed <- into <$> generate (arbitrarySizedNatural :: Gen Word32)
-       let ts = fromMaybe (internalError "symbolic timestamp not supported here") $ maybeLitWord vm.block.timestamp
-       pure (caller', target, cd, into ts + timepassed)
- let opts' = opts { testParams = testParams {address = target, caller = caller', timestamp = timestamp'}}
->>>>>>> 9968f7a0
-     thisCallRLP = List [BS $ word160Bytes caller', BS $ word160Bytes target, BS cd, BS $ word256Bytes timestamp']
- -- set the timestamp
- Stepper.evm $ assign (#block % #timestamp) (Lit timestamp')
- -- perform the call
- bailed <- exploreStep opts' cd
- Stepper.evm popTrace
- let newHistory = if bailed then List history else List (thisCallRLP:history)
-     opts'' = opts {testParams = testParams {timestamp = timestamp'}}
-     carryOn = explorationStepper opts'' testName replayData targets newHistory (i - 1)
- -- if we didn't revert, run the test function
- if bailed
- then carryOn
- else
-   do x <- runUnitTest opts'' testName emptyAbi
-      if x
-      then carryOn
-      else pure (False, List (thisCallRLP:history))
+         let ts = fromMaybe
+                    (internalError "symbolic timestamp not supported here")
+                    (maybeLitWord vm.block.timestamp)
+         pure (caller', target, cd, into ts + timepassed)
+  let opts' = opts
+         { testParams = testParams
+             { address = LitAddr target
+             , caller = LitAddr caller'
+             , timestamp = timestamp'
+             }
+         }
+      thisCallRLP = List
+        [ BS $ word160Bytes caller'
+        , BS $ word160Bytes target, BS cd
+        , BS $ word256Bytes timestamp'
+        ]
+
+  -- set the timestamp
+  Stepper.evm $ assign (#block % #timestamp) (Lit timestamp')
+  -- perform the call
+  bailed <- exploreStep opts' cd
+  Stepper.evm popTrace
+  let newHistory = if bailed then List history else List (thisCallRLP:history)
+      opts'' = opts {testParams = testParams {timestamp = timestamp'}}
+      carryOn = explorationStepper opts'' testName replayData targets newHistory (i - 1)
+  -- if we didn't revert, run the test function
+  if bailed
+  then carryOn
+  else
+    do x <- runUnitTest opts'' testName emptyAbi
+       if x
+       then carryOn
+       else pure (False, List (thisCallRLP:history))
 explorationStepper _ _ _ _ _ _  = internalError "malformed rlp"
 
 getTargetContracts :: UnitTestOptions -> Stepper [Addr]
