--- conflicted
+++ resolved
@@ -871,11 +871,8 @@
     encPrev <- exprToSMT prev
     pure $ "(store" `sp` encPrev `sp` encIdx `sp` encVal <> ")"
   SLoad idx store -> op2 "select" store idx
-<<<<<<< HEAD
   LitAddr n -> pure $ fromLazyText $ "(_ bv" <> T.pack (show (into n :: Integer)) <> " 160)"
-=======
   Gas freshVar -> pure $ fromLazyText $ "gas_"  <> (T.pack $ show freshVar)
->>>>>>> dd3e07df
 
   a -> internalError $ "TODO: implement: " <> show a
   where
