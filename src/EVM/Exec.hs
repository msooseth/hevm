module EVM.Exec where

import EVM hiding (createAddress)
import EVM.Concrete (createAddress)
<<<<<<< HEAD
=======
import EVM.FeeSchedule qualified as FeeSchedule
import EVM.Expr (litAddr)
>>>>>>> 211fff90
import EVM.Types

import Control.Monad.Trans.State.Strict (get, State)
import Data.ByteString (ByteString)
import Data.Maybe (isNothing)
import Optics.Core

ethrunAddress :: Addr
ethrunAddress = Addr 0x00a329c0648769a73afac7f9381e08fb43dbea72

vmForEthrunCreation :: ByteString -> VM
vmForEthrunCreation creationCode =
  (makeVm $ VMOpts
    { contract = initialContract (InitCode creationCode mempty)
    , calldata = mempty
    , value = Lit 0
    , baseState = EmptyBase
    , address = createAddress ethrunAddress 1
    , caller = LitAddr ethrunAddress
    , origin = LitAddr ethrunAddress
    , coinbase = LitAddr 0
    , number = 0
    , timestamp = Lit 0
    , blockGaslimit = 0
    , gasprice = 0
    , prevRandao = 42069
    , gas = 0xffffffffffffffff
    , gaslimit = 0xffffffffffffffff
    , baseFee = 0
    , priorityFee = 0
    , maxCodeSize = 0xffffffff
    , schedule = FeeSchedule.berlin
    , chainId = 1
    , create = False
    , txAccessList = mempty
    , allowFFI = False
    }) & set (#env % #contracts % at (LitAddr ethrunAddress))
             (Just (initialContract (RuntimeCode (ConcreteRuntimeCode ""))))

exec :: State VM VMResult
exec = do
  vm <- get
  case vm.result of
    Nothing -> exec1 >> exec
    Just r -> pure r

run :: State VM VM
run = do
  vm <- get
  case vm.result of
    Nothing -> exec1 >> run
    Just _ -> pure vm

execWhile :: (VM -> Bool) -> State VM Int
execWhile p = go 0
  where
    go i = do
      vm <- get
      if p vm && isNothing vm.result
        then do
          go $! (i + 1)
      else
        pure i<|MERGE_RESOLUTION|>--- conflicted
+++ resolved
@@ -2,11 +2,8 @@
 
 import EVM hiding (createAddress)
 import EVM.Concrete (createAddress)
-<<<<<<< HEAD
-=======
 import EVM.FeeSchedule qualified as FeeSchedule
 import EVM.Expr (litAddr)
->>>>>>> 211fff90
 import EVM.Types
 
 import Control.Monad.Trans.State.Strict (get, State)
