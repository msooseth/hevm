{-# LANGUAGE DataKinds #-}

module EVM.Fetch where

import EVM (initialContract)
import EVM.ABI
import EVM.FeeSchedule qualified as FeeSchedule
import EVM.Format (hexText)
import EVM.SMT
import EVM.Solvers
import EVM.Types
<<<<<<< HEAD
import EVM.Format (hexText)
import EVM        (emptyContract, initialContract)
import qualified EVM.FeeSchedule as FeeSchedule
=======
>>>>>>> 211fff90

import Optics.Core

import Control.Monad.Trans.Maybe
import Data.Aeson hiding (Error)
import Data.Aeson.Optics
import Data.ByteString qualified as BS
import Data.Text (Text, unpack, pack)
import Data.Maybe (fromMaybe)
import Data.List (foldl')
import Data.Text qualified as T
import Data.Vector qualified as RegularVector
import Network.Wreq
import Network.Wreq.Session (Session)
import Network.Wreq.Session qualified as Session
import Numeric.Natural (Natural)
import System.Process

-- | Abstract representation of an RPC fetch request
data RpcQuery a where
  QueryCode    :: Addr         -> RpcQuery BS.ByteString
  QueryBlock   ::                 RpcQuery Block
  QueryBalance :: Addr         -> RpcQuery W256
  QueryNonce   :: Addr         -> RpcQuery W64
  QuerySlot    :: Addr -> W256 -> RpcQuery W256
  QueryChainId ::                 RpcQuery W256

data BlockNumber = Latest | BlockNumber W256
  deriving (Show, Eq)

deriving instance Show (RpcQuery a)

type RpcInfo = Maybe (BlockNumber, Text)

rpc :: String -> [Value] -> Value
rpc method args = object
  [ "jsonrpc" .= ("2.0" :: String)
  , "id"      .= Number 1
  , "method"  .= method
  , "params"  .= args
  ]

class ToRPC a where
  toRPC :: a -> Value

instance ToRPC Addr where
  toRPC = String . pack . show

instance ToRPC W256 where
  toRPC = String . pack . show

instance ToRPC Bool where
  toRPC = Bool

instance ToRPC BlockNumber where
  toRPC Latest          = String "latest"
  toRPC (EVM.Fetch.BlockNumber n) = String . pack $ show n

readText :: Read a => Text -> a
readText = read . unpack

fetchQuery
  :: Show a
  => BlockNumber
  -> (Value -> IO (Maybe Value))
  -> RpcQuery a
  -> IO (Maybe a)
fetchQuery n f q =
  case q of
    QueryCode addr -> do
        m <- f (rpc "eth_getCode" [toRPC addr, toRPC n])
        pure $ do
          t <- preview _String <$> m
          hexText <$> t
    QueryNonce addr -> do
        m <- f (rpc "eth_getTransactionCount" [toRPC addr, toRPC n])
        pure $ do
          t <- preview _String <$> m
          readText <$> t
    QueryBlock -> do
      m <- f (rpc "eth_getBlockByNumber" [toRPC n, toRPC False])
      pure $ m >>= parseBlock
    QueryBalance addr -> do
        m <- f (rpc "eth_getBalance" [toRPC addr, toRPC n])
        pure $ do
          t <- preview _String <$> m
          readText <$> t
    QuerySlot addr slot -> do
        m <- f (rpc "eth_getStorageAt" [toRPC addr, toRPC slot, toRPC n])
        pure $ do
          t <- preview _String <$> m
          readText <$> t
    QueryChainId -> do
        m <- f (rpc "eth_chainId" [toRPC n])
        pure $ do
          t <- preview _String <$> m
          readText <$> t

parseBlock :: (AsValue s, Show s) => s -> Maybe Block
parseBlock j = do
  coinbase   <- LitAddr . readText <$> j ^? key "miner" % _String
  timestamp  <- Lit . readText <$> j ^? key "timestamp" % _String
  number     <- readText <$> j ^? key "number" % _String
  gasLimit   <- readText <$> j ^? key "gasLimit" % _String
  let
   baseFee = readText <$> j ^? key "baseFeePerGas" % _String
   -- It seems unclear as to whether this field should still be called mixHash or renamed to prevRandao
   -- According to https://github.com/ethereum/EIPs/blob/master/EIPS/eip-4399.md it should be renamed
   -- but alchemy is still returning mixHash
   mixhash = readText <$> j ^? key "mixHash" % _String
   prevRandao = readText <$> j ^? key "prevRandao" % _String
   difficulty = readText <$> j ^? key "difficulty" % _String
   prd = case (prevRandao, mixhash, difficulty) of
     (Just p, _, _) -> p
     (Nothing, Just mh, Just 0x0) -> mh
     (Nothing, Just _, Just d) -> d
     _ -> internalError "block contains both difficulty and prevRandao"
  -- default codesize, default gas limit, default feescedule
  pure $ Block coinbase timestamp number prd gasLimit (fromMaybe 0 baseFee) 0xffffffff FeeSchedule.berlin

fetchWithSession :: Text -> Session -> Value -> IO (Maybe Value)
fetchWithSession url sess x = do
  r <- asValue =<< Session.post sess (unpack url) x
  pure (r ^? (lensVL responseBody) % key "result")

fetchContractWithSession
  :: BlockNumber -> Text -> Addr -> Session -> IO (Maybe Contract)
fetchContractWithSession n url addr sess = runMaybeT $ do
  let
    fetch :: Show a => RpcQuery a -> IO (Maybe a)
    fetch = fetchQuery n (fetchWithSession url sess)

  code    <- MaybeT $ fetch (QueryCode addr)
  nonce   <- MaybeT $ fetch (QueryNonce addr)
  balance <- MaybeT $ fetch (QueryBalance addr)

  pure $
<<<<<<< HEAD
    initialContract (RuntimeCode (ConcreteRuntimeCode code))
      & set #nonce    (Just nonce)
      & set #balance  (Lit balance)
=======
    initialContract (RuntimeCode (ConcreteRuntimeCode theCode))
      & set #nonce    theNonce
      & set #balance  theBalance
>>>>>>> 211fff90
      & set #external True

fetchSlotWithSession
  :: BlockNumber -> Text -> Session -> Addr -> W256 -> IO (Maybe W256)
fetchSlotWithSession n url sess addr slot =
  fetchQuery n (fetchWithSession url sess) (QuerySlot addr slot)

fetchBlockWithSession
  :: BlockNumber -> Text -> Session -> IO (Maybe Block)
fetchBlockWithSession n url sess =
  fetchQuery n (fetchWithSession url sess) QueryBlock

fetchBlockFrom :: BlockNumber -> Text -> IO (Maybe Block)
fetchBlockFrom n url = do
  sess <- Session.newAPISession
  fetchBlockWithSession n url sess

fetchContractFrom :: BlockNumber -> Text -> Addr -> IO (Maybe Contract)
fetchContractFrom n url addr = do
  sess <- Session.newAPISession
  fetchContractWithSession n url addr sess

fetchSlotFrom :: BlockNumber -> Text -> Addr -> W256 -> IO (Maybe W256)
fetchSlotFrom n url addr slot = do
  sess <- Session.newAPISession
  fetchSlotWithSession n url sess addr slot

fetchChainIdFrom :: Text -> IO (Maybe W256)
fetchChainIdFrom url = do
  sess <- Session.newAPISession
  fetchQuery Latest (fetchWithSession url sess) QueryChainId

http :: Natural -> Maybe Natural -> BlockNumber -> Text -> Fetcher
http smtjobs smttimeout n url q =
  withSolvers Z3 smtjobs smttimeout $ \s ->
    oracle s (Just (n, url)) q

zero :: Natural -> Maybe Natural -> Fetcher
zero smtjobs smttimeout q =
  withSolvers Z3 smtjobs smttimeout $ \s ->
    oracle s Nothing q

-- smtsolving + (http or zero)
oracle :: SolverGroup -> RpcInfo -> Fetcher
oracle solvers info q = do
  case q of
    PleaseDoFFI vals continue -> case vals of
       cmd : args -> do
          (_, stdout', _) <- readProcessWithExitCode cmd args ""
          pure . continue . encodeAbiValue $
            AbiTuple (RegularVector.fromList [ AbiBytesDynamic . hexText . pack $ stdout'])
       _ -> internalError (show vals)

    PleaseAskSMT branchcondition pathconditions continue -> do
         let pathconds = foldl' PAnd (PBool True) pathconditions
         -- Is is possible to satisfy the condition?
         continue <$> checkBranch solvers (branchcondition ./= (Lit 0)) pathconds

    PleaseFetchContract addr continue -> do
      contract <- case info of
<<<<<<< HEAD
        Nothing -> return $ Just emptyContract
        Just (n, url) -> fetchContractFrom n url addr
=======
                    Nothing -> pure $ Just $ initialContract (RuntimeCode (ConcreteRuntimeCode ""))
                    Just (n, url) -> fetchContractFrom n url addr
>>>>>>> 211fff90
      case contract of
        Just x -> pure $ continue x
        Nothing -> internalError $ "oracle error: " ++ show q

    PleaseFetchSlot addr slot continue ->
      case info of
        Nothing -> pure (continue 0)
        Just (n, url) ->
         fetchSlotFrom n url addr slot >>= \case
           Just x  -> pure (continue x)
           Nothing ->
             internalError $ "oracle error: " ++ show q

type Fetcher = Query -> IO (EVM ())

-- | Checks which branches are satisfiable, checking the pathconditions for consistency
-- if the third argument is true.
-- When in debug mode, we do not want to be able to navigate to dead paths,
-- but for normal execution paths with inconsistent pathconditions
-- will be pruned anyway.
checkBranch :: SolverGroup -> Prop -> Prop -> IO BranchCondition
checkBranch solvers branchcondition pathconditions = do
  checkSat solvers (assertProps [(branchcondition .&& pathconditions)]) >>= \case
    -- the condition is unsatisfiable
    Unsat -> -- if pathconditions are consistent then the condition must be false
      pure $ Case False
    -- Sat means its possible for condition to hold
    Sat _ -> -- is its negation also possible?
      checkSat solvers (assertProps [(pathconditions .&& (PNeg branchcondition))]) >>= \case
        -- No. The condition must hold
        Unsat -> pure $ Case True
        -- Yes. Both branches possible
        Sat _ -> pure EVM.Types.Unknown
        -- Explore both branches in case of timeout
        EVM.Solvers.Unknown -> pure EVM.Types.Unknown
        Error e -> error $ "Internal Error: SMT Solver pureed with an error: " <> T.unpack e
    -- If the query times out, we simply explore both paths
    EVM.Solvers.Unknown -> pure EVM.Types.Unknown
    Error e -> internalError $ "SMT Solver pureed with an error: " <> T.unpack e<|MERGE_RESOLUTION|>--- conflicted
+++ resolved
@@ -9,12 +9,7 @@
 import EVM.SMT
 import EVM.Solvers
 import EVM.Types
-<<<<<<< HEAD
-import EVM.Format (hexText)
-import EVM        (emptyContract, initialContract)
-import qualified EVM.FeeSchedule as FeeSchedule
-=======
->>>>>>> 211fff90
+import EVM (emptyContract)
 
 import Optics.Core
 
@@ -152,16 +147,9 @@
   balance <- MaybeT $ fetch (QueryBalance addr)
 
   pure $
-<<<<<<< HEAD
     initialContract (RuntimeCode (ConcreteRuntimeCode code))
       & set #nonce    (Just nonce)
       & set #balance  (Lit balance)
-=======
-    initialContract (RuntimeCode (ConcreteRuntimeCode theCode))
-      & set #nonce    theNonce
-      & set #balance  theBalance
->>>>>>> 211fff90
-      & set #external True
 
 fetchSlotWithSession
   :: BlockNumber -> Text -> Session -> Addr -> W256 -> IO (Maybe W256)
@@ -221,13 +209,8 @@
 
     PleaseFetchContract addr continue -> do
       contract <- case info of
-<<<<<<< HEAD
         Nothing -> return $ Just emptyContract
         Just (n, url) -> fetchContractFrom n url addr
-=======
-                    Nothing -> pure $ Just $ initialContract (RuntimeCode (ConcreteRuntimeCode ""))
-                    Just (n, url) -> fetchContractFrom n url addr
->>>>>>> 211fff90
       case contract of
         Just x -> pure $ continue x
         Nothing -> internalError $ "oracle error: " ++ show q
