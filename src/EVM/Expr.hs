{-# LANGUAGE PatternSynonyms #-}

{-|
   Helper functions for working with Expr instances.
   All functions here will return a concrete result if given a concrete input.
-}
module EVM.Expr where

import Prelude hiding (LT, GT)
import Control.Monad (unless, when)
import Control.Monad.ST (ST)
import Control.Monad.State (put, get, modify, execState, State)
import Data.Bits hiding (And, Xor)
import Data.ByteString (ByteString)
import Data.ByteString qualified as BS
import Data.DoubleWord (Int256, Word256(Word256), Word128(Word128))
import Data.List
import Data.Map qualified as LMap
import Data.Map.Strict qualified as Map
import Data.Maybe (mapMaybe, isJust, fromMaybe)
import Data.Semigroup (Any, Any(..), getAny)
import Data.Typeable
import Data.Vector qualified as V
import Data.Vector (Vector)
import Data.Vector.Mutable qualified as MV
import Data.Vector.Mutable (MVector)
import Data.Vector.Storable qualified as VS
import Data.Vector.Storable.ByteString
import Data.Word (Word8, Word32)
import Witch (unsafeInto, into, tryFrom, tryInto)
import Data.Containers.ListUtils (nubOrd)

import Optics.Core

import EVM.Traversals
import EVM.Types

-- ** Constants **

maxLit :: W256
maxLit = 0xffffffffffffffffffffffffffffffffffffffffffffffffffffffffffffffff

-- ** Stack Ops ** ---------------------------------------------------------------------------------


op1 :: (Expr EWord -> Expr EWord)
    -> (W256 -> W256)
    -> Expr EWord -> Expr EWord
op1 _ concrete (Lit x) = Lit (concrete x)
op1 symbolic _ x = symbolic x

op2 :: (Expr EWord -> Expr EWord -> Expr EWord)
    -> (W256 -> W256 -> W256)
    -> Expr EWord -> Expr EWord -> Expr EWord
op2 _ concrete (Lit x) (Lit y) = Lit (concrete x y)
op2 symbolic _ x y = symbolic x y

op3 :: (Expr EWord -> Expr EWord -> Expr EWord -> Expr EWord)
    -> (W256 -> W256 -> W256 -> W256)
    -> Expr EWord -> Expr EWord -> Expr EWord -> Expr EWord
op3 _ concrete (Lit x) (Lit y) (Lit z) = Lit (concrete x y z)
op3 symbolic _ x y z = symbolic x y z

-- | If a given binary op is commutative, then we always order the arguments.
-- This makes writing pattern matches in the simplifier easier.
-- It will also force Lit to be the 1st argument, since Lit is the 1st element of Expr (see Types.hs).
normArgs :: (Expr EWord -> Expr EWord -> Expr EWord) -> (W256 -> W256 -> W256) -> Expr EWord -> Expr EWord -> Expr EWord
normArgs sym conc l r = if l <= r then doOp l r else doOp r l
  where
    doOp = op2 sym conc

-- Integers

add :: Expr EWord -> Expr EWord -> Expr EWord
add = normArgs Add (+)

sub :: Expr EWord -> Expr EWord -> Expr EWord
sub = op2 Sub (-)

mul :: Expr EWord -> Expr EWord -> Expr EWord
mul = normArgs Mul (*)

div :: Expr EWord -> Expr EWord -> Expr EWord
div = op2 Div (\x y -> if y == 0 then 0 else Prelude.div x y)

sdiv :: Expr EWord -> Expr EWord -> Expr EWord
sdiv = op2 SDiv (\x y -> let sx, sy :: Int256
                             sx = fromIntegral x
                             sy = fromIntegral y
                         in if y == 0 then 0 else fromIntegral (sx `quot` sy))

mod :: Expr EWord -> Expr EWord -> Expr EWord
mod = op2 Mod (\x y -> if y == 0 then 0 else x `Prelude.mod` y)

smod :: Expr EWord -> Expr EWord -> Expr EWord
smod = op2 SMod (\x y ->
  let sx, sy :: Int256
      sx = fromIntegral x
      sy = fromIntegral y
  in if y == 0
     then 0
     else fromIntegral (sx `rem` sy))

addmod :: Expr EWord -> Expr EWord -> Expr EWord -> Expr EWord
addmod = op3 AddMod (\x y z ->
  if z == 0
  then 0
  else fromIntegral $ (into @Word512 x + into y) `Prelude.mod` into z)

mulmod :: Expr EWord -> Expr EWord -> Expr EWord -> Expr EWord
mulmod = op3 MulMod (\x y z ->
  if z == 0
  then 0
  else fromIntegral $ (into @Word512 x * into y) `Prelude.mod` into z)

exp :: Expr EWord -> Expr EWord -> Expr EWord
exp = op2 Exp (^)

sex :: Expr EWord -> Expr EWord -> Expr EWord
sex = op2 SEx (\bytes x ->
  if bytes >= 32 then x
  else let n = unsafeInto bytes * 8 + 7 in
    if testBit x n
    then x .|. complement (bit n - 1)
    else x .&. (bit n - 1))

-- Booleans

lt :: Expr EWord -> Expr EWord -> Expr EWord
lt = op2 LT (\x y -> if x < y then 1 else 0)

gt :: Expr EWord -> Expr EWord -> Expr EWord
gt = op2 GT (\x y -> if x > y then 1 else 0)

leq :: Expr EWord -> Expr EWord -> Expr EWord
leq = op2 LEq (\x y -> if x <= y then 1 else 0)

geq :: Expr EWord -> Expr EWord -> Expr EWord
geq = op2 GEq (\x y -> if x >= y then 1 else 0)

slt :: Expr EWord -> Expr EWord -> Expr EWord
slt = op2 SLT (\x y ->
  let sx, sy :: Int256
      sx = fromIntegral x
      sy = fromIntegral y
  in if sx < sy then 1 else 0)

sgt :: Expr EWord -> Expr EWord -> Expr EWord
sgt = op2 SGT (\x y ->
  let sx, sy :: Int256
      sx = fromIntegral x
      sy = fromIntegral y
  in if sx > sy then 1 else 0)

eq :: Expr EWord -> Expr EWord -> Expr EWord
eq = normArgs Eq (\x y -> if x == y then 1 else 0)

iszero :: Expr EWord -> Expr EWord
iszero = op1 IsZero (\x -> if x == 0 then 1 else 0)

-- Bits

and :: Expr EWord -> Expr EWord -> Expr EWord
and = normArgs And (.&.)

or :: Expr EWord -> Expr EWord -> Expr EWord
or = normArgs Or (.|.)

xor :: Expr EWord -> Expr EWord -> Expr EWord
xor = normArgs Xor Data.Bits.xor

not :: Expr EWord -> Expr EWord
not = op1 Not complement

shl :: Expr EWord -> Expr EWord -> Expr EWord
shl = op2 SHL (\x y -> if x > 256 then 0 else shiftL y (fromIntegral x))

shr :: Expr EWord -> Expr EWord -> Expr EWord
shr = op2
  (\x y -> case (x, y) of
             -- simplify function selector checks
             (Lit 0xe0, ReadWord (Lit idx) buf)
               -> joinBytes (
                    replicate 28 (LitByte 0) <>
                      [ readByte (Lit idx) buf
                      , readByte (Lit $ idx + 1) buf
                      , readByte (Lit $ idx + 2) buf
                      , readByte (Lit $ idx + 3) buf])
             _ -> SHR x y)
  (\x y -> if x > 256 then 0 else shiftR y (fromIntegral x))

sar :: Expr EWord -> Expr EWord -> Expr EWord
sar = op2 SAR (\x y ->
  let msb = testBit y 255
      asSigned = fromIntegral y :: Int256
  in if x > 256 then
       if msb then maxBound else 0
     else
       fromIntegral $ shiftR asSigned (fromIntegral x))


-- Props

peq :: (Typeable a) => Expr a -> Expr a -> Prop
peq (Lit x) (Lit y) = PBool (x == y)
peq (LitByte x) (LitByte y) = PBool (x == y)
peq (ConcreteBuf x) (ConcreteBuf y) = PBool (x == y)
peq a b
  | a == b = PBool True
  | otherwise = let args = sort [a, b]
     in PEq (args !! 0) (args !! 1)

-- ** Bufs ** --------------------------------------------------------------------------------------


-- | Extracts the byte at a given index from a Buf.
--
-- We do our best to return a concrete value wherever possible, but fallback to
-- an abstract expression if necessary. Note that a Buf is an infinite
-- structure, so reads outside of the bounds of a ConcreteBuf return 0. This is
-- inline with the semantics of calldata and memory, but not of returndata.

-- fully concrete reads
readByte :: Expr EWord -> Expr Buf -> Expr Byte
readByte (Lit x) (ConcreteBuf b)
  = if x <= unsafeInto (maxBound :: Int) && i < BS.length b
    then LitByte (BS.index b i)
    else LitByte 0x0
  where
    i :: Int
    i = case x of
          (W256 (Word256 _ (Word128 _ x'))) -> unsafeInto x'

readByte i@(Lit x) (WriteByte (Lit idx) val src)
  = if x == idx
    then val
    else readByte i src
readByte i@(Lit x) (WriteWord (Lit idx) val src)
  = if x - idx < 32
    then case val of
           (Lit _) -> indexWord (Lit $ x - idx) val
           _ -> IndexWord (Lit $ x - idx) val
    else readByte i src
-- reading a byte that is lower than the dstOffset of a CopySlice, so it's just reading from dst
readByte i@(Lit x) (CopySlice _ (Lit dstOffset) _ _ dst) | dstOffset > x =
  readByte i dst
readByte i@(Lit x) (CopySlice (Lit srcOffset) (Lit dstOffset) (Lit size) src dst)
  = if x - dstOffset < size
    then readByte (Lit $ x - (dstOffset - srcOffset)) src
    else readByte i dst
readByte i@(Lit x) buf@(CopySlice _ (Lit dstOffset) (Lit size) _ dst)
  -- the byte we are trying to read is completely outside of the sliced region
  = if x - dstOffset >= size
    then readByte i dst
    else ReadByte (Lit x) buf

-- fully abstract reads
readByte i buf = ReadByte i buf


-- | Reads n bytes starting from idx in buf and returns a left padded word
--
-- If n is >= 32 this is the same as readWord
readBytes :: Int -> Expr EWord -> Expr Buf -> Expr EWord
readBytes (Prelude.min 32 -> n) idx buf
  = joinBytes [readByte (add idx (Lit . unsafeInto $ i)) buf | i <- [0 .. n - 1]]

-- | Reads the word starting at idx from the given buf
readWord :: Expr EWord -> Expr Buf -> Expr EWord
readWord idx b@(WriteWord idx' val buf)
  -- the word we are trying to read exactly matches a WriteWord
  | idx == idx' = val
  | otherwise = case (idx, idx') of
    (Lit i, Lit i') ->
      if i' - i >= 32 && i' - i <= (maxBound :: W256) - 31
      -- the region we are trying to read is completely outside of the WriteWord
      then readWord idx buf
      -- the region we are trying to read partially overlaps the WriteWord
      else readWordFromBytes idx b
    -- we do not have enough information to statically determine whether or not
    -- the region we want to read overlaps the WriteWord
    _ -> readWordFromBytes idx b
-- reading a Word that is lower than the dstOffset-32 of a CopySlice, so it's just reading from dst
readWord i@(Lit x) (CopySlice _ (Lit dstOffset) _ _ dst) | dstOffset >= x+32 =
  readWord i dst
readWord (Lit idx) b@(CopySlice (Lit srcOff) (Lit dstOff) (Lit size) src dst)
  -- the region we are trying to read is enclosed in the sliced region
  | (idx - dstOff) < size && 32 <= size - (idx - dstOff) = readWord (Lit $ srcOff + (idx - dstOff)) src
  -- the region we are trying to read is completely outside of the sliced region
  | (idx - dstOff) >= size && (idx - dstOff) <= (maxBound :: W256) - 31 = readWord (Lit idx) dst
  -- the region we are trying to read partially overlaps the sliced region
  | otherwise = readWordFromBytes (Lit idx) b
readWord i b = readWordFromBytes i b

-- Attempts to read a concrete word from a buffer by reading 32 individual bytes and joining them together
-- returns an abstract ReadWord expression if a concrete word cannot be constructed
readWordFromBytes :: Expr EWord -> Expr Buf -> Expr EWord
readWordFromBytes (Lit idx) (ConcreteBuf bs) =
  case tryInto idx of
    Left _ -> Lit 0
    Right i -> Lit $ word $ padRight 32 $ BS.take 32 $ BS.drop i bs
readWordFromBytes i@(Lit idx) buf = let
    bytes = [readByte (Lit i') buf | i' <- [idx .. idx + 31]]
  in if all isLitByte bytes
     then Lit (bytesToW256 . mapMaybe maybeLitByteSimp $ bytes)
     else ReadWord i buf
readWordFromBytes idx buf = ReadWord idx buf

{- | Copies a slice of src into dst.

        0           srcOffset       srcOffset + size     length src
        ┌--------------┬------------------┬-----------------┐
   src: |              | ------ sl ------ |                 |
        └--------------┴------------------┴-----------------┘

        0     dstOffset       dstOffset + size     length dst
        ┌--------┬------------------┬-----------------┐
   dst: |   hd   |                  |       tl        |
        └--------┴------------------┴-----------------┘
-}

-- The maximum number of bytes we will expand as part of simplification
--     this limits the amount of memory we will use while simplifying to ~1 GB / rewrite
--     note that things can still stack up, e.g. N such rewrites could eventually eat
--     N*1GB.
maxBytes :: W256
maxBytes = into (maxBound :: Word32) `Prelude.div` 8

maxWord256 :: W256
maxWord256 = W256 (maxBound :: Word256)

copySlice :: Expr EWord -> Expr EWord -> Expr EWord -> Expr Buf -> Expr Buf -> Expr Buf

-- Copying zero bytes is a no-op
copySlice _ _ (Lit 0) _ dst = dst

-- copying 32 bytes can be rewritten to a WriteWord on dst (e.g. CODECOPY of args during constructors)
copySlice srcOffset dstOffset (Lit 32) src dst = writeWord dstOffset (readWord srcOffset src) dst

-- Fully concrete copy
copySlice a@(Lit srcOffset) b@(Lit dstOffset) c@(Lit size) d@(ConcreteBuf src) e@(ConcreteBuf dst)
  | dstOffset < maxBytes
  , size < maxBytes =
      let hd = padRight (unsafeInto dstOffset) $ BS.take (unsafeInto dstOffset) dst
          sl = if srcOffset > unsafeInto (BS.length src)
            then BS.replicate (unsafeInto size) 0
            else padRight (unsafeInto size) $ BS.take (unsafeInto size) (BS.drop (unsafeInto srcOffset) src)
          tl = BS.drop (unsafeInto dstOffset + unsafeInto size) dst
      in ConcreteBuf $ hd <> sl <> tl
  | otherwise = CopySlice a b c d e

-- concrete indices & abstract src (may produce a concrete result if we are
-- copying from a concrete region of src)
copySlice s@(Lit srcOffset) d@(Lit dstOffset) sz@(Lit size) src ds@(ConcreteBuf dst)
  | dstOffset < maxBytes, size < maxBytes, srcOffset + (size-1) > srcOffset = let
    hd = padRight (unsafeInto dstOffset) $ BS.take (unsafeInto dstOffset) dst
    sl = [readByte (Lit i) src | i <- [srcOffset .. srcOffset + (size - 1)]]
    tl = BS.drop (unsafeInto dstOffset + unsafeInto size) dst
    in if all isLitByte sl
       then ConcreteBuf $ hd <> (BS.pack . (mapMaybe maybeLitByteSimp) $ sl) <> tl
       else CopySlice s d sz src ds
  | otherwise = CopySlice s d sz src ds

-- abstract indices
copySlice srcOffset dstOffset size src dst = CopySlice srcOffset dstOffset size src dst


writeByte :: Expr EWord -> Expr Byte -> Expr Buf -> Expr Buf
writeByte (Lit offset) (LitByte val) (ConcreteBuf "")
  | offset < maxBytes
  = ConcreteBuf $ BS.replicate (unsafeInto offset) 0 <> BS.singleton val
writeByte o@(Lit offset) b@(LitByte byte) buf@(ConcreteBuf src)
  | offset < maxBytes
    = ConcreteBuf $ (padRight (unsafeInto offset) $ BS.take (unsafeInto offset) src)
                 <> BS.pack [byte]
                 <> BS.drop (unsafeInto offset + 1) src
  | otherwise = WriteByte o b buf
writeByte offset byte src = WriteByte offset byte src


writeWord :: Expr EWord -> Expr EWord -> Expr Buf -> Expr Buf
writeWord o@(Lit offset) (WAddr (LitAddr val)) b@(ConcreteBuf _)
  | offset < maxBytes && offset + 32 < maxBytes
  = writeWord o (Lit $ into val) b
writeWord (Lit offset) (Lit val) (ConcreteBuf "")
  | offset < maxBytes && offset + 32 < maxBytes
  = ConcreteBuf $ BS.replicate (unsafeInto offset) 0 <> word256Bytes val
writeWord o@(Lit offset) v@(Lit val) buf@(ConcreteBuf src)
  | offset < maxBytes && offset + 32 < maxBytes
    = ConcreteBuf $ (padRight (unsafeInto offset) $ BS.take (unsafeInto offset) src)
                 <> word256Bytes val
                 <> BS.drop ((unsafeInto offset) + 32) src
  | otherwise = WriteWord o v buf
writeWord idx val b@(WriteWord idx' val' buf)
  -- if the indices match exactly then we just replace the value in the current write and return
  | idx == idx' = WriteWord idx val buf
  | otherwise
    = case (idx, idx') of
        (Lit i, Lit i') -> if i >= i' + 32
                           -- if we can statically determine that the write at
                           -- idx doesn't overlap the write at idx', then we
                           -- push the write down we only consider writes where
                           -- i > i' to avoid infinite loops in this routine.
                           -- This also has the nice side effect of imposing a
                           -- canonical ordering on write chains, making exact
                           -- syntactic equalities between abstract terms more
                           -- likely to occur
                           then WriteWord idx' val' (writeWord idx val buf)
                           -- if we cannot statically determine freedom from
                           -- overlap, then we just return an abstract term
                           else WriteWord idx val b
        -- if we cannot determine statically that the write at idx' is out of
        -- bounds for idx, then we return an abstract term
        _ -> WriteWord idx val b
writeWord offset val src = WriteWord offset val src


-- | Returns the length of a given buffer
--
-- If there are any writes to abstract locations, or CopySlices with an
-- abstract size or dstOffset, an abstract expression will be returned.
bufLength :: Expr Buf -> Expr EWord
bufLength = bufLengthEnv mempty False

bufLengthEnv :: Map.Map Int (Expr Buf) -> Bool -> Expr Buf -> Expr EWord
bufLengthEnv env useEnv buf = go (Lit 0) buf
  where
    go :: Expr EWord -> Expr Buf -> Expr EWord
    go l (ConcreteBuf b) = EVM.Expr.max l (Lit (unsafeInto . BS.length $ b))
    go l (AbstractBuf b) = EVM.Expr.max l (BufLength (AbstractBuf b))
    go l (WriteWord idx _ b) = go (EVM.Expr.max l (add idx (Lit 32))) b
    go l (WriteByte idx _ b) = go (EVM.Expr.max l (add idx (Lit 1))) b
    go l (CopySlice _ _ (Lit 0) _ dst) = go l dst
    go l (CopySlice _ dstOffset size _ dst) = go (EVM.Expr.max l (add dstOffset size)) dst

    go l (GVar (BufVar a)) | useEnv =
      case Map.lookup a env of
        Just b -> go l b
        Nothing -> internalError "cannot compute length of open expression"
    go l (GVar (BufVar a)) = EVM.Expr.max l (BufLength (GVar (BufVar a)))

-- | Return the minimum possible length of a buffer. In the case of an
-- abstract buffer, it is the largest write that is made on a concrete
-- location. Parameterized by an environment for buffer variables.
minLength :: Map.Map Int (Expr Buf) -> Expr Buf -> Maybe Integer
minLength bufEnv = go 0
  where
    go :: W256 -> Expr Buf -> Maybe Integer
    -- base cases
    go l (AbstractBuf _) = if l == 0 then Nothing else Just $ into l
    go l (ConcreteBuf b) = Just . into $ Prelude.max (unsafeInto . BS.length $ b) l
    -- writes to a concrete index
    go l (WriteWord (Lit idx) _ b) = go (Prelude.max l (idx + 32)) b
    go l (WriteByte (Lit idx) _ b) = go (Prelude.max l (idx + 1)) b
    go l (CopySlice _ (Lit dstOffset) (Lit size) _ dst) = go (Prelude.max (dstOffset + size) l) dst
    -- writes to an abstract index are ignored
    go l (WriteWord _ _ b) = go l b
    go l (WriteByte _ _ b) = go l b
    go l (CopySlice _ _ _ _ b) = go l b
    go l (GVar (BufVar a)) = do
      b <- Map.lookup a bufEnv
      go l b

-- returns the largest prefix that is guaranteed to be concrete (if one exists)
-- partial: will hard error if we encounter an input buf with a concrete size > 500mb
-- partial: will hard error if the prefix is > 500mb
concretePrefix :: Expr Buf -> Vector Word8
concretePrefix b = V.create $ do
    v <- MV.new (fromMaybe 1024 inputLen)
    (filled, v') <- go 0 v
    pure $ MV.take filled v'
  where

    -- if our prefix is > 500mb then we have other issues and should just bail...
    maxIdx :: Num i => i
    maxIdx = 500 * (10 ^ (6 :: Int))

    -- attempts to compute a concrete length for the input buffer
    inputLen :: Maybe Int
    inputLen = case bufLength b of
      Lit s -> if s > maxIdx
        then internalError "concretePrefix: input buffer size exceeds 500mb"
        -- unsafeInto: s is <= 500,000,000
        else Just (unsafeInto s)
      _ -> Nothing

    -- recursively reads successive bytes from `b` until we reach a symbolic
    -- byte returns the large index read from and a reference to the mutable
    -- vec (might not be the same as the input because of the call to grow)
    go :: forall s . Int -> MVector s Word8 -> ST s (Int, MVector s Word8)
    go i v
      -- if the prefix is very large then bail
      | i >= maxIdx = internalError "concretePrefix: prefix size exceeds 500mb"
      -- if the input buffer has a concrete size, then don't read past the end
      | Just mr <- inputLen, i >= mr = pure (i, v)
      -- double the size of the vector if we've reached the end
      | i >= MV.length v = do
        v' <- MV.grow v (MV.length v)
        go i v'
      -- read the byte at `i` in `b` into `v` if it is concrete, or halt if we've reached a symbolic byte
      -- unsafeInto: i will always be positive
      | otherwise = case readByte (Lit . unsafeInto $ i) b of
          LitByte byte -> do
            MV.write v i byte
            go (i+1) v
          _ -> pure (i, v)


word256At :: Expr EWord -> Lens (Expr Buf) (Expr Buf) (Expr EWord) (Expr EWord)
word256At i = lens getter setter where
  getter = readWord i
  setter m x = writeWord i x m

-- | Returns the first n bytes of buf
take :: W256 -> Expr Buf -> Expr Buf
take n = slice (Lit 0) (Lit n)


-- | Returns everything but the first n bytes of buf
drop :: W256 -> Expr Buf -> Expr Buf
drop n buf = slice (Lit n) (sub (bufLength buf) (Lit n)) buf

slice :: Expr EWord -> Expr EWord -> Expr Buf -> Expr Buf
slice offset size src = copySlice offset (Lit 0) size src mempty


toList :: Expr Buf -> Maybe (V.Vector (Expr Byte))
toList (AbstractBuf _) = Nothing
toList (ConcreteBuf bs) = Just $ V.fromList $ LitByte <$> BS.unpack bs
toList buf = case bufLength buf of
  Lit l -> if l <= unsafeInto (maxBound :: Int)
              then Just $ V.generate (unsafeInto l) (\i -> readByte (Lit $ unsafeInto i) buf)
              else internalError "overflow when converting buffer to list"
  _ -> Nothing

fromList :: V.Vector (Expr Byte) -> Expr Buf
fromList bs = case all isLitByte bs of
  True -> ConcreteBuf . vectorToByteString . VS.convert $ V.map getLitByte bs
  -- we want to minimize the size of the resulting expression, so we do two passes:
  --   1. write all concrete bytes to some base buffer
  --   2. write all symbolic writes on top of this buffer
  -- this is safe because each write in the input vec is to a single byte at a distinct location
  -- runs in O(2n) time, and has pretty minimal allocation & copy overhead in
  -- the concrete part (a single preallocated vec, with no copies)
  False -> V.ifoldl' applySymWrites (ConcreteBuf concreteBytes) bs
  where
    getLitByte :: (Expr Byte) -> Word8
    getLitByte (LitByte w) = w
    getLitByte _ = internalError "Impossible!"

    concreteBytes :: ByteString
    concreteBytes = vectorToByteString $ VS.generate (V.length bs) (\idx ->
      case bs V.! idx of
        LitByte b -> b
        _ -> 0)

    applySymWrites :: Expr Buf -> Int -> Expr Byte -> Expr Buf
    applySymWrites buf _ (LitByte _) = buf
    applySymWrites buf idx by = WriteByte (Lit $ unsafeInto idx) by buf

instance Semigroup (Expr Buf) where
  (ConcreteBuf a) <> (ConcreteBuf b) = ConcreteBuf $ a <> b
  a <> b = copySlice (Lit 0) (bufLength a) (bufLength b) b a

instance Monoid (Expr Buf) where
  mempty = ConcreteBuf ""

-- | Removes any irrelevant writes when reading from a buffer
simplifyReads :: Expr a -> Expr a
simplifyReads = \case
  ReadWord (Lit idx) b -> readWord (Lit idx) (stripWrites idx 32 b)
  ReadByte (Lit idx) b -> readByte (Lit idx) (stripWrites idx 1 b)
  a -> a

-- | Strips writes from the buffer that can be statically determined to be out of range
-- TODO: are the bounds here correct? I think there might be some off by one mistakes...
stripWrites :: W256 -> W256 -> Expr Buf -> Expr Buf
stripWrites off size = \case
  AbstractBuf s -> AbstractBuf s
  ConcreteBuf b -> ConcreteBuf $ case off <= off + size of
                                    True -> case tryFrom @W256 (off + size) of
                                      Right n -> BS.take n b
                                      Left _ -> b
                                    False -> b
  WriteByte (Lit idx) v prev
    -> if idx - off >= size
       then stripWrites off size prev
       else WriteByte (Lit idx) v (stripWrites off size prev)
  -- TODO: handle partial overlaps
  WriteWord (Lit idx) v prev
    -> if idx - off >= size && idx - off <= (maxBound :: W256) - 31
       then stripWrites off size prev
       else WriteWord (Lit idx) v (stripWrites off size prev)
  CopySlice (Lit srcOff) (Lit dstOff) (Lit size') src dst
    -> if dstOff - off >= size && dstOff - off <= (maxBound :: W256) - size' - 1
       then stripWrites off size dst
       else CopySlice (Lit srcOff) (Lit dstOff) (Lit size')
                      (stripWrites srcOff size' src)
                      (stripWrites off size dst)
  WriteByte i v prev -> WriteByte i v (stripWrites off size prev)
  WriteWord i v prev -> WriteWord i v (stripWrites off size prev)
  CopySlice srcOff dstOff size' src dst -> CopySlice srcOff dstOff size' src dst
  GVar _ ->  internalError "Unexpected GVar in stripWrites"


-- ** Storage ** -----------------------------------------------------------------------------------


readStorage' :: Expr EWord -> Expr Storage -> Expr EWord
readStorage' loc store = case readStorage loc store of
                           Just v -> v
                           Nothing -> Lit 0

-- | Reads the word at the given slot from the given storage expression.
--
-- Note that we return a Nothing instead of a 0x0 if we are reading from a
-- store that is backed by a ConcreteStore or an EmptyStore and there have been
-- no explicit writes to the requested slot. This makes implementing rpc
-- storage lookups much easier. If the store is backed by an AbstractStore we
-- always return a symbolic value.
--
-- This does not strip writes that cannot possibly match a read, in case there are
-- some write(s) in between that it cannot statically determine to be removable, because
-- it will early-abort. So (load idx1 (store idx1 (store idx1 (store idx0)))) will not strip
-- the idx0 store, in case things in between cannot be stripped. See simplify-storage-map-todo
-- test for an example where this happens. Note that decomposition solves this, though late in
-- the simplification lifecycle (just before SMT generation, which can be too late)
readStorage :: Expr EWord -> Expr Storage -> Maybe (Expr EWord)
readStorage w st = go (simplifyNoLitToKeccak w) (simplifyNoLitToKeccak st)
  where
    go :: Expr EWord -> Expr Storage -> Maybe (Expr EWord)
    go _ (GVar _) = internalError "Can't read from a GVar"
    go slot s@(AbstractStore _ _) = Just $ SLoad slot s
    go (Lit l) (ConcreteStore s) = Lit <$> Map.lookup l s
    go slot store@(ConcreteStore _) = Just $ SLoad slot store
    go slot s@(SStore prevSlot val prev) = case (prevSlot, slot) of
      -- if address and slot match then we return the val in this write
      _ | prevSlot == slot -> Just val
      (a, b) | surelyEqual a b -> Just val
      (a, b) | surelyNotEqual a b -> go slot prev

      -- slot is for a map + map -> skip write
      (MappingSlot idA _, MappingSlot idB _)       | isMap' idB, isMap' idA, idsDontMatch idA idB  -> go slot prev
      (MappingSlot idA keyA, MappingSlot idB keyB) | isMap' idB, isMap' idA, surelyNotEqual keyA keyB -> go slot prev

      -- special case of array + map -> skip write
      (ArraySlotWithOffs idA _, Keccak k)          | isMap k, isArray idA -> go slot prev
      (ArraySlotWithOffs2 idA _ _, Keccak k)       | isMap k, isArray idA -> go slot prev
      (ArraySlotZero idA, Keccak k)                | isMap k, isArray idA -> go slot prev

      -- special case of map + array -> skip write
      (Keccak k, ArraySlotWithOffs idA _)          | isMap k, isArray idA -> go slot prev
      (Keccak k, ArraySlotWithOffs2 idA _ _)       | isMap k, isArray idA -> go slot prev
      (ArraySlotWithOffs idA _, Keccak k)          | isMap k, isArray idA -> go slot prev
      (ArraySlotWithOffs2 idA _ _, Keccak k)       | isMap k, isArray idA -> go slot prev

      -- Fixed SMALL value will never match Keccak (well, it might, but that's VERY low chance)
      (Lit a, Keccak _) | a < 256 -> go slot prev
      (Keccak _, Lit a) | a < 256 -> go slot prev

      -- the chance of adding a value <= 2^32 to any given keccack output
      -- leading to an overflow is effectively zero. the chance of an overflow
      -- occurring here is 2^32/2^256 = 2^-224, which is close enough to zero
      -- for our purposes. This lets us completely simplify reads from write
      -- chains involving writes to arrays at literal offsets.
      (Lit a, Add (Lit b) (Keccak _)) | a < 256, b < maxW32 -> go slot prev
      (Add (Lit a) (Keccak _) ,Lit b) | b < 256, a < maxW32 -> go slot prev

      -- Finding two Keccaks that are < 256 away from each other should be VERY hard
      -- This simplification allows us to deal with maps of structs
      (Add (Lit a2) (Keccak _), Add (Lit b2) (Keccak _)) | a2 /= b2, abs (a2-b2) < 256 -> go slot prev
      (Add (Lit a2) (Keccak _), (Keccak _)) | a2 > 0, a2 < 256 -> go slot prev
      ((Keccak _), Add (Lit b2) (Keccak _)) | b2 > 0, b2 < 256 -> go slot prev

      -- zero offs vs zero offs
      (ArraySlotZero idA, ArraySlotZero idB)                   | isArray idA, isArray idB, idA /= idB -> go slot prev

      -- zero offs vs non-zero offs
      (ArraySlotZero idA, ArraySlotWithOffs idB _)             | isArray idA, isArray idB, idA /= idB -> go slot prev
      (ArraySlotZero idA, ArraySlotWithOffs idB (Lit offB))    | isArray idA, idA == idB, offB /= 0  -> go slot prev
      (ArraySlotZero idA, ArraySlotWithOffs2 idB _ _)          | isArray idA, isArray idB, idA /= idB -> go slot prev

      -- non-zero offs vs zero offs
      (ArraySlotWithOffs idA _, ArraySlotZero idB)             | isArray idA, isArray idB, idA /= idB -> go slot prev
      (ArraySlotWithOffs idA (Lit offA), ArraySlotZero idB)    | isArray idA, idA == idB, offA /= 0  -> go slot prev

      -- non-zero offs vs non-zero offs, different ids
      (ArraySlotWithOffs idA _, ArraySlotWithOffs idB _)       | isArray idA, isArray idB, idA /= idB -> go slot prev

      -- non-zero offs vs non-zero offs, same ids
      (ArraySlotWithOffs idA a, ArraySlotWithOffs idB b)                       | isArray idA, idA == idB,
        surelyNotEqual a b -> go slot prev
      (ArraySlotWithOffs idB offB2, ArraySlotWithOffs2 idA offA1 offA2)        | isArray idA, idA == idB,
        surelyNotEqual (Add (Lit offA1) offA2) offB2 -> go slot prev
      (ArraySlotWithOffs2 idA offA1 offA2, ArraySlotWithOffs idB offB2)        | isArray idA, idA == idB,
        surelyNotEqual (Add (Lit offA1) offA2) offB2 -> go slot prev
      (ArraySlotWithOffs2 idA offA1 offA2, ArraySlotWithOffs2 idB offB1 offB2) | isArray idA, idA == idB,
        surelyNotEqual (Add (Lit offA1) offA2) (Add (Lit offB1) offB2) -> go slot prev

      -- we are unable to determine statically whether or not we can safely move deeper in the write chain, so return an abstract term
      _ -> Just $ SLoad slot s

    maxW32 :: W256
    maxW32 = into (maxBound :: Word32)
    isArray :: ByteString -> Bool
    isArray b = BS.length b == 32
    isMap :: Expr Buf -> Bool
    isMap b = bufLength b == Lit 64
    isMap' :: ByteString -> Bool
    isMap' b = BS.length b == 64
    surelyNotEqual :: Expr EWord -> Expr EWord -> Bool
    surelyNotEqual a b = case (simplifyNoLitToKeccak (Sub a b)) of
      Lit k | k > 0 -> True
      _ -> False
    surelyEqual :: Expr EWord -> Expr EWord -> Bool
    surelyEqual a b = simplifyNoLitToKeccak (Sub a b) == Lit 0


-- storage slots for maps are determined by (keccak (bytes32(key) ++ bytes32(id)))
pattern MappingSlot :: ByteString -> Expr EWord -> Expr EWord
pattern MappingSlot idx key = Keccak (WriteWord (Lit 0) key (ConcreteBuf idx))

-- storage slots for arrays are determined by (keccak(bytes32(id)) + offset)
-- note that `normArgs` puts the Lit as the 1st argument to `Add`
pattern ArraySlotWithOffs :: ByteString -> Expr EWord -> Expr EWord
pattern ArraySlotWithOffs id offset = Add offset (Keccak (ConcreteBuf id))

pattern ArraySlotWithOffs2 :: ByteString -> W256 -> Expr EWord -> Expr EWord
pattern ArraySlotWithOffs2 id offs1 offs2 = Add (Lit offs1) (Add offs2 (Keccak (ConcreteBuf id)))

-- special pattern to match the 0th element because the `Add` term gets simplified out
pattern ArraySlotZero :: ByteString -> Expr EWord
pattern ArraySlotZero id = Keccak (ConcreteBuf id)
-- checks if two mapping ids match or not
idsDontMatch :: ByteString -> ByteString -> Bool
idsDontMatch a b = BS.length a >= 64 && BS.length b >= 64 && diff32to64Byte a b
  where
    diff32to64Byte :: ByteString -> ByteString -> Bool
    diff32to64Byte x y = x32 /= y32
      where
       x32 = BS.take 32 $ BS.drop 32 x
       y32 = BS.take 32 $ BS.drop 32 y

slotPos :: Word8 -> ByteString
slotPos pos = BS.pack ((replicate 31 (0::Word8))++[pos])

-- Optimized litToArrayPreimage using the pre-computed map
litToArrayPreimage :: W256 -> Maybe (Word8, W256)
litToArrayPreimage val =
  -- Find the largest 'imageHashKey' in our map such that 'imageHashKey <= val'.
  case Map.lookupLE val preImageLookupMap of
    Just (foundImageHashKey, array_id) ->
      -- 'foundImageHashKey' is one of the keccak hashes from preImagesSource.
      -- 'array_id' is the original Word8 (0-255) that produced this hash.

      -- We have found an 'foundImageHashKey' such that 'foundImageHashKey <= val'.
      -- Now we must check if 'val' is also within the 256-byte range starting at 'foundImageHashKey',
      -- i.e., 'val <= foundImageHashKey + 255'.
      if val <= foundImageHashKey + 255 then
        Just (array_id, val - foundImageHashKey) -- Return the id and the offset from the hash
      else
        -- 'val' is greater than the upper bound for 'foundImageHashKey'.
        -- Since 'foundImageHashKey' was the largest key <= 'val', no other
        -- (smaller) key in the map could satisfy the condition for its interval if this one doesn't.
        Nothing
    Nothing ->
      -- No key in 'preImageLookupMap' is less than or equal to 'val'.
      -- This implies 'val' is smaller than all computed 'image' hashes.
      Nothing

litToKeccak :: Expr a -> Expr a
litToKeccak e = mapExpr go e
  where
    go :: Expr a -> Expr a
    go orig@(Lit key) = case litToArrayPreimage key of
      Just (array, offset) -> ArraySlotWithOffs (slotPos array) (Lit offset)
      _ -> orig
    go otherNode = otherNode

-- | Writes a value to a key in a storage expression.
--
-- Concrete writes on top of a concrete or empty store will produce a new
-- ConcreteStore, otherwise we add a new write to the storage expression.
writeStorage :: Expr EWord -> Expr EWord -> Expr Storage -> Expr Storage
writeStorage k@(Lit key) v@(Lit val) store = case store of
  ConcreteStore s -> ConcreteStore (Map.insert key val s)
  _ -> SStore k v store
writeStorage key val store@(SStore key' val' prev)
     = if key == key'
       -- if we're overwriting an existing location, then drop the write
       then SStore key val prev
       else case (key, key') of
              -- if we can know statically that the new write doesn't overlap with the existing write, then we continue down the write chain
              -- we impose an ordering relation on the writes that we push down to ensure termination when this routine is called from the simplifier
              (Lit k, Lit k') -> if k > k'
                                 then SStore key' val' (writeStorage key val prev)
                                 else SStore key val store
              -- otherwise stack a new write on top of the the existing write chain
              _ -> SStore key val store
writeStorage key val store = SStore key val store


getAddr :: Expr Storage -> Maybe (Expr EAddr)
getAddr (SStore _ _ p) = getAddr p
getAddr (AbstractStore a _) = Just a
getAddr (ConcreteStore _) = Nothing
getAddr (GVar _) = internalError "cannot determine addr of a GVar"

getLogicalIdx :: Expr Storage -> Maybe W256
getLogicalIdx (SStore _ _ p) = getLogicalIdx p
getLogicalIdx (AbstractStore _ idx) = idx
getLogicalIdx (ConcreteStore _) = Nothing
getLogicalIdx (GVar _) = internalError "cannot determine addr of a GVar"


-- ** Whole Expression Simplification ** -----------------------------------------------------------


data StorageType = SmallSlot | Array | Map | Mixed | UNK
  deriving (Show, Eq)

-- We can't currently decompose cases when the FULL returned state is equated
-- This is because the decomposition would need to take into account that ALL
-- maps/arrays/small-slots need to be equivalent. This could be done, but is left
-- as a TODO. Currently this only affects equivalence checking as there is no
-- EVM bytecode to compare the FULL state, so such comparison could only be
-- generated via hevm itself
safeToDecomposeProp :: Prop -> Bool
safeToDecomposeProp p = isJust $ mapPropM' findPEqStore p
  where
    findPEqStore :: Prop -> Maybe Prop
    findPEqStore = \case
      (PEq (SStore {}) (SStore {})) -> Nothing
      (PEq (AbstractStore {}) (SStore {})) -> Nothing
      (PEq (SStore {}) (AbstractStore {})) -> Nothing
      (PEq (AbstractStore {}) (AbstractStore {})) -> Nothing
      a -> Just a

-- This checks if the decomposition is possible by making sure there is no
-- mixture of different types of accesses such as array/map/small-slot.
safeToDecompose :: Expr a -> Maybe ()
safeToDecompose inp = if result /= Mixed then Just () else Nothing
  where
    result = execState (safeToDecomposeRunner inp) UNK

    safeToDecomposeRunner :: forall a. Expr a -> State StorageType ()
    safeToDecomposeRunner a = go a

    go :: forall b. Expr b -> State StorageType ()
    go e@(SLoad (MappingSlot x _) _) = if BS.length x == 64 then setMap e else setMixed e
    go e@(SLoad (Keccak x) _) = case bufLength x of
                                  Lit 32 -> setArray e
                                  Lit 64 -> setMap e
                                  _ -> setMixed e
    go e@(SLoad (ArraySlotWithOffs x _) _) = if BS.length x == 32 then setArray e else setMixed e
    go e@(SLoad (ArraySlotWithOffs2 x _ _) _) = if BS.length x == 32 then setArray e else setMixed e
    go e@(SLoad (Lit x) _) | x < 256 = setSmall e
    go e@(SLoad _ _) = setMixed e
    go e@(SStore (MappingSlot x _) _ _) = if BS.length x == 64 then setMap e else setMixed e
    go e@(SStore (Keccak x) _ _) =  case bufLength x of
                                  Lit 32 -> setArray e
                                  Lit 64 -> setMap e
                                  _ -> setMixed e
    go e@(SStore (ArraySlotWithOffs x _) _ _) = if BS.length x == 32 then setArray e else setMixed e
    go e@(SStore (ArraySlotWithOffs2 x _ _) _ _) = if BS.length x == 32 then setArray e else setMixed e
    go e@(SStore (Lit x) _ _) | x < 256 = setSmall e
    go e@(SStore _ _ _) = setMixed e
    go _ = pure ()

    -- Helper functions for detecting mixed load/store
    setMixed _ = do
      put Mixed
      pure ()
    setMap _ = do
      s <- get
      case s of
        Array -> put Mixed
        SmallSlot -> put Mixed
        UNK -> put Map
        _ -> pure ()
      pure ()
    setArray _ = do
      s <- get
      case s of
        Map -> put Mixed
        SmallSlot -> put Mixed
        UNK -> put Array
        _ -> pure ()
      pure ()
    setSmall _ = do
      s <- get
      case s of
        Map -> put Mixed
        Array -> put Mixed
        UNK -> put SmallSlot
        _ -> pure ()
      pure ()

-- | Splits storage into logical sub-stores if (1) all SLoad->SStore* chains are one of:
--     (1a) Lit < 256, (1b) MappingSlot, (1c) ArraySlotWithOffs, (1d) ArraySlotZero
--  and (2) there is no mixing of different types (e.g. Map with Array) within
--  the same SStore -> SLoad* chain
--
--  Mixing (2) and (3) are attempted to be prevented (if possible) as part of the rewrites
--  done by the `readStorage` function that is ran before this. If there is still mixing here,
--  we abort with a Nothing.
--
--  We do NOT rewrite stand-alone `SStore`-s (i.e. SStores that are not read), since
--  they are often used to describe a post-state, and are not dispatched as-is to
--  the solver
decomposeStorage :: Expr a -> Maybe (Expr a)
decomposeStorage = go
  where
    go :: Expr a -> Maybe (Expr a)
    go (SLoad key store) = tryRewrite key store
    go e = Just e

    tryRewrite :: Expr EWord -> Expr Storage -> Maybe (Expr EWord)
    tryRewrite origKey store = case inferLogicalIdx origKey of
      Just (idx, key) -> do
        base <- setLogicalBase idx store
        pure (SLoad key base)
      _ -> Nothing

    -- NOTE: we use (Maybe W256) for idx here, because for small slot numbers we want to keep the
    -- Logical Store value a Nothing
    inferLogicalIdx :: Expr EWord -> Maybe (Maybe W256, Expr EWord)
    inferLogicalIdx = \case
      Lit a | a >= 256 -> Nothing
      Lit a -> Just (Nothing, Lit a)
      -- maps
      (Keccak (ConcreteBuf k)) | BS.length k == 64 -> do
        let key = idxToWord (BS.take 32 k)
            idx = Lit $ idxToWord (BS.drop 32 k)
        Just (Just key, idx)
      (MappingSlot idx key) | BS.length idx == 64 -> Just (Just $ idxToWord idx, key)
      -- arrays
      (ArraySlotWithOffs idx offset) | BS.length idx == 32 -> Just (Just $ idxToWord64 idx, offset)
      (ArraySlotWithOffs2 idx offs1 offs2) | BS.length idx == 32 -> Just (Just $ idxToWord64 idx, Add (Lit offs1) offs2)
      (ArraySlotZero idx) | BS.length idx == 32 -> Just (Just $ idxToWord64 idx, Lit 0)
      _ -> Nothing

    idxToWord :: ByteString -> W256
    idxToWord = W256 . word256 . (BS.takeEnd 32)
    -- Arrays take the whole `id` and keccak it. It's supposed to be 64B
    idxToWord64 :: ByteString -> W256
    idxToWord64 = W256 . word256 . (BS.takeEnd 64)

    -- Updates the logical base store of the given expression if it is safe to do so
    setLogicalBase :: Maybe W256 -> Expr Storage -> Maybe (Expr Storage)

    setLogicalBase idx (AbstractStore addr Nothing) = Just $ AbstractStore addr idx
    setLogicalBase idx (AbstractStore addr idx2) | idx == idx2 = Just $ AbstractStore addr idx
    setLogicalBase _ (AbstractStore _ _) = internalError "we only rewrite idx once, on load"
    setLogicalBase idx (SStore k v prevStorage) = do
      (idx2, key2) <- inferLogicalIdx k
      b <- setLogicalBase idx prevStorage
      -- If it's not the same IDX, we can skip. This is possible because there are no
      -- mixed arrays/maps/small-slots, as checked by safeToDecompose
      if idx == idx2 then Just (SStore key2 v b)
      else setLogicalBase idx b

    -- empty concrete base is safe to reuse without any rewriting
    setLogicalBase _ s@(ConcreteStore m) | Map.null m = Just s

    -- if the existing base is concrete but we have writes to only keys < 256
    -- then we can safely rewrite the base to an empty ConcreteStore (safe because we assume keccack(x) > 256)
    setLogicalBase _ (ConcreteStore store) =
      if all (< 256) (Map.keys store)
      then Just (ConcreteStore mempty)
      else Nothing
    setLogicalBase _ (GVar _) = internalError "Unexpected GVar"


-- | Simple recursive match based AST simplification
-- Note: may not terminate!
simplify :: Expr a -> Expr a
simplify e = untilFixpoint (simplifyNoLitToKeccak . litToKeccak) e

simplifyNoLitToKeccak :: Expr a -> Expr a
simplifyNoLitToKeccak l@(Lit _) = l
simplifyNoLitToKeccak s@(ConcreteStore _) = s
simplifyNoLitToKeccak e = untilFixpoint (mapExpr go) e
  where
    go :: Expr a -> Expr a

    go (Failure a b c) = Failure (simplifyProps a) b c
    go (Partial a b c) = Partial (simplifyProps a) b c
    go (Success a b c d) = Success (simplifyProps a) b c d

    -- redundant CopySlice
    go (CopySlice (Lit 0x0) (Lit 0x0) (Lit 0x0) _ dst) = dst
    -- We write over dst with data from src. As long as we read from where we write, and
    --    it's the same size, we can just skip the 2nd CopySlice
    go (CopySlice readOff dstOff size2 (CopySlice srcOff writeOff size1 src _) dst) |
      size1 == size2 && readOff == writeOff = CopySlice srcOff dstOff size1 src dst
    -- overwrite empty buf with a buf, return is the buf
    go (CopySlice (Lit 0) (Lit 0) (BufLength src1) src2 (ConcreteBuf "")) | src1 == src2 = src1

    -- simplify storage
    go (SLoad slot store) = readStorage' slot store
    go (SStore slot val store) = writeStorage slot val store

    -- simplify buffers
    go o@(ReadWord (Lit _) _) = simplifyReads o
    go (ReadWord idx buf) = readWord idx buf
    go o@(ReadByte (Lit _) _) = simplifyReads o
    go (ReadByte idx buf) = readByte idx buf
    go (BufLength buf) = bufLength buf

    -- We can zero out any bytes in a base ConcreteBuf that we know will be overwritten by a later write
    -- TODO: make this fully general for entire write chains, not just a single write.
    go o@(WriteWord (Lit idx) val (ConcreteBuf b))
      | idx < maxBytes
        = (writeWord (Lit idx) val (
            ConcreteBuf $
              (BS.take (unsafeInto idx) (padRight (unsafeInto idx) b))
              <> (BS.replicate 32 0)
              <> (BS.drop (unsafeInto idx + 32) b)))
      | otherwise = o
    go (WriteWord a b c) = writeWord a b c

    go (WriteByte a b c) = writeByte a b c

    -- eliminate a CopySlice if the resulting buffer is the same as the src buffer
    go (CopySlice (Lit 0) (Lit 0) (Lit s) src (ConcreteBuf ""))
      | bufLength src == (Lit s) = src

    -- truncate some concrete source buffers to the portion relevant for the CopySlice if we're copying a fully concrete region
    go orig@(CopySlice srcOff@(Lit n) dstOff size@(Lit sz)
        -- It doesn't matter what wOffs we write to, because only the first
        -- n+sz of ConcreteBuf will be used by CopySlice
        (WriteWord wOff value (ConcreteBuf buf)) dst)
          -- Let's not deal with overflow
          | n+sz >= n
          , n+sz >= sz
          , n+sz <= maxBytes
            = (CopySlice srcOff dstOff size
                (WriteWord wOff value (ConcreteBuf simplifiedBuf)) dst)
          | otherwise = orig
            where simplifiedBuf = BS.take (unsafeInto (n+sz)) buf
    go (CopySlice a b c d f) = copySlice a b c d f

    go (JoinBytes (LitByte a0)  (LitByte a1)  (LitByte a2)  (LitByte a3)
      (LitByte a4)  (LitByte a5)  (LitByte a6)  (LitByte a7)
      (LitByte a8)  (LitByte a9)  (LitByte a10) (LitByte a11)
      (LitByte a12) (LitByte a13) (LitByte a14) (LitByte a15)
      (LitByte a16) (LitByte a17) (LitByte a18) (LitByte a19)
      (LitByte a20) (LitByte a21) (LitByte a22) (LitByte a23)
      (LitByte a24) (LitByte a25) (LitByte a26) (LitByte a27)
      (LitByte a28) (LitByte a29) (LitByte a30) (LitByte a31)) =
        let b =  map fromIntegral [a0, a1, a2, a3 ,a4, a5, a6, a7
                                  ,a8, a9, a10, a11 ,a12, a13, a14, a15
                                  ,a16, a17, a18, a19 ,a20, a21, a22, a23
                                  ,a24, a25, a26, a27 ,a28, a29, a30, a31]
        in Lit (constructWord256 b)

    go (IndexWord a b) = indexWord a b

    -- LT
    go (EVM.Types.LT (Lit a) (Lit b))
      | a < b = Lit 1
      | otherwise = Lit 0
    go (EVM.Types.LT _ (Lit 0)) = Lit 0
    go (EVM.Types.LT a (Lit 1)) = iszero a
    go (EVM.Types.LT (Lit 0) a) = iszero (Eq (Lit 0) a)

    -- normalize all comparisons in terms of LT
    go (EVM.Types.GT a b) = lt b a
    go (EVM.Types.GEq a b) = leq b a
    go (EVM.Types.LEq a b) = iszero (lt b a)
    go (SLT a@(Lit _) b@(Lit _)) = slt a b
    go (SGT a b) = SLT b a

    -- IsZero
    go (IsZero (IsZero (IsZero a))) = iszero a
    go (IsZero (IsZero (LT x y))) = lt x y
    go (IsZero (IsZero (Eq x y))) = eq x y
    go (IsZero (Xor x y)) = eq x y
    go (IsZero a) = iszero a

    -- syntactic Eq reduction
    go (Eq (Lit a) (Lit b))
      | a == b = Lit 1
      | otherwise = Lit 0
    go (Eq (Lit 0) (Sub a b)) = eq a b
    go (Eq (Lit 0) a) = iszero a
    go (Eq a b)
      | a == b = Lit 1
      | otherwise = eq a b

    -- redundant ITE
    go (ITE (Lit x) a b)
      | x == 0 = b
      | otherwise = a

    -- address masking
    go (And (Lit 0xffffffffffffffffffffffffffffffffffffffff) a@(WAddr _)) = a

    -- literal addresses
    go (WAddr (LitAddr a)) = Lit $ into a

    -- simple div/mod/add/sub
    go (Div o1@(Lit _)  o2@(Lit _)) = EVM.Expr.div  o1 o2
    go (SDiv o1@(Lit _) o2@(Lit _)) = EVM.Expr.sdiv o1 o2
    go (Mod o1@(Lit _)  o2@(Lit _)) = EVM.Expr.mod  o1 o2
    go (SMod o1@(Lit _) o2@(Lit _)) = EVM.Expr.smod o1 o2
    go (Add o1@(Lit _)  o2@(Lit _)) = EVM.Expr.add  o1 o2
    go (Sub o1@(Lit _)  o2@(Lit _)) = EVM.Expr.sub  o1 o2

    -- Mod
    go (Mod _ (Lit 0)) = Lit 0
    go (SMod _ (Lit 0)) = Lit 0
    go (Mod a b) | a == b = Lit 0
    go (SMod a b) | a == b = Lit 0
    go (Mod (Lit 0) _) = Lit 0
    go (SMod (Lit 0) _) = Lit 0

    -- Triple And (must be before 3-way sort below)
    go (And (Lit a) (And (Lit b) c)) = And (EVM.Expr.and (Lit a) (Lit b)) c

    -- double add/sub.
    -- Notice that everything is done mod 2**256. So for example:
    -- (a-b)+c observes the same arithmetic equalities as we are used to
    --         in infinite integers. In fact, it can be re-written as:
    -- (a+(W256Max-b)+c), which is the same as:
    -- (a+c+(W256Max-b)), which is the same as:
    -- (a+(c-b))
    -- In other words, subtraction is just adding a much larger number.
    --    So 3-1 mod 6 = 3+(6-1) mod 6 = 3+5 mod 6 = 5+3 mod 6 = 2
    -- Notice: all Add is normalized, hence the 1st argument is
    --    expected to be Lit, if any. Hence `orig` needs to be the
    --    2nd argument for Add. However, Sub is not normalized
    -- add + sub NOTE: every combination of Sub is needed (2)
    go (Add (Lit x) (Sub (Lit y) orig)) = sub (Lit (x+y)) orig
    go (Add (Lit x) (Sub orig (Lit y))) = add (Lit (x-y)) orig
    -- sub + sub NOTE: every combination of Sub is needed (2x2)
    go (Sub (Lit x) (Sub (Lit y) orig)) = add (Lit (x-y)) orig
    go (Sub (Lit x) (Sub orig (Lit y))) = sub (Lit (x+y)) orig
    go (Sub (Sub (Lit x) orig) (Lit y)) = sub (Lit (x-y)) orig
    go (Sub (Sub orig (Lit x)) (Lit y)) = sub orig (Lit (x+y))
    -- sub + add NOTE: every combination of Sub is needed (2)
    go (Sub (Lit x) (Add (Lit y) orig)) = sub (Lit (x-y)) orig
    go (Sub (Add (Lit x) orig) (Lit y) ) = add (Lit (x-y)) orig

    -- Add+Add / Mul+Mul / Xor+Xor simplifications, taking
    --     advantage of associativity and commutativity
    -- Since Lit is smallest in the ordering, it will always be the first argument
    --     hence these will collect Lits. See `simp-assoc..` tests
    go (Add (Lit a) (Add (Lit b) x)) = add (Lit (a+b)) x
    go (Mul (Lit a) (Mul (Lit b) x)) = mul (Lit (a*b)) x
    go (Xor (Lit a) (Xor (Lit b) x)) = EVM.Expr.xor (Lit (Data.Bits.xor a b)) x
    go (Add (Add a b) c) = add (l !! 0) (add (l !! 1) (l !! 2))
      where l = sort [a, b, c]
    go (Add a (Add b c)) = add (l !! 0) (add (l !! 1) (l !! 2))
      where l = sort [a, b, c]
    go (Mul (Mul a b) c) = mul (l !! 0) (mul (l !! 1) (l !! 2))
      where l = sort [a, b, c]
    go (Mul a (Mul b c)) = mul (l !! 0) (mul (l !! 1) (l !! 2))
      where l = sort [a, b, c]
    go (Xor (Xor a b) c) = x (l !! 0) (x (l !! 1) (l !! 2))
      where l = sort [a, b, c]
            x = EVM.Expr.xor
    go (Xor a (Xor b c)) = x (l !! 0) (x (l !! 1) (l !! 2))
      where l = sort [a, b, c]
            x = EVM.Expr.xor
    go (Or (Or a b) c) = o (l !! 0) (o (l !! 1) (l !! 2))
      where l = sort [a, b, c]
            o = EVM.Expr.or
    go (Or a (Or b c)) = o (l !! 0) (o (l !! 1) (l !! 2))
      where l = sort [a, b, c]
            o = EVM.Expr.or
    go (And (And a b) c) = an (l !! 0) (an (l !! 1) (l !! 2))
      where l = sort [a, b, c]
            an = EVM.Expr.and
    go (And a (And b c)) = an (l !! 0) (an (l !! 1) (l !! 2))
      where l = sort [a, b, c]
            an = EVM.Expr.and

    -- redundant add / sub
    go (Sub (Add a b) c)
      | a == c = b
      | b == c = a
      | otherwise = sub (add a b) c

    -- add / sub identities
    go (Add a b)
      | b == (Lit 0) = a
      | a == (Lit 0) = b
      | otherwise = add a b
    go (Sub a b)
      | a == b = Lit 0
      | b == (Lit 0) = a
      | otherwise = sub a b

    -- XOR normalization
    go (Xor a  b) = EVM.Expr.xor a b

    go (EqByte a b) = eqByte a b

    -- SHL / SHR by 0
    go (SHL a v)
      | a == (Lit 0) = v
      | otherwise = shl a v
    go (SHR a v)
      | a == (Lit 0) = v
      | otherwise = shr a v

    -- Bitwise AND & OR. These MUST preserve bitwise equivalence
    go (And a b)
      | a == b = a
      | b == (Not a) || a == (Not b) = Lit 0
      | a == (Lit 0) || b == (Lit 0) = Lit 0
      | a == (Lit maxLit) = b
      | b == (Lit maxLit) = a
      | otherwise = EVM.Expr.and a b
    go (Or a b)
      | a == b = a
      | a == (Lit 0) = b
      | b == (Lit 0) = a
      | otherwise = EVM.Expr.or a b

    -- If x is ever non zero the Or will always evaluate to some non zero value and the false branch will be unreachable
    -- NOTE: with AND this does not work, because and(0x8, 0x4) = 0
    go (ITE (Or (Lit x) a) t f)
      | x == 0 = ITE a t f
      | otherwise = t
    go (ITE (Or a b@(Lit _)) t f) = ITE (Or b a) t f

    -- we write at least 32, so if x <= 32, it's FALSE
    go o@(EVM.Types.LT (BufLength (WriteWord {})) (Lit x))
      | x <= 32 = Lit 0
      | otherwise = o
    -- we write at least 32, so if x < 32, it's TRUE
    go o@(EVM.Types.LT (Lit x) (BufLength (WriteWord {})))
      | x < 32 = Lit 1
      | otherwise = o

    -- Double NOT is a no-op, since it's a bitwise inversion
    go (EVM.Types.Not (EVM.Types.Not a)) = a

    -- Some trivial min / max eliminations
    go (Max a b) = EVM.Expr.max a b
    go (Min a b) = case (a, b) of
                     (Lit 0, _) -> Lit 0
                     _ -> EVM.Expr.min a b


    -- Some trivial mul eliminations
    go (Mul a b) = case (a, b) of
                     (Lit 0, _) -> Lit 0
                     (Lit 1, _) -> b
                     _ -> mul a b

    -- Some trivial (s)div eliminations
    go (Div (Lit 0) _) = Lit 0 -- divide 0 by anything (including 0) is zero in EVM
    go (Div _ (Lit 0)) = Lit 0 -- divide anything by 0 is zero in EVM
    go (Div a (Lit 1)) = a
    go (SDiv (Lit 0) _) = Lit 0 -- divide 0 by anything (including 0) is zero in EVM
    go (SDiv _ (Lit 0)) = Lit 0 -- divide anything by 0 is zero in EVM
    go (SDiv a (Lit 1)) = a
    -- NOTE: Div x x is NOT 1, because Div 0 0 is 0, not 1.
    --
    go (Exp _ (Lit 0)) = Lit 1 -- everything, including 0, to the power of 0 is 1
    go (Exp a (Lit 1)) = a -- everything, including 0, to the power of 1 is itself
    go (Exp (Lit 1) _) = Lit 1 -- 1 to any value (including 0) is 1
    -- NOTE: we can't simplify (Lit 0)^k. If k is 0 it's 1, otherwise it's 0.
    --       this is encoded in SMT.hs instead, via an SMT "ite"

    -- If a >= b then the value of the `Max` expression can never be < b
    go o@(LT (Max (Lit a) _) (Lit b))
      | a >= b = Lit 0
      | otherwise = o
    go o@(SLT (Sub (Max (Lit a) _) (Lit b)) (Lit c))
      = let sa, sb, sc :: Int256
            sa = fromIntegral a
            sb = fromIntegral b
            sc = fromIntegral c
        in if sa >= sb && sa - sb >= sc
           then Lit 0
           else o

    go a = a


-- ** Prop Simplification ** -----------------------------------------------------------------------


simplifyProps :: [Prop] -> [Prop]
simplifyProps ps = if cannotBeSat then [PBool False] else simplified
  where
    simplified = if (goOne ps == ps) then ps else simplifyProps (goOne ps)
    cannotBeSat = PBool False `elem` simplified
    goOne :: [Prop] -> [Prop]
    goOne = remRedundantProps . map simplifyProp . constPropagate . flattenProps


-- | Evaluate the provided proposition down to its most concrete result
-- Also simplifies the inner Expr, if it exists
simplifyProp :: Prop -> Prop
simplifyProp prop =
  let new = mapProp' go (simpInnerExpr prop)
  in if (new == prop) then prop else simplifyProp new
  where
    go :: Prop -> Prop

    -- Rewrite PGT/GEq to PLT/PLEq
    go (PGT a b) = PLT b a
    go (PGEq a b) = PLEq b a

    -- PLT/PLEq comparisons
    go (PLT  (Var _) (Lit 0)) = PBool False
    go (PLEq (Lit 0) _) = PBool True
    go (PLEq (WAddr _) (Lit 1461501637330902918203684832716283019655932542975)) = PBool True
    go (PLEq _ (Lit x)) | x == maxLit = PBool True
    go (PLT  (Lit val) (Var _)) | val == maxLit = PBool False
    go (PLEq (Var _) (Lit val)) | val == maxLit = PBool True
    go (PLT a b) | a == b = PBool False
    go (PLT (Lit l) (Lit r)) = PBool (l < r)
    go (PLEq a b) | a == b = PBool True
    go (PLEq (Lit l) (Lit r)) = PBool (l <= r)
    go (PLEq a (Max b _)) | a == b = PBool True
    go (PLEq a (Max _ b)) | a == b = PBool True
    go (PLEq (Sub a b) c) | a == c = PLEq b a
    go (PLT (Max (Lit a) b) (Lit c)) | a < c = PLT b (Lit c)
    go (PLT (Lit 0) (Eq a b)) = peq a b

    -- negations
    go (PNeg (PBool b)) = PBool (Prelude.not b)
    go (PNeg (PNeg a)) = a
    go (PNeg (PGT a b)) = PLEq a b
    go (PNeg (PGEq a b)) = PLT a b
    go (PNeg (PLT a b)) = PGEq a b
    go (PNeg (PLEq a b)) = PGT a b
    go (PNeg (PAnd a b)) = POr (PNeg a) (PNeg b)
    go (PNeg (POr a b)) = PAnd (PNeg a) (PNeg b)

    -- Empty buf
    go (PEq (Lit 0) (BufLength k)) = peq k (ConcreteBuf "")
    go (PEq (Lit 0) (Or a b)) = peq a (Lit 0) `PAnd` peq b (Lit 0)

    -- PEq rewrites (notice -- GT/GEq is always rewritten to LT by simplify)
    go (PEq (Lit 1) (IsZero (LT a b))) = PLT a b
    go (PEq (Lit 1) (IsZero (LEq a b))) = PLEq a b
    go (PEq (Lit 0) (IsZero a)) = PLT (Lit 0) a
    go (PEq a1 (Add a2 y)) | a1 == a2 = peq y (Lit 0)

    -- solc specific stuff
    go (PLT (Lit 0) (IsZero (Eq a b))) = PNeg (peq a b)

    -- iszero(a) -> (a == 0)
    -- iszero(iszero(a))) -> ~(a == 0) -> a > 0
    -- iszero(iszero(a)) == 0 -> ~~(a == 0) -> a == 0
    -- ~(iszero(iszero(a)) == 0) -> ~~~(a == 0) -> ~(a == 0) -> a > 0
    go (PNeg (PEq (Lit 0) (IsZero (IsZero a)))) = PLT (Lit 0) a

    -- iszero(a) -> (a == 0)
    -- iszero(a) == 0 -> ~(a == 0)
    -- ~(iszero(a) == 0) -> ~~(a == 0) -> a == 0
    go (PNeg (PEq (Lit 0) (IsZero a))) = peq (Lit 0) a

    -- a < b == 0 -> ~(a < b)
    -- ~(a < b == 0) -> ~~(a < b) -> a < b
    go (PNeg (PEq (Lit 0) (LT a b))) = PLT a b

    -- And/Or
    go (PAnd (PBool l) (PBool r)) = PBool (l && r)
    go (PAnd (PBool False) _) = PBool False
    go (PAnd _ (PBool False)) = PBool False
    go (PAnd (PBool True) x) = x
    go (PAnd x (PBool True)) = x
    go (POr (PBool True) _) = PBool True
    go (POr _ (PBool True)) = PBool True
    go (POr (PBool l) (PBool r)) = PBool (l || r)
    go (POr x (PBool False)) = x
    go (POr (PBool False) x) = x

    -- Imply
    go (PImpl _ (PBool True)) = PBool True
    go (PImpl (PBool True) b) = b
    go (PImpl (PBool False) _) = PBool True

    -- Double negation (no need for GT/GEq, as it's rewritten to LT/LEq)
    go (PLT (Lit 0) (LT a b)) = PLT a b
    go (PLT (Lit 0) (LEq a b)) = PLEq a b

    -- Eq
    go (PEq (Lit 0) (Eq a b)) = PNeg (peq a b)
    go (PEq (Lit 1) (Eq a b)) = peq a b
    go (PEq (Lit 0) (Sub a b)) = peq a b
    go (PEq (Lit 0) (LT a b)) = PLEq b a
    go (PEq (Lit 0) (LEq a b)) = PLT b a
    go (PEq l r) = peq l r

    go p = p


    -- Applies `simplify` to the inner part of a Prop, e.g.
    -- (PEq (Add (Lit 1) (Lit 2)) (Var "a")) becomes
    -- (PEq (Lit 3) (Var "a")
    simpInnerExpr :: Prop -> Prop
    -- rewrite everything as LEq or LT
    simpInnerExpr (PGEq a b) = simpInnerExpr (PLEq b a)
    simpInnerExpr (PGT a b) = simpInnerExpr (PLT b a)
    -- simplifies the inner expression
    simpInnerExpr (PEq a b) = PEq (simplify a) (simplify b)
    simpInnerExpr (PLT a b) = PLT (simplify a) (simplify b)
    simpInnerExpr (PLEq a b) = PLEq (simplify a) (simplify b)
    simpInnerExpr (PNeg a) = PNeg (simpInnerExpr a)
    simpInnerExpr (PAnd a b) = PAnd (simpInnerExpr a) (simpInnerExpr b)
    simpInnerExpr (POr a b) = POr (simpInnerExpr a) (simpInnerExpr b)
    simpInnerExpr (PImpl a b) = PImpl (simpInnerExpr a) (simpInnerExpr b)
    simpInnerExpr orig@(PBool _) = orig

-- Makes [PAnd a b] into [a,b]
flattenProps :: [Prop] -> [Prop]
flattenProps [] = []
flattenProps (a:ax) = case a of
  PAnd x1 x2 -> flattenProps [x1] ++ flattenProps [x2] ++ flattenProps ax
  x -> x:flattenProps ax

-- removes redundant (constant True/False) props
remRedundantProps :: [Prop] -> [Prop]
remRedundantProps p = nubOrd $ collapseFalse . filter (\x -> x /= PBool True) $ p
  where
    collapseFalse ps = if isJust $ find (== PBool False) ps then [PBool False] else ps


-- ** Conversions ** -------------------------------------------------------------------------------


litAddr :: Addr -> Expr EWord
litAddr = Lit . into

exprToAddr :: Expr EWord -> Maybe Addr
exprToAddr (Lit x) = Just (unsafeInto x)
exprToAddr _ = Nothing

-- TODO: make this smarter, probably we will need to use the solver here?
wordToAddr :: Expr EWord -> Maybe (Expr EAddr)
wordToAddr e = case (concKeccakSimpExpr e) of
  WAddr a -> Just a
  Lit a -> Just $ LitAddr (truncateToAddr a)
  _ -> Nothing

litCode :: BS.ByteString -> [Expr Byte]
litCode bs = fmap LitByte (BS.unpack bs)


-- ** Helpers ** -----------------------------------------------------------------------------------


-- Is the given expr a literal byte?
isLitByte :: Expr Byte -> Bool
isLitByte (LitByte _) = True
isLitByte _ = False

-- Is the given expr a literal word?
isLitWord :: Expr EWord -> Bool
isLitWord (Lit _) = True
isLitWord (WAddr (LitAddr _)) = True
isLitWord _ = False

isSuccess :: Expr End -> Bool
isSuccess = \case
  Success {} -> True
  _ -> False

isFailure :: Expr End -> Bool
isFailure = \case
  Failure {} -> True
  _ -> False

isPartial :: Expr End -> Bool
isPartial = \case
  Partial {} -> True
  _ -> False

isSymAddr :: Expr EAddr -> Bool
isSymAddr (SymAddr _) = True
isSymAddr _ = False

-- | Returns the byte at idx from the given word.
indexWord :: Expr EWord -> Expr EWord -> Expr Byte
-- Simplify masked reads:
--
--
--                reads across the mask boundary
--                return an abstract expression
--                            │
--                            │
--   reads outside of         │             reads over the mask read
--   the mask return 0        │             from the underlying word
--          │                 │                       │
--          │           ┌─────┘                       │
--          ▼           ▼                             ▼
--        ┌───┐       ┌─┬─┬─────────────────────────┬───┬──────────────┐
--        │   │       │ │ │                         │   │              │    mask
--        │   │       │ └─┼─────────────────────────┼───┼──────────────┘
--        │   │       │   │                         │   │
--    ┌───┼───┼───────┼───┼─────────────────────────┼───┼──────────────┐
--    │   │┼┼┼│       │┼┼┼│                         │┼┼┼│              │    w
--    └───┴───┴───────┴───┴─────────────────────────┴───┴──────────────┘
--   MSB                                                              LSB
--    ────────────────────────────────────────────────────────────────►
--    0                                                               31
--
--                    indexWord 0 reads from the MSB
--                    indexWord 31 reads from the LSB
--
indexWord i@(Lit idx) e@(And (Lit mask) w)
  -- if the mask is all 1s then read from the underlying word
  -- we need this case to avoid overflow
  | mask == fullWordMask = indexWord (Lit idx) w
  -- if the index is a read from the masked region then read from the underlying word
  | idx <= 31
  , isPower2 (mask + 1)
  , isByteAligned mask
  , idx >= unmaskedBytes
    = indexWord (Lit idx) w
  -- if the read is outside of the masked region return 0
  | idx <= 31
  , isPower2 (mask + 1)
  , isByteAligned mask
  , idx < unmaskedBytes
    = LitByte 0
  -- if the mask is not a power of 2, or it does not align with a byte boundary return an abstract expression
  | idx <= 31 = IndexWord i e
  -- reads outside the range of the source word return 0
  | otherwise = LitByte 0
  where
    isPower2 n = n .&. (n-1) == 0
    fullWordMask = (2 ^ (256 :: W256)) - 1
    unmaskedBytes = fromIntegral $ (countLeadingZeros mask) `Prelude.div` 8
    isByteAligned m = (countLeadingZeros m) `Prelude.mod` 8 == 0
-- This pattern happens in Solidity for function selectors. Since Lit 0xfff... (28 bytes of 0xff)
-- is masking the function selector, it can be simplified to just the function selector bytes. Remember,
-- indexWord takes the MSB i-th byte when called with (indexWord i).
indexWord (Lit a) (Or funSel (And (Lit 0xffffffffffffffffffffffffffffffffffffffffffffffffffffffff) _)) | a < 4 =
  indexWord (Lit a) funSel
indexWord (Lit idx) (Lit w)
  | idx <= 31 = LitByte . fromIntegral $ shiftR w (248 - unsafeInto idx * 8)
  | otherwise = LitByte 0
indexWord (Lit idx) (JoinBytes zero        one        two       three
                               four        five       six       seven
                               eight       nine       ten       eleven
                               twelve      thirteen   fourteen  fifteen
                               sixteen     seventeen  eighteen  nineteen
                               twenty      twentyone  twentytwo twentythree
                               twentyfour  twentyfive twentysix twentyseven
                               twentyeight twentynine thirty    thirtyone)
  | idx == 0 = zero
  | idx == 1 = one
  | idx == 2 = two
  | idx == 3 = three
  | idx == 4 = four
  | idx == 5 = five
  | idx == 6 = six
  | idx == 7 = seven
  | idx == 8 = eight
  | idx == 9 = nine
  | idx == 10 = ten
  | idx == 11 = eleven
  | idx == 12 = twelve
  | idx == 13 = thirteen
  | idx == 14 = fourteen
  | idx == 15 = fifteen
  | idx == 16 = sixteen
  | idx == 17 = seventeen
  | idx == 18 = eighteen
  | idx == 19 = nineteen
  | idx == 20 = twenty
  | idx == 21 = twentyone
  | idx == 22 = twentytwo
  | idx == 23 = twentythree
  | idx == 24 = twentyfour
  | idx == 25 = twentyfive
  | idx == 26 = twentysix
  | idx == 27 = twentyseven
  | idx == 28 = twentyeight
  | idx == 29 = twentynine
  | idx == 30 = thirty
  | idx == 31 = thirtyone
  | otherwise = LitByte 0
indexWord idx w = IndexWord idx w


padByte :: Expr Byte -> Expr EWord
padByte (LitByte b) = Lit . bytesToW256 $ [b]
padByte b = joinBytes [b]

-- | Converts a list of bytes into a W256.
-- TODO: semantics if the input is too large?
bytesToW256 :: [Word8] -> W256
bytesToW256 = word . BS.pack

padBytesLeft :: Int -> [Expr Byte] -> [Expr Byte]
padBytesLeft n bs
  | length bs > n = Prelude.take n bs
  | length bs == n = bs
  | otherwise = padBytesLeft n (LitByte 0 : bs)

joinBytes :: [Expr Byte] -> Expr EWord
joinBytes bs
  | all isLitByte bs = Lit . bytesToW256 . (mapMaybe maybeLitByteSimp) $ bs
  | otherwise = let
      bytes = padBytesLeft 32 bs
    in JoinBytes
      (bytes !! 0)  (bytes !! 1)  (bytes !! 2)  (bytes !! 3)
      (bytes !! 4)  (bytes !! 5)  (bytes !! 6)  (bytes !! 7)
      (bytes !! 8)  (bytes !! 9)  (bytes !! 10) (bytes !! 11)
      (bytes !! 12) (bytes !! 13) (bytes !! 14) (bytes !! 15)
      (bytes !! 16) (bytes !! 17) (bytes !! 18) (bytes !! 19)
      (bytes !! 20) (bytes !! 21) (bytes !! 22) (bytes !! 23)
      (bytes !! 24) (bytes !! 25) (bytes !! 26) (bytes !! 27)
      (bytes !! 28) (bytes !! 29) (bytes !! 30) (bytes !! 31)

eqByte :: Expr Byte -> Expr Byte -> Expr EWord
eqByte (LitByte x) (LitByte y) = Lit $ if x == y then 1 else 0
eqByte x y = if x < y then EqByte x y else EqByte y x

min :: Expr EWord -> Expr EWord -> Expr EWord
min x y = normArgs Min Prelude.min x y

max :: Expr EWord -> Expr EWord -> Expr EWord
max (Lit 0) y = y
max x (Lit 0) = x
max x y = normArgs Max Prelude.max x y

numBranches :: Expr End -> Int
numBranches (ITE _ t f) = numBranches t + numBranches f
numBranches _ = 1

allLit :: [Expr Byte] -> Bool
allLit = all isLitByte

-- | True if the given expression contains any node that satisfies the
-- input predicate
containsNode :: (forall a. Expr a -> Bool) -> Expr b -> Bool
containsNode p = getAny . foldExpr go (Any False)
  where
    go :: Expr a -> Any
    go node | p node  = Any True
    go _ = Any False

inRange :: Int -> Expr EWord -> Prop
inRange sz e = PAnd (PGEq e (Lit 0)) (PLEq e (Lit $ 2 ^ sz - 1))

<<<<<<< HEAD
inRangeSigned :: Int -> Expr EWord -> Prop
inRangeSigned sz e = PAnd (PLEq e (Lit $ 2 ^ (sz - 1) - 1)) (PLT e (Lit $ 2 ^ (sz - 1)))

=======
>>>>>>> 14028174
-- | images of keccak(bytes32(x)) where 0 <= x < 256
preImages :: [(W256, Word8)]
preImages = [(keccak' (word256Bytes . into $ i), i) | i <- [0..255]]

-- | images of keccak(bytes32(x)) where 0 <= x < 256
preImageLookupMap :: Map.Map W256 Word8
preImageLookupMap = Map.fromList preImages
data ConstState = ConstState
  { values :: Map.Map (Expr EWord) W256
  , canBeSat :: Bool
  }
  deriving (Show)

-- | Performs constant propagation
constPropagate :: [Prop] -> [Prop]
constPropagate ps =
 let consts = collectConsts ps (ConstState mempty True)
 in if consts.canBeSat then substitute consts ps ++ fixVals consts
    else [PBool False]
  where
    -- Fixes the values of the constants
    fixVals :: ConstState -> [Prop]
    fixVals cs = Map.foldrWithKey (\k v acc -> peq (Lit v) k : acc) [] cs.values

    -- Substitutes the constants in the props.
    -- NOTE: will create PEq (Lit x) (Lit x) if x is a constant
    --       hence we need the fixVals function to add them back in
    substitute :: ConstState -> [Prop] -> [Prop]
    substitute cs ps2 = map (mapProp (subsGo cs)) ps2
    subsGo :: ConstState -> Expr a-> Expr a
    subsGo cs (Var v) = case Map.lookup (Var v) cs.values of
      Just x -> Lit x
      Nothing -> Var v
    subsGo _ x = x

    -- Collects all the constants in the given props, and sets canBeSat to False if UNSAT
    collectConsts ps2 startState = execState (mapM go ps2) startState
    go :: Prop -> State ConstState ()
    go = \case
        PEq (Lit l) a -> do
          s <- get
          case Map.lookup a s.values of
            Just l2 -> unless (l==l2) $ put ConstState {canBeSat=False, values=mempty}
            Nothing -> modify (\s' -> s'{values=Map.insert a l s'.values})
        PEq a b@(Lit _) -> go (PEq b a)
        PNeg (PEq (Lit l) a) -> do
          s <- get
          case Map.lookup a s.values of
            Just l2 -> when (l==l2) $ put ConstState {canBeSat=False, values=mempty}
            Nothing -> pure ()
        PNeg (PEq a b@(Lit _)) -> go $ PNeg (PEq b a)
        PAnd a b -> do
          go a
          go b
        POr a b -> do
          s <- get
          let
            v1 = collectConsts [a] s
            v2 = collectConsts [b] s
          unless v1.canBeSat $ go b
          unless v2.canBeSat $ go a
        PBool False -> put $ ConstState {canBeSat=False, values=mempty}
        _ -> pure ()

-- Concretize & simplify Keccak expressions until fixed-point.
concKeccakSimpExpr :: Expr a -> Expr a
concKeccakSimpExpr orig = untilFixpoint (simplifyNoLitToKeccak . (mapExpr concKeccakOnePass)) (simplify orig)

-- Only concretize Keccak in Props
-- Needed because if it also simplified, we may not find some simplification errors, as
-- simplification would always be ON
concKeccakProps :: [Prop] -> [Prop]
concKeccakProps orig = untilFixpoint (map (mapProp concKeccakOnePass)) orig

-- Simplifies in case the input to the Keccak is of specific array/map format and
--            can be simplified into a concrete value
-- Turns (Keccak ConcreteBuf) into a Lit
concKeccakOnePass :: Expr a -> Expr a
concKeccakOnePass (Keccak (ConcreteBuf bs)) = Lit (keccak' bs)
concKeccakOnePass orig@(Keccak (CopySlice (Lit 0) (Lit 0) (Lit 64) orig2@(WriteWord (Lit 0) _ (ConcreteBuf bs)) (ConcreteBuf ""))) =
  case (BS.length bs, (copySlice (Lit 0) (Lit 0) (Lit 64) (simplify orig2) (ConcreteBuf ""))) of
    (64, ConcreteBuf a) -> Lit (keccak' a)
    _ -> orig
concKeccakOnePass x = x

lhsConstHelper :: Expr a -> Maybe ()
lhsConstHelper = go
  where
    go :: Expr a -> Maybe ()
    go (Mul _ (Lit _)) = Nothing
    go (Add _ (Lit _)) = Nothing
    go (Min _ (Lit _)) = Nothing
    go (Max _ (Lit _)) = Nothing
    go (Eq _ (Lit _))  = Nothing
    go (And _ (Lit _)) = Nothing
    go (Or _ (Lit _))  = Nothing
    go (Xor _ (Lit _)) = Nothing
    go _ = Just ()

-- Commutative operators should have the constant on the LHS
checkLHSConstProp :: Prop -> Bool
checkLHSConstProp a = isJust $ mapPropM_ lhsConstHelper a

-- Commutative operators should have the constant on the LHS
checkLHSConst :: Expr a -> Bool
checkLHSConst a = isJust $ mapExprM_ lhsConstHelper a

maybeLitByteSimp :: Expr Byte -> Maybe Word8
maybeLitByteSimp (LitByte x) = Just x
maybeLitByteSimp e = case concKeccakSimpExpr e of
  LitByte x -> Just x
  _ -> Nothing

maybeLitWordSimp :: Expr EWord -> Maybe W256
maybeLitWordSimp (Lit w) = Just w
maybeLitWordSimp (WAddr (LitAddr w)) = Just (into w)
maybeLitWordSimp e = case concKeccakSimpExpr e of
  Lit w -> Just w
  WAddr (LitAddr w) -> Just (into w)
  _ -> Nothing

maybeLitAddrSimp :: Expr EAddr -> Maybe Addr
maybeLitAddrSimp (LitAddr a) = Just a
maybeLitAddrSimp e = case concKeccakSimpExpr e of
  LitAddr a -> Just a
  _ -> Nothing

maybeConcStoreSimp :: Expr Storage -> Maybe (LMap.Map W256 W256)
maybeConcStoreSimp (ConcreteStore s) = Just s
maybeConcStoreSimp e = case concKeccakSimpExpr e of
  ConcreteStore s -> Just s
  _ -> Nothing
<|MERGE_RESOLUTION|>--- conflicted
+++ resolved
@@ -1646,12 +1646,9 @@
 inRange :: Int -> Expr EWord -> Prop
 inRange sz e = PAnd (PGEq e (Lit 0)) (PLEq e (Lit $ 2 ^ sz - 1))
 
-<<<<<<< HEAD
 inRangeSigned :: Int -> Expr EWord -> Prop
 inRangeSigned sz e = PAnd (PLEq e (Lit $ 2 ^ (sz - 1) - 1)) (PLT e (Lit $ 2 ^ (sz - 1)))
 
-=======
->>>>>>> 14028174
 -- | images of keccak(bytes32(x)) where 0 <= x < 256
 preImages :: [(W256, Word8)]
 preImages = [(keccak' (word256Bytes . into $ i), i) | i <- [0..255]]
